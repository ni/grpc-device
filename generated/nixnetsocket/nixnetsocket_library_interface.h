//---------------------------------------------------------------------
// This file is automatically generated. All manual edits will be lost.
//---------------------------------------------------------------------
// Library wrapper for implementing interactions with NI-XNETSOCKET
//---------------------------------------------------------------------
#ifndef NIXNETSOCKET_GRPC_LIBRARY_WRAPPER_H
#define NIXNETSOCKET_GRPC_LIBRARY_WRAPPER_H

#include <grpcpp/grpcpp.h>
#include <nxsocket.h>
#include "custom/xnetsocket_aliases.h"

namespace nixnetsocket_grpc {

class NiXnetSocketLibraryInterface {
 public:
  virtual ~NiXnetSocketLibraryInterface() {}

  virtual nxSOCKET Accept(nxSOCKET socket, nxsockaddr* addr, nxsocklen_t* addrlen) = 0;
  virtual int32_t Bind(nxSOCKET socket, nxsockaddr* name, nxsocklen_t namelen) = 0;
  virtual int32_t Close(nxSOCKET socket) = 0;
  virtual int32_t Connect(nxSOCKET socket, nxsockaddr* name, nxsocklen_t namelen) = 0;
  virtual int32_t FreeAddrInfo(nxaddrinfo* res) = 0;
<<<<<<< HEAD
  virtual int32_t GetAddrInfo(nxIpStackRef_t stack_ref, const char node_api[], const char service_api[], nxaddrinfo* hints, nxaddrinfo** res) = 0;
  virtual int32_t GetNameInfo(nxIpStackRef_t stack_ref, nxsockaddr* addr, nxsocklen_t addr_len, char host[], nxsocklen_t host_len, char serv[], nxsocklen_t serv_len, int32_t flags) = 0;
  virtual int32_t Listen(nxSOCKET socket, int32_t backlog) = 0;
  virtual int32_t SendTo(nxSOCKET socket, char dataptr[], int32_t size, int32_t flags, nxsockaddr* to, nxsocklen_t tolen) = 0;
  virtual int32_t Send(nxSOCKET socket, char dataptr[], int32_t size, int32_t flags) = 0;
  virtual int32_t RecvFrom(nxSOCKET socket, char mem[], int32_t size, int32_t flags, nxsockaddr* from, nxsocklen_t* fromlen) = 0;
  virtual int32_t Recv(nxSOCKET socket, char mem[], int32_t size, int32_t flags) = 0;
  virtual int32_t GetSockName(nxSOCKET socket, nxsockaddr* addr, nxsocklen_t* addrlen) = 0;
  virtual int32_t GetPeerName(nxSOCKET socket, nxsockaddr* addr, nxsocklen_t* addrlen) = 0;
  virtual int32_t Shutdown(nxSOCKET socket, int32_t how) = 0;
  virtual int32_t Close(nxSOCKET socket) = 0;
=======
  virtual int32_t GetAddrInfo(nxIpStackRef_t stack_ref, const char node[], const char service[], nxaddrinfo* hints, nxaddrinfo** res) = 0;
>>>>>>> e992fbb0
  virtual int32_t GetLastErrorNum() = 0;
  virtual char* GetLastErrorStr(char buf[], size_t bufLen) = 0;
  virtual int32_t GetNameInfo(nxIpStackRef_t stack_ref, nxsockaddr* addr, nxsocklen_t addr_len, char host[], nxsocklen_t host_len, char serv[], nxsocklen_t serv_len, int32_t flags) = 0;
  virtual int32_t GetPeerName(nxSOCKET socket, nxsockaddr* addr, nxsocklen_t* addrlen) = 0;
  virtual int32_t GetSockName(nxSOCKET socket, nxsockaddr* addr, nxsocklen_t* addrlen) = 0;
  virtual int32_t GetSockOpt(nxSOCKET socket, int32_t level, int32_t optname, void* optval, nxsocklen_t* optlen) = 0;
  virtual uint32_t InetAddr(nxIpStackRef_t stack_ref, const char cp[]) = 0;
  virtual int32_t InetAToN(nxIpStackRef_t stack_ref, const char cp[], nxin_addr* name) = 0;
  virtual char* InetNToA(nxIpStackRef_t stack_ref, nxin_addr inParameter) = 0;
  virtual const char* InetNToP(nxIpStackRef_t stack_ref, int32_t af, void* src, char dst[nxINET6_ADDRSTRLEN], nxsocklen_t size) = 0;
  virtual int32_t InetPToN(nxIpStackRef_t stack_ref, int32_t af, const char src[], void* dst) = 0;
  virtual int32_t IpStackClear(nxIpStackRef_t stack_ref) = 0;
  virtual int32_t IpStackCreate(char stack_name[], char config[], nxIpStackRef_t* stack_ref) = 0;
  virtual void IpStackFreeAllStacksInfoStr(nixnetsocket_grpc::IpStackInfoString info) = 0;
  virtual int32_t IpStackFreeInfo(nxVirtualInterface_t* firstVirtualInterface) = 0;
  virtual int32_t IpStackGetAllStacksInfoStr(uint32_t format, nixnetsocket_grpc::IpStackInfoString* info) = 0;
  virtual int32_t IpStackGetInfo(nxIpStackRef_t stack_ref, uint32_t info_id, nxVirtualInterface_t** virtual_interfaces) = 0;
  virtual int32_t IpStackOpen(char stack_name[], nxIpStackRef_t* stack_ref) = 0;
  virtual int32_t IpStackWaitForInterface(nxIpStackRef_t stack_ref, const char localInterface[], int32_t timeoutMs) = 0;
  virtual int32_t IsSet(nxSOCKET fd, nxfd_set* set) = 0;
  virtual int32_t Listen(nxSOCKET socket, int32_t backlog) = 0;
  virtual int32_t Recv(nxSOCKET socket, char mem[], int32_t size, int32_t flags) = 0;
  virtual int32_t RecvFrom(nxSOCKET socket, char mem[], int32_t size, int32_t flags, nxsockaddr* from, nxsocklen_t* fromlen) = 0;
  virtual int32_t Select(int32_t nfds, nxfd_set* read_fds, nxfd_set* write_fds, nxfd_set* except_fds, nxtimeval* timeout) = 0;
  virtual int32_t Send(nxSOCKET socket, char dataptr[], int32_t size, int32_t flags) = 0;
  virtual int32_t SendTo(nxSOCKET socket, char dataptr[], int32_t size, int32_t flags, nxsockaddr* to, nxsocklen_t tolen) = 0;
  virtual int32_t SetSockOpt(nxSOCKET socket, int32_t level, int32_t optname, void* optval, nxsocklen_t optlen) = 0;
  virtual int32_t Shutdown(nxSOCKET socket, int32_t how) = 0;
  virtual nxSOCKET Socket(nxIpStackRef_t stack_ref, int32_t domain, int32_t type, int32_t prototcol) = 0;
};

}  // namespace nixnetsocket_grpc
#endif  // NIXNETSOCKET_GRPC_LIBRARY_WRAPPER_H<|MERGE_RESOLUTION|>--- conflicted
+++ resolved
@@ -21,21 +21,7 @@
   virtual int32_t Close(nxSOCKET socket) = 0;
   virtual int32_t Connect(nxSOCKET socket, nxsockaddr* name, nxsocklen_t namelen) = 0;
   virtual int32_t FreeAddrInfo(nxaddrinfo* res) = 0;
-<<<<<<< HEAD
-  virtual int32_t GetAddrInfo(nxIpStackRef_t stack_ref, const char node_api[], const char service_api[], nxaddrinfo* hints, nxaddrinfo** res) = 0;
-  virtual int32_t GetNameInfo(nxIpStackRef_t stack_ref, nxsockaddr* addr, nxsocklen_t addr_len, char host[], nxsocklen_t host_len, char serv[], nxsocklen_t serv_len, int32_t flags) = 0;
-  virtual int32_t Listen(nxSOCKET socket, int32_t backlog) = 0;
-  virtual int32_t SendTo(nxSOCKET socket, char dataptr[], int32_t size, int32_t flags, nxsockaddr* to, nxsocklen_t tolen) = 0;
-  virtual int32_t Send(nxSOCKET socket, char dataptr[], int32_t size, int32_t flags) = 0;
-  virtual int32_t RecvFrom(nxSOCKET socket, char mem[], int32_t size, int32_t flags, nxsockaddr* from, nxsocklen_t* fromlen) = 0;
-  virtual int32_t Recv(nxSOCKET socket, char mem[], int32_t size, int32_t flags) = 0;
-  virtual int32_t GetSockName(nxSOCKET socket, nxsockaddr* addr, nxsocklen_t* addrlen) = 0;
-  virtual int32_t GetPeerName(nxSOCKET socket, nxsockaddr* addr, nxsocklen_t* addrlen) = 0;
-  virtual int32_t Shutdown(nxSOCKET socket, int32_t how) = 0;
-  virtual int32_t Close(nxSOCKET socket) = 0;
-=======
   virtual int32_t GetAddrInfo(nxIpStackRef_t stack_ref, const char node[], const char service[], nxaddrinfo* hints, nxaddrinfo** res) = 0;
->>>>>>> e992fbb0
   virtual int32_t GetLastErrorNum() = 0;
   virtual char* GetLastErrorStr(char buf[], size_t bufLen) = 0;
   virtual int32_t GetNameInfo(nxIpStackRef_t stack_ref, nxsockaddr* addr, nxsocklen_t addr_len, char host[], nxsocklen_t host_len, char serv[], nxsocklen_t serv_len, int32_t flags) = 0;
