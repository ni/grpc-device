--- conflicted
+++ resolved
@@ -44,45 +44,11 @@
   NIXNETSOCKET_ATTRIBUTE_UNSPECIFIED = 0;
 }
 
-enum AddressFamily {
-  ADDRESS_FAMILY_UNSPECIFIED = 0;
-  ADDRESS_FAMILY_INET = 2;
-  ADDRESS_FAMILY_INET6 = 10;
-}
-
-enum IPProtocol {
-  IP_PROTOCOL_IP = 0;
-  IP_PROTOCOL_TCP = 6;
-  IP_PROTOCOL_UDP = 8;
-  IP_PROTOCOL_IPV6 = 12;
-}
-
-enum SocketProtocolType {
-  SOCKET_PROTOCOL_TYPE_UNSPECIFIED = 0;
-  SOCKET_PROTOCOL_TYPE_STREAM = 1;
-  SOCKET_PROTOCOL_TYPE_DGRAM = 2;
-}
-
-enum SocketOptionLevel {
-  SOCKET_OPTION_LEVEL_UNSPECIFIED = 0;
-  SOCKET_OPTION_LEVEL_SOCKET = 13;
-}
-
 enum OptName {
-  option allow_alias = true;
   OPT_NAME_UNSPECIFIED = 0;
   OPT_NAME_TCP_NODELAY = 1;
-  OPT_NAME_IP_ADD_MEMBERSHIP = 3;
-  OPT_NAME_IP_DROP_MEMBERSHIP = 4;
-  OPT_NAME_IP_MULTICAST_IF = 5;
-  OPT_NAME_IP_MULTICAST_TTL = 6;
-  OPT_NAME_IPV6_JOIN_GROUP = 12;
-  OPT_NAME_IPV6_LEAVE_GROUP = 13;
-  OPT_NAME_IPV6_ADD_MEMBERSHIP = 12;
-  OPT_NAME_IPV6_DROP_MEMBERSHIP = 13;
-  OPT_NAME_IPV6_MULTICAST_IF = 14;
+  OPT_NAME_IP_MULTICAST_TTL  = 6;
   OPT_NAME_IPV6_MULTICAST_HOPS = 15;
-  OPT_NAME_IPV6_V6ONLY = 16;
   OPT_NAME_SO_RX_DATA = 257;
   OPT_NAME_SO_RCV_BUF = 258;
   OPT_NAME_SO_SND_BUF = 259;
@@ -93,12 +59,6 @@
   OPT_NAME_SO_REUSE_ADDR = 264;
 }
 
-<<<<<<< HEAD
-enum Shutdown {
-  SHUTDOWN_RD = 0;
-  SHUTDOWN_WR = 1;
-  SHUTDOWN_RDWR = 2;
-=======
 message IPAddress {
   uint32 family = 1;
   string address = 2;
@@ -120,7 +80,6 @@
   uint32 if_index = 6;
   repeated IPAddress ip_addresses = 7;
   repeated GatewayAddress gateway_addresses = 8;
->>>>>>> 7087b53f
 }
 
 message SockAddrIPv4 {
@@ -277,10 +236,7 @@
 
 message ShutdownRequest {
   nidevice_grpc.Session socket = 1;
-  oneof how_enum {
-    Shutdown how = 2;
-    int32 how_raw = 3;
-  }
+  int32 how = 2;
 }
 
 message ShutdownResponse {
@@ -301,13 +257,10 @@
 
 message GetSockOptRequest {
   nidevice_grpc.Session socket = 1;
-  oneof level_enum {
-    SocketOptionLevel level = 2;
-    int32 level_raw = 3;
-  }
+  int32 level = 2;
   oneof optname_enum {
-    OptName optname = 4;
-    int32 optname_raw = 5;
+    OptName optname = 3;
+    int32 optname_raw = 4;
   }
 }
 
@@ -391,15 +344,12 @@
 
 message SetSockOptRequest {
   nidevice_grpc.Session socket = 1;
-  oneof level_enum {
-    SocketOptionLevel level = 2;
-    int32 level_raw = 3;
+  int32 level = 2;
+  oneof optname_enum {
+    OptName optname = 3;
+    int32 optname_raw = 4;
   }
-  oneof optname_enum {
-    OptName optname = 4;
-    int32 optname_raw = 5;
-  }
-  SockOptData opt_data = 6;
+  SockOptData opt_data = 5;
 }
 
 message SetSockOptResponse {
@@ -411,18 +361,9 @@
 message SocketRequest {
   string session_name = 1;
   nidevice_grpc.Session stack_ref = 2;
-  oneof domain_enum {
-    AddressFamily domain = 3;
-    int32 domain_raw = 4;
-  }
-  oneof type_enum {
-    SocketProtocolType type = 5;
-    int32 type_raw = 6;
-  }
-  oneof prototcol_enum {
-    IPProtocol prototcol = 7;
-    int32 prototcol_raw = 8;
-  }
+  int32 domain = 3;
+  int32 type = 4;
+  int32 prototcol = 5;
 }
 
 message SocketResponse {
