--- conflicted
+++ resolved
@@ -22,16 +22,9 @@
   virtual int32 CreateDOChan(TaskHandle task, const char lines[], const char nameToAssignToLines[], int32 lineGrouping) = 0;
   virtual int32 CreateTask(const char sessionName[], TaskHandle* task) = 0;
   virtual int32 ReadAnalogF64(TaskHandle task, int32 numSampsPerChan, float64 timeout, int32 fillMode, float64 readArray[], uInt32 arraySizeInSamps, int32* sampsPerChanRead, bool32* reserved) = 0;
-  virtual int32 ReadDigitalU16(TaskHandle task, int32 numSampsPerChan, double timeout, int32 fillMode, uInt16 readArray[], uInt32 arraySizeInSamps, int32* sampsPerChan, bool32* reserved) = 0;
-  virtual int32 ReadDigitalU8(TaskHandle task, int32 numSampsPerChan, float64 timeout, int32 fillMode, uInt8 readArray[], uInt32 arraySizeInSamps, int32* sampsPerChanRead, bool32* reserved) = 0;
   virtual int32 StartTask(TaskHandle task) = 0;
   virtual int32 StopTask(TaskHandle task) = 0;
-<<<<<<< HEAD
-  virtual int32 WriteDigitalU16(TaskHandle task, int32 numSampsPerChan, int32 autoStart, double timeout, int32 dataLayout, const uInt16 writeArray[], int32* sampsPerChanWritten, bool32* reserved) = 0;
-  virtual int32 WriteDigitalU8(TaskHandle task, int32 numSampsPerChan, bool32 autoStart, float64 timeout, int32 dataLayout, const uInt8 writeArray[], int32* sampsPerChanWritten, bool32* reserved) = 0;
-=======
   virtual int32 WriteAnalogF64(TaskHandle task, int32 numSampsPerChan, bool32 autoStart, float64 timeout, int32 dataLayout, const float64 writeArray[], int32* sampsPerChanWritten, bool32* reserved) = 0;
->>>>>>> 42bb2ad7
 };
 
 }  // namespace nidaqmx_grpc
