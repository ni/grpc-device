
//---------------------------------------------------------------------
// This file is automatically generated. All manual edits will be lost.
//---------------------------------------------------------------------
// Service implementation for the NI-FAKE Metadata
//---------------------------------------------------------------------
#include "nifake_service.h"

#include <sstream>
#include <fstream>
#include <iostream>
#include <atomic>
#include <vector>

namespace ni {
namespace fake {
namespace grpc {

  namespace {
    void Copy(const CustomStruct& input, ni::fake::grpc::FakeCustomStruct* output) {
      output->set_struct_int(input.structInt);
      output->set_struct_double(input.structDouble);
    }

    void Copy(const std::vector<CustomStruct>& input, google::protobuf::RepeatedPtrField<ni::fake::grpc::FakeCustomStruct>* output) {
      for (auto item : input) {
        auto message = new ni::fake::grpc::FakeCustomStruct();
        Copy(item, message);
        output->AddAllocated(message);
      }
    }
  }

  namespace internal = ni::hardware::grpc::internal;

  NiFakeService::NiFakeService(NiFakeLibraryInterface* library, internal::SessionRepository* session_repository)
      : library_(library), session_repository_(session_repository)
  {
  }

  NiFakeService::~NiFakeService()
  {
  }

  void NiFakeService::Copy(const CustomStruct& input, ni::fake::grpc::FakeCustomStruct* output) 
  {
    output->set_struct_int(input.structInt);
    output->set_struct_double(input.structDouble);
  }

  void NiFakeService::Copy(const std::vector<CustomStruct>& input, google::protobuf::RepeatedPtrField<ni::fake::grpc::FakeCustomStruct>* output) 
  {
    for (auto item : input) {
      auto message = new ni::fake::grpc::FakeCustomStruct();
      Copy(item, message);
      output->AddAllocated(message);
    }
  }

  //---------------------------------------------------------------------
  //---------------------------------------------------------------------
  ::grpc::Status NiFakeService::Abort(::grpc::ServerContext* context, const AbortRequest* request, AbortResponse* response)
  {
    try {
      auto session = request->vi();
      ViSession vi = session_repository_->access_session(session.id(), session.name());
      auto status = library_->Abort(vi);
      response->set_status(status);
      return ::grpc::Status::OK;
    }
    catch (internal::LibraryLoadException& ex) {
      return ::grpc::Status(::grpc::NOT_FOUND, ex.what());
    }
  }

  //---------------------------------------------------------------------
  //---------------------------------------------------------------------
  ::grpc::Status NiFakeService::AcceptListOfDurationsInSeconds(::grpc::ServerContext* context, const AcceptListOfDurationsInSecondsRequest* request, AcceptListOfDurationsInSecondsResponse* response)
  {
    try {
      auto session = request->vi();
      ViSession vi = session_repository_->access_session(session.id(), session.name());
      ViInt32 count = request->delays().size();
      ViReal64* delays = (ViReal64*)request->delays().data();
      auto status = library_->AcceptListOfDurationsInSeconds(vi, count, delays);
      response->set_status(status);
      return ::grpc::Status::OK;
    }
    catch (internal::LibraryLoadException& ex) {
      return ::grpc::Status(::grpc::NOT_FOUND, ex.what());
    }
  }

  //---------------------------------------------------------------------
  //---------------------------------------------------------------------
  ::grpc::Status NiFakeService::BoolArrayOutputFunction(::grpc::ServerContext* context, const BoolArrayOutputFunctionRequest* request, BoolArrayOutputFunctionResponse* response)
  {
    try {
      return ::grpc::Status(::grpc::UNIMPLEMENTED, "TODO: This server handler has not been implemented.");
    }
    catch (internal::LibraryLoadException& ex) {
      return ::grpc::Status(::grpc::NOT_FOUND, ex.what());
    }
  }

  //---------------------------------------------------------------------
  //---------------------------------------------------------------------
  ::grpc::Status NiFakeService::DoubleAllTheNums(::grpc::ServerContext* context, const DoubleAllTheNumsRequest* request, DoubleAllTheNumsResponse* response)
  {
    try {
      auto session = request->vi();
      ViSession vi = session_repository_->access_session(session.id(), session.name());
      ViInt32 number_count = request->numbers().size();
      ViReal64* numbers = (ViReal64*)request->numbers().data();
      auto status = library_->DoubleAllTheNums(vi, number_count, numbers);
      response->set_status(status);
      return ::grpc::Status::OK;
    }
    catch (internal::LibraryLoadException& ex) {
      return ::grpc::Status(::grpc::NOT_FOUND, ex.what());
    }
  }

  //---------------------------------------------------------------------
  //---------------------------------------------------------------------
  ::grpc::Status NiFakeService::EnumArrayOutputFunction(::grpc::ServerContext* context, const EnumArrayOutputFunctionRequest* request, EnumArrayOutputFunctionResponse* response)
  {
    try {
      return ::grpc::Status(::grpc::UNIMPLEMENTED, "TODO: This server handler has not been implemented.");
    }
    catch (internal::LibraryLoadException& ex) {
      return ::grpc::Status(::grpc::NOT_FOUND, ex.what());
    }
  }

  //---------------------------------------------------------------------
  //---------------------------------------------------------------------
  ::grpc::Status NiFakeService::EnumInputFunctionWithDefaults(::grpc::ServerContext* context, const EnumInputFunctionWithDefaultsRequest* request, EnumInputFunctionWithDefaultsResponse* response)
  {
    try {
      auto session = request->vi();
      ViSession vi = session_repository_->access_session(session.id(), session.name());
      ViInt16 a_turtle = (ViInt16)request->a_turtle();
      auto status = library_->EnumInputFunctionWithDefaults(vi, a_turtle);
      response->set_status(status);
      return ::grpc::Status::OK;
    }
    catch (internal::LibraryLoadException& ex) {
      return ::grpc::Status(::grpc::NOT_FOUND, ex.what());
    }
  }

  //---------------------------------------------------------------------
  //---------------------------------------------------------------------
  ::grpc::Status NiFakeService::ExportAttributeConfigurationBuffer(::grpc::ServerContext* context, const ExportAttributeConfigurationBufferRequest* request, ExportAttributeConfigurationBufferResponse* response)
  {
    try {
      return ::grpc::Status(::grpc::UNIMPLEMENTED, "TODO: This server handler has not been implemented.");
    }
    catch (internal::LibraryLoadException& ex) {
      return ::grpc::Status(::grpc::NOT_FOUND, ex.what());
    }
  }

  //---------------------------------------------------------------------
  //---------------------------------------------------------------------
  ::grpc::Status NiFakeService::FetchWaveform(::grpc::ServerContext* context, const FetchWaveformRequest* request, FetchWaveformResponse* response)
  {
    try {
      return ::grpc::Status(::grpc::UNIMPLEMENTED, "TODO: This server handler has not been implemented.");
    }
    catch (internal::LibraryLoadException& ex) {
      return ::grpc::Status(::grpc::NOT_FOUND, ex.what());
    }
  }

  //---------------------------------------------------------------------
  //---------------------------------------------------------------------
  ::grpc::Status NiFakeService::GetABoolean(::grpc::ServerContext* context, const GetABooleanRequest* request, GetABooleanResponse* response)
  {
    try {
      auto session = request->vi();
      ViSession vi = session_repository_->access_session(session.id(), session.name());
      ViBoolean a_boolean {};
      auto status = library_->GetABoolean(vi, &a_boolean);
      response->set_status(status);
      if (status == 0) {
        response->set_a_boolean(a_boolean);
      }
      return ::grpc::Status::OK;
    }
    catch (internal::LibraryLoadException& ex) {
      return ::grpc::Status(::grpc::NOT_FOUND, ex.what());
    }
  }

  //---------------------------------------------------------------------
  //---------------------------------------------------------------------
  ::grpc::Status NiFakeService::GetANumber(::grpc::ServerContext* context, const GetANumberRequest* request, GetANumberResponse* response)
  {
    try {
      auto session = request->vi();
      ViSession vi = session_repository_->access_session(session.id(), session.name());
      ViInt16 a_number {};
      auto status = library_->GetANumber(vi, &a_number);
      response->set_status(status);
      if (status == 0) {
        response->set_a_number(a_number);
      }
      return ::grpc::Status::OK;
    }
    catch (internal::LibraryLoadException& ex) {
      return ::grpc::Status(::grpc::NOT_FOUND, ex.what());
    }
  }

  //---------------------------------------------------------------------
  //---------------------------------------------------------------------
  ::grpc::Status NiFakeService::GetAStringOfFixedMaximumSize(::grpc::ServerContext* context, const GetAStringOfFixedMaximumSizeRequest* request, GetAStringOfFixedMaximumSizeResponse* response)
  {
    try {
      auto session = request->vi();
      ViSession vi = session_repository_->access_session(session.id(), session.name());
      ViChar a_string[256];
      auto status = library_->GetAStringOfFixedMaximumSize(vi, a_string);
      response->set_status(status);
      if (status == 0) {
        response->set_a_string(a_string);
      }
      return ::grpc::Status::OK;
    }
    catch (internal::LibraryLoadException& ex) {
      return ::grpc::Status(::grpc::NOT_FOUND, ex.what());
    }
  }

  //---------------------------------------------------------------------
  //---------------------------------------------------------------------
  ::grpc::Status NiFakeService::GetAnIviDanceString(::grpc::ServerContext* context, const GetAnIviDanceStringRequest* request, GetAnIviDanceStringResponse* response)
  {
    try {
      return ::grpc::Status(::grpc::UNIMPLEMENTED, "TODO: This server handler has not been implemented.");
    }
    catch (internal::LibraryLoadException& ex) {
      return ::grpc::Status(::grpc::NOT_FOUND, ex.what());
    }
  }

  //---------------------------------------------------------------------
  //---------------------------------------------------------------------
  ::grpc::Status NiFakeService::GetAnIviDanceWithATwistString(::grpc::ServerContext* context, const GetAnIviDanceWithATwistStringRequest* request, GetAnIviDanceWithATwistStringResponse* response)
  {
    try {
      return ::grpc::Status(::grpc::UNIMPLEMENTED, "TODO: This server handler has not been implemented.");
    }
    catch (internal::LibraryLoadException& ex) {
      return ::grpc::Status(::grpc::NOT_FOUND, ex.what());
    }
  }

  //---------------------------------------------------------------------
  //---------------------------------------------------------------------
<<<<<<< HEAD
=======
  ::grpc::Status NiFakeService::GetArrayForPythonCodeDouble(::grpc::ServerContext* context, const GetArrayForPythonCodeDoubleRequest* request, GetArrayForPythonCodeDoubleResponse* response)
  {
    try {
      return ::grpc::Status(::grpc::UNIMPLEMENTED, "TODO: This server handler has not been implemented.");
    }
    catch (internal::LibraryLoadException& ex) {
      return ::grpc::Status(::grpc::NOT_FOUND, ex.what());
    }
  }

  //---------------------------------------------------------------------
  //---------------------------------------------------------------------
>>>>>>> 35807b27
  ::grpc::Status NiFakeService::GetArraySizeForPythonCode(::grpc::ServerContext* context, const GetArraySizeForPythonCodeRequest* request, GetArraySizeForPythonCodeResponse* response)
  {
    try {
      auto session = request->vi();
      ViSession vi = session_repository_->access_session(session.id(), session.name());
      ViInt32 size_out {};
      auto status = library_->GetArraySizeForPythonCode(vi, &size_out);
      response->set_status(status);
      if (status == 0) {
        response->set_size_out(size_out);
      }
      return ::grpc::Status::OK;
    }
    catch (internal::LibraryLoadException& ex) {
      return ::grpc::Status(::grpc::NOT_FOUND, ex.what());
    }
  }

  //---------------------------------------------------------------------
  //---------------------------------------------------------------------
  ::grpc::Status NiFakeService::GetArrayUsingIviDance(::grpc::ServerContext* context, const GetArrayUsingIviDanceRequest* request, GetArrayUsingIviDanceResponse* response)
  {
    try {
      return ::grpc::Status(::grpc::UNIMPLEMENTED, "TODO: This server handler has not been implemented.");
    }
    catch (internal::LibraryLoadException& ex) {
      return ::grpc::Status(::grpc::NOT_FOUND, ex.what());
    }
  }

  //---------------------------------------------------------------------
  //---------------------------------------------------------------------
  ::grpc::Status NiFakeService::GetAttributeViBoolean(::grpc::ServerContext* context, const GetAttributeViBooleanRequest* request, GetAttributeViBooleanResponse* response)
  {
    try {
      auto session = request->vi();
      ViSession vi = session_repository_->access_session(session.id(), session.name());
      ViConstString channel_name = request->channel_name().c_str();
      ViAttr attribute_id = request->attribute_id();
      ViBoolean attribute_value {};
      auto status = library_->GetAttributeViBoolean(vi, channel_name, attribute_id, &attribute_value);
      response->set_status(status);
      if (status == 0) {
        response->set_attribute_value(attribute_value);
      }
      return ::grpc::Status::OK;
    }
    catch (internal::LibraryLoadException& ex) {
      return ::grpc::Status(::grpc::NOT_FOUND, ex.what());
    }
  }

  //---------------------------------------------------------------------
  //---------------------------------------------------------------------
  ::grpc::Status NiFakeService::GetAttributeViInt32(::grpc::ServerContext* context, const GetAttributeViInt32Request* request, GetAttributeViInt32Response* response)
  {
    try {
      auto session = request->vi();
      ViSession vi = session_repository_->access_session(session.id(), session.name());
      ViConstString channel_name = request->channel_name().c_str();
      ViAttr attribute_id = request->attribute_id();
      ViInt32 attribute_value {};
      auto status = library_->GetAttributeViInt32(vi, channel_name, attribute_id, &attribute_value);
      response->set_status(status);
      if (status == 0) {
        response->set_attribute_value(attribute_value);
      }
      return ::grpc::Status::OK;
    }
    catch (internal::LibraryLoadException& ex) {
      return ::grpc::Status(::grpc::NOT_FOUND, ex.what());
    }
  }

  //---------------------------------------------------------------------
  //---------------------------------------------------------------------
  ::grpc::Status NiFakeService::GetAttributeViInt64(::grpc::ServerContext* context, const GetAttributeViInt64Request* request, GetAttributeViInt64Response* response)
  {
    try {
      auto session = request->vi();
      ViSession vi = session_repository_->access_session(session.id(), session.name());
      ViConstString channel_name = request->channel_name().c_str();
      ViAttr attribute_id = request->attribute_id();
      ViInt64 attribute_value {};
      auto status = library_->GetAttributeViInt64(vi, channel_name, attribute_id, &attribute_value);
      response->set_status(status);
      if (status == 0) {
        response->set_attribute_value(attribute_value);
      }
      return ::grpc::Status::OK;
    }
    catch (internal::LibraryLoadException& ex) {
      return ::grpc::Status(::grpc::NOT_FOUND, ex.what());
    }
  }

  //---------------------------------------------------------------------
  //---------------------------------------------------------------------
  ::grpc::Status NiFakeService::GetAttributeViReal64(::grpc::ServerContext* context, const GetAttributeViReal64Request* request, GetAttributeViReal64Response* response)
  {
    try {
      auto session = request->vi();
      ViSession vi = session_repository_->access_session(session.id(), session.name());
      ViConstString channel_name = request->channel_name().c_str();
      ViAttr attribute_id = request->attribute_id();
      ViReal64 attribute_value {};
      auto status = library_->GetAttributeViReal64(vi, channel_name, attribute_id, &attribute_value);
      response->set_status(status);
      if (status == 0) {
        response->set_attribute_value(attribute_value);
      }
      return ::grpc::Status::OK;
    }
    catch (internal::LibraryLoadException& ex) {
      return ::grpc::Status(::grpc::NOT_FOUND, ex.what());
    }
  }

  //---------------------------------------------------------------------
  //---------------------------------------------------------------------
  ::grpc::Status NiFakeService::GetAttributeViString(::grpc::ServerContext* context, const GetAttributeViStringRequest* request, GetAttributeViStringResponse* response)
  {
    try {
      return ::grpc::Status(::grpc::UNIMPLEMENTED, "TODO: This server handler has not been implemented.");
    }
    catch (internal::LibraryLoadException& ex) {
      return ::grpc::Status(::grpc::NOT_FOUND, ex.what());
    }
  }

  //---------------------------------------------------------------------
  //---------------------------------------------------------------------
  ::grpc::Status NiFakeService::GetCalDateAndTime(::grpc::ServerContext* context, const GetCalDateAndTimeRequest* request, GetCalDateAndTimeResponse* response)
  {
    try {
      auto session = request->vi();
      ViSession vi = session_repository_->access_session(session.id(), session.name());
      ViInt32 cal_type = request->cal_type();
      ViInt32 month {};
      ViInt32 day {};
      ViInt32 year {};
      ViInt32 hour {};
      ViInt32 minute {};
      auto status = library_->GetCalDateAndTime(vi, cal_type, &month, &day, &year, &hour, &minute);
      response->set_status(status);
      if (status == 0) {
        response->set_month(month);
        response->set_day(day);
        response->set_year(year);
        response->set_hour(hour);
        response->set_minute(minute);
      }
      return ::grpc::Status::OK;
    }
    catch (internal::LibraryLoadException& ex) {
      return ::grpc::Status(::grpc::NOT_FOUND, ex.what());
    }
  }

  //---------------------------------------------------------------------
  //---------------------------------------------------------------------
  ::grpc::Status NiFakeService::GetCalInterval(::grpc::ServerContext* context, const GetCalIntervalRequest* request, GetCalIntervalResponse* response)
  {
    try {
      auto session = request->vi();
      ViSession vi = session_repository_->access_session(session.id(), session.name());
      ViInt32 months {};
      auto status = library_->GetCalInterval(vi, &months);
      response->set_status(status);
      if (status == 0) {
        response->set_months(months);
      }
      return ::grpc::Status::OK;
    }
    catch (internal::LibraryLoadException& ex) {
      return ::grpc::Status(::grpc::NOT_FOUND, ex.what());
    }
  }

  //---------------------------------------------------------------------
  //---------------------------------------------------------------------
  ::grpc::Status NiFakeService::GetCustomTypeArray(::grpc::ServerContext* context, const GetCustomTypeArrayRequest* request, GetCustomTypeArrayResponse* response)
  {
    try {
      auto session = request->vi();
      ViSession vi = session_repository_->access_session(session.id(), session.name());
      ViInt32 number_of_elements = request->number_of_elements();
      std::vector<CustomStruct> cs(number_of_elements);
      auto status = library_->GetCustomTypeArray(vi, number_of_elements, cs.data());
      response->set_status(status);
      if (status == 0) {
        Copy(cs, response->mutable_cs());
      }
      return ::grpc::Status::OK;
    }
    catch (internal::LibraryLoadException& ex) {
      return ::grpc::Status(::grpc::NOT_FOUND, ex.what());
    }
  }

  //---------------------------------------------------------------------
  //---------------------------------------------------------------------
  ::grpc::Status NiFakeService::GetEnumValue(::grpc::ServerContext* context, const GetEnumValueRequest* request, GetEnumValueResponse* response)
  {
    try {
      auto session = request->vi();
      ViSession vi = session_repository_->access_session(session.id(), session.name());
      ViInt32 a_quantity {};
      ViInt16 a_turtle {};
      auto status = library_->GetEnumValue(vi, &a_quantity, &a_turtle);
      response->set_status(status);
      if (status == 0) {
        response->set_a_quantity(a_quantity);
        response->set_a_turtle(static_cast<ni::fake::grpc::Turtle>(a_turtle));
      }
      return ::grpc::Status::OK;
    }
    catch (internal::LibraryLoadException& ex) {
      return ::grpc::Status(::grpc::NOT_FOUND, ex.what());
    }
  }

  //---------------------------------------------------------------------
  //---------------------------------------------------------------------
  ::grpc::Status NiFakeService::ImportAttributeConfigurationBuffer(::grpc::ServerContext* context, const ImportAttributeConfigurationBufferRequest* request, ImportAttributeConfigurationBufferResponse* response)
  {
    try {
      auto session = request->vi();
      ViSession vi = session_repository_->access_session(session.id(), session.name());
      ViInt32 size_in_bytes = request->configuration().size();
      ViInt8* configuration = (ViInt8*)request->configuration().c_str();
      auto status = library_->ImportAttributeConfigurationBuffer(vi, size_in_bytes, configuration);
      response->set_status(status);
      return ::grpc::Status::OK;
    }
    catch (internal::LibraryLoadException& ex) {
      return ::grpc::Status(::grpc::NOT_FOUND, ex.what());
    }
  }

  //---------------------------------------------------------------------
  //---------------------------------------------------------------------
  ::grpc::Status NiFakeService::InitWithOptions(::grpc::ServerContext* context, const InitWithOptionsRequest* request, InitWithOptionsResponse* response)
  {
    try {
      ViString resource_name = (ViString)request->resource_name().c_str();
      ViBoolean id_query = request->id_query();
      ViBoolean reset_device = request->reset_device();
      ViConstString option_string = request->option_string().c_str();

      auto init_lambda = [&] () -> std::tuple<int, uint32_t> {
        ViSession vi;
        int status = library_->InitWithOptions(resource_name, id_query, reset_device, option_string, &vi);
        return std::make_tuple(status, vi);
      };
      uint32_t session_id = 0;
      const std::string& session_name = request->session_name();
      auto cleanup_lambda = [&] (uint32_t id) { library_->close(id); };
      int status = session_repository_->add_session(session_name, init_lambda, cleanup_lambda, session_id);
      response->set_status(status);
      if (status == 0) {
        response->mutable_vi()->set_id(session_id);
      }
      return ::grpc::Status::OK;
    }
    catch (internal::LibraryLoadException& ex) {
      return ::grpc::Status(::grpc::NOT_FOUND, ex.what());
    }
  }

  //---------------------------------------------------------------------
  //---------------------------------------------------------------------
  ::grpc::Status NiFakeService::MultipleArrayTypes(::grpc::ServerContext* context, const MultipleArrayTypesRequest* request, MultipleArrayTypesResponse* response)
  {
    try {
      return ::grpc::Status(::grpc::UNIMPLEMENTED, "TODO: This server handler has not been implemented.");
    }
    catch (internal::LibraryLoadException& ex) {
      return ::grpc::Status(::grpc::NOT_FOUND, ex.what());
    }
  }

  //---------------------------------------------------------------------
  //---------------------------------------------------------------------
  ::grpc::Status NiFakeService::MultipleArraysSameSize(::grpc::ServerContext* context, const MultipleArraysSameSizeRequest* request, MultipleArraysSameSizeResponse* response)
  {
    try {
      auto session = request->vi();
      ViSession vi = session_repository_->access_session(session.id(), session.name());
      ViReal64* values1 = (ViReal64*)request->values1().data();
      ViReal64* values2 = (ViReal64*)request->values2().data();
      ViReal64* values3 = (ViReal64*)request->values3().data();
      ViReal64* values4 = (ViReal64*)request->values4().data();
      ViInt32 size = request->values1().size();
      auto status = library_->MultipleArraysSameSize(vi, values1, values2, values3, values4, size);
      response->set_status(status);
      return ::grpc::Status::OK;
    }
    catch (internal::LibraryLoadException& ex) {
      return ::grpc::Status(::grpc::NOT_FOUND, ex.what());
    }
  }

  //---------------------------------------------------------------------
  //---------------------------------------------------------------------
  ::grpc::Status NiFakeService::OneInputFunction(::grpc::ServerContext* context, const OneInputFunctionRequest* request, OneInputFunctionResponse* response)
  {
    try {
      auto session = request->vi();
      ViSession vi = session_repository_->access_session(session.id(), session.name());
      ViInt32 a_number = request->a_number();
      auto status = library_->OneInputFunction(vi, a_number);
      response->set_status(status);
      return ::grpc::Status::OK;
    }
    catch (internal::LibraryLoadException& ex) {
      return ::grpc::Status(::grpc::NOT_FOUND, ex.what());
    }
  }

  //---------------------------------------------------------------------
  //---------------------------------------------------------------------
  ::grpc::Status NiFakeService::ParametersAreMultipleTypes(::grpc::ServerContext* context, const ParametersAreMultipleTypesRequest* request, ParametersAreMultipleTypesResponse* response)
  {
    try {
      auto session = request->vi();
      ViSession vi = session_repository_->access_session(session.id(), session.name());
      ViBoolean a_boolean = request->a_boolean();
      ViInt32 an_int32 = request->an_int32();
      ViInt64 an_int64 = request->an_int64();
      ViInt16 an_int_enum = (ViInt16)request->an_int_enum();
      ViReal64 a_float = request->a_float();
      auto a_float_enum_imap_it = floatenum_input_map_.find(request->a_float_enum());

      if (a_float_enum_imap_it == floatenum_input_map_.end()) {
        return ::grpc::Status(::grpc::INVALID_ARGUMENT, "The value for a_float_enum was not specified or out of range.");
      }
      auto a_float_enum = static_cast<ViReal64>(a_float_enum_imap_it->second);

      ViInt32 string_size = request->a_string().size();
      ViConstString a_string = request->a_string().c_str();
      auto status = library_->ParametersAreMultipleTypes(vi, a_boolean, an_int32, an_int64, an_int_enum, a_float, a_float_enum, string_size, a_string);
      response->set_status(status);
      return ::grpc::Status::OK;
    }
    catch (internal::LibraryLoadException& ex) {
      return ::grpc::Status(::grpc::NOT_FOUND, ex.what());
    }
  }

  //---------------------------------------------------------------------
  //---------------------------------------------------------------------
  ::grpc::Status NiFakeService::PoorlyNamedSimpleFunction(::grpc::ServerContext* context, const PoorlyNamedSimpleFunctionRequest* request, PoorlyNamedSimpleFunctionResponse* response)
  {
    try {
      auto session = request->vi();
      ViSession vi = session_repository_->access_session(session.id(), session.name());
      auto status = library_->PoorlyNamedSimpleFunction(vi);
      response->set_status(status);
      return ::grpc::Status::OK;
    }
    catch (internal::LibraryLoadException& ex) {
      return ::grpc::Status(::grpc::NOT_FOUND, ex.what());
    }
  }

  //---------------------------------------------------------------------
  //---------------------------------------------------------------------
  ::grpc::Status NiFakeService::Read(::grpc::ServerContext* context, const ReadRequest* request, ReadResponse* response)
  {
    try {
      auto session = request->vi();
      ViSession vi = session_repository_->access_session(session.id(), session.name());
      ViReal64 maximum_time = request->maximum_time();
      ViReal64 reading {};
      auto status = library_->Read(vi, maximum_time, &reading);
      response->set_status(status);
      if (status == 0) {
        response->set_reading(reading);
      }
      return ::grpc::Status::OK;
    }
    catch (internal::LibraryLoadException& ex) {
      return ::grpc::Status(::grpc::NOT_FOUND, ex.what());
    }
  }

  //---------------------------------------------------------------------
  //---------------------------------------------------------------------
  ::grpc::Status NiFakeService::ReadFromChannel(::grpc::ServerContext* context, const ReadFromChannelRequest* request, ReadFromChannelResponse* response)
  {
    try {
      auto session = request->vi();
      ViSession vi = session_repository_->access_session(session.id(), session.name());
      ViConstString channel_name = request->channel_name().c_str();
      ViInt32 maximum_time = request->maximum_time();
      ViReal64 reading {};
      auto status = library_->ReadFromChannel(vi, channel_name, maximum_time, &reading);
      response->set_status(status);
      if (status == 0) {
        response->set_reading(reading);
      }
      return ::grpc::Status::OK;
    }
    catch (internal::LibraryLoadException& ex) {
      return ::grpc::Status(::grpc::NOT_FOUND, ex.what());
    }
  }

  //---------------------------------------------------------------------
  //---------------------------------------------------------------------
  ::grpc::Status NiFakeService::ReturnANumberAndAString(::grpc::ServerContext* context, const ReturnANumberAndAStringRequest* request, ReturnANumberAndAStringResponse* response)
  {
    try {
      auto session = request->vi();
      ViSession vi = session_repository_->access_session(session.id(), session.name());
      ViInt16 a_number {};
      ViChar a_string[256];
      auto status = library_->ReturnANumberAndAString(vi, &a_number, a_string);
      response->set_status(status);
      if (status == 0) {
        response->set_a_number(a_number);
        response->set_a_string(a_string);
      }
      return ::grpc::Status::OK;
    }
    catch (internal::LibraryLoadException& ex) {
      return ::grpc::Status(::grpc::NOT_FOUND, ex.what());
    }
  }

  //---------------------------------------------------------------------
  //---------------------------------------------------------------------
  ::grpc::Status NiFakeService::ReturnDurationInSeconds(::grpc::ServerContext* context, const ReturnDurationInSecondsRequest* request, ReturnDurationInSecondsResponse* response)
  {
    try {
      auto session = request->vi();
      ViSession vi = session_repository_->access_session(session.id(), session.name());
      ViReal64 timedelta {};
      auto status = library_->ReturnDurationInSeconds(vi, &timedelta);
      response->set_status(status);
      if (status == 0) {
        response->set_timedelta(timedelta);
      }
      return ::grpc::Status::OK;
    }
    catch (internal::LibraryLoadException& ex) {
      return ::grpc::Status(::grpc::NOT_FOUND, ex.what());
    }
  }

  //---------------------------------------------------------------------
  //---------------------------------------------------------------------
  ::grpc::Status NiFakeService::ReturnListOfDurationsInSeconds(::grpc::ServerContext* context, const ReturnListOfDurationsInSecondsRequest* request, ReturnListOfDurationsInSecondsResponse* response)
  {
    try {
      return ::grpc::Status(::grpc::UNIMPLEMENTED, "TODO: This server handler has not been implemented.");
    }
    catch (internal::LibraryLoadException& ex) {
      return ::grpc::Status(::grpc::NOT_FOUND, ex.what());
    }
  }

  //---------------------------------------------------------------------
  //---------------------------------------------------------------------
  ::grpc::Status NiFakeService::ReturnMultipleTypes(::grpc::ServerContext* context, const ReturnMultipleTypesRequest* request, ReturnMultipleTypesResponse* response)
  {
    try {
      return ::grpc::Status(::grpc::UNIMPLEMENTED, "TODO: This server handler has not been implemented.");
    }
    catch (internal::LibraryLoadException& ex) {
      return ::grpc::Status(::grpc::NOT_FOUND, ex.what());
    }
  }

  //---------------------------------------------------------------------
  //---------------------------------------------------------------------
  ::grpc::Status NiFakeService::StringValuedEnumInputFunctionWithDefaults(::grpc::ServerContext* context, const StringValuedEnumInputFunctionWithDefaultsRequest* request, StringValuedEnumInputFunctionWithDefaultsResponse* response)
  {
    try {
      auto session = request->vi();
      ViSession vi = session_repository_->access_session(session.id(), session.name());
      auto a_mobile_o_s_name_imap_it = mobileosnames_input_map_.find(request->a_mobile_o_s_name());

      if (a_mobile_o_s_name_imap_it == mobileosnames_input_map_.end()) {
        return ::grpc::Status(::grpc::INVALID_ARGUMENT, "The value for a_mobile_o_s_name was not specified or out of range.");
      }
      auto a_mobile_o_s_name = static_cast<ViConstString>((a_mobile_o_s_name_imap_it->second).c_str());

      auto status = library_->StringValuedEnumInputFunctionWithDefaults(vi, a_mobile_o_s_name);
      response->set_status(status);
      return ::grpc::Status::OK;
    }
    catch (internal::LibraryLoadException& ex) {
      return ::grpc::Status(::grpc::NOT_FOUND, ex.what());
    }
  }

  //---------------------------------------------------------------------
  //---------------------------------------------------------------------
  ::grpc::Status NiFakeService::TwoInputFunction(::grpc::ServerContext* context, const TwoInputFunctionRequest* request, TwoInputFunctionResponse* response)
  {
    try {
      auto session = request->vi();
      ViSession vi = session_repository_->access_session(session.id(), session.name());
      ViReal64 a_number = request->a_number();
      ViString a_string = (ViString)request->a_string().c_str();
      auto status = library_->TwoInputFunction(vi, a_number, a_string);
      response->set_status(status);
      return ::grpc::Status::OK;
    }
    catch (internal::LibraryLoadException& ex) {
      return ::grpc::Status(::grpc::NOT_FOUND, ex.what());
    }
  }

  //---------------------------------------------------------------------
  //---------------------------------------------------------------------
  ::grpc::Status NiFakeService::Use64BitNumber(::grpc::ServerContext* context, const Use64BitNumberRequest* request, Use64BitNumberResponse* response)
  {
    try {
      auto session = request->vi();
      ViSession vi = session_repository_->access_session(session.id(), session.name());
      ViInt64 input = request->input();
      ViInt64 output {};
      auto status = library_->Use64BitNumber(vi, input, &output);
      response->set_status(status);
      if (status == 0) {
        response->set_output(output);
      }
      return ::grpc::Status::OK;
    }
    catch (internal::LibraryLoadException& ex) {
      return ::grpc::Status(::grpc::NOT_FOUND, ex.what());
    }
  }

  //---------------------------------------------------------------------
  //---------------------------------------------------------------------
  ::grpc::Status NiFakeService::WriteWaveform(::grpc::ServerContext* context, const WriteWaveformRequest* request, WriteWaveformResponse* response)
  {
    try {
      auto session = request->vi();
      ViSession vi = session_repository_->access_session(session.id(), session.name());
      ViInt32 number_of_samples = request->waveform().size();
      ViReal64* waveform = (ViReal64*)request->waveform().data();
      auto status = library_->WriteWaveform(vi, number_of_samples, waveform);
      response->set_status(status);
      return ::grpc::Status::OK;
    }
    catch (internal::LibraryLoadException& ex) {
      return ::grpc::Status(::grpc::NOT_FOUND, ex.what());
    }
  }

  //---------------------------------------------------------------------
  //---------------------------------------------------------------------
  ::grpc::Status NiFakeService::Close(::grpc::ServerContext* context, const CloseRequest* request, CloseResponse* response)
  {
    try {
      auto session = request->vi();
      ViSession vi = session_repository_->access_session(session.id(), session.name());
      session_repository_->remove_session(vi);
      return ::grpc::Status::OK;
    }
    catch (internal::LibraryLoadException& ex) {
      return ::grpc::Status(::grpc::NOT_FOUND, ex.what());
    }
  }

} // namespace grpc
} // namespace fake
} // namespace ni
<|MERGE_RESOLUTION|>--- conflicted
+++ resolved
@@ -6,845 +6,844 @@
 //---------------------------------------------------------------------
 #include "nifake_service.h"
 
-#include <sstream>
+#include <atomic>
 #include <fstream>
 #include <iostream>
-#include <atomic>
+#include <sstream>
 #include <vector>
 
 namespace ni {
 namespace fake {
 namespace grpc {
 
-  namespace {
-    void Copy(const CustomStruct& input, ni::fake::grpc::FakeCustomStruct* output) {
-      output->set_struct_int(input.structInt);
-      output->set_struct_double(input.structDouble);
-    }
-
-    void Copy(const std::vector<CustomStruct>& input, google::protobuf::RepeatedPtrField<ni::fake::grpc::FakeCustomStruct>* output) {
-      for (auto item : input) {
-        auto message = new ni::fake::grpc::FakeCustomStruct();
-        Copy(item, message);
-        output->AddAllocated(message);
-      }
-    }
-  }
-
-  namespace internal = ni::hardware::grpc::internal;
-
-  NiFakeService::NiFakeService(NiFakeLibraryInterface* library, internal::SessionRepository* session_repository)
-      : library_(library), session_repository_(session_repository)
-  {
-  }
-
-  NiFakeService::~NiFakeService()
-  {
-  }
-
-  void NiFakeService::Copy(const CustomStruct& input, ni::fake::grpc::FakeCustomStruct* output) 
-  {
-    output->set_struct_int(input.structInt);
-    output->set_struct_double(input.structDouble);
-  }
-
-  void NiFakeService::Copy(const std::vector<CustomStruct>& input, google::protobuf::RepeatedPtrField<ni::fake::grpc::FakeCustomStruct>* output) 
-  {
-    for (auto item : input) {
-      auto message = new ni::fake::grpc::FakeCustomStruct();
-      Copy(item, message);
-      output->AddAllocated(message);
-    }
-  }
-
-  //---------------------------------------------------------------------
-  //---------------------------------------------------------------------
-  ::grpc::Status NiFakeService::Abort(::grpc::ServerContext* context, const AbortRequest* request, AbortResponse* response)
-  {
-    try {
-      auto session = request->vi();
-      ViSession vi = session_repository_->access_session(session.id(), session.name());
-      auto status = library_->Abort(vi);
-      response->set_status(status);
-      return ::grpc::Status::OK;
-    }
-    catch (internal::LibraryLoadException& ex) {
-      return ::grpc::Status(::grpc::NOT_FOUND, ex.what());
-    }
-  }
-
-  //---------------------------------------------------------------------
-  //---------------------------------------------------------------------
-  ::grpc::Status NiFakeService::AcceptListOfDurationsInSeconds(::grpc::ServerContext* context, const AcceptListOfDurationsInSecondsRequest* request, AcceptListOfDurationsInSecondsResponse* response)
-  {
-    try {
-      auto session = request->vi();
-      ViSession vi = session_repository_->access_session(session.id(), session.name());
-      ViInt32 count = request->delays().size();
-      ViReal64* delays = (ViReal64*)request->delays().data();
-      auto status = library_->AcceptListOfDurationsInSeconds(vi, count, delays);
-      response->set_status(status);
-      return ::grpc::Status::OK;
-    }
-    catch (internal::LibraryLoadException& ex) {
-      return ::grpc::Status(::grpc::NOT_FOUND, ex.what());
-    }
-  }
-
-  //---------------------------------------------------------------------
-  //---------------------------------------------------------------------
-  ::grpc::Status NiFakeService::BoolArrayOutputFunction(::grpc::ServerContext* context, const BoolArrayOutputFunctionRequest* request, BoolArrayOutputFunctionResponse* response)
-  {
-    try {
-      return ::grpc::Status(::grpc::UNIMPLEMENTED, "TODO: This server handler has not been implemented.");
-    }
-    catch (internal::LibraryLoadException& ex) {
-      return ::grpc::Status(::grpc::NOT_FOUND, ex.what());
-    }
-  }
-
-  //---------------------------------------------------------------------
-  //---------------------------------------------------------------------
-  ::grpc::Status NiFakeService::DoubleAllTheNums(::grpc::ServerContext* context, const DoubleAllTheNumsRequest* request, DoubleAllTheNumsResponse* response)
-  {
-    try {
-      auto session = request->vi();
-      ViSession vi = session_repository_->access_session(session.id(), session.name());
-      ViInt32 number_count = request->numbers().size();
-      ViReal64* numbers = (ViReal64*)request->numbers().data();
-      auto status = library_->DoubleAllTheNums(vi, number_count, numbers);
-      response->set_status(status);
-      return ::grpc::Status::OK;
-    }
-    catch (internal::LibraryLoadException& ex) {
-      return ::grpc::Status(::grpc::NOT_FOUND, ex.what());
-    }
-  }
-
-  //---------------------------------------------------------------------
-  //---------------------------------------------------------------------
-  ::grpc::Status NiFakeService::EnumArrayOutputFunction(::grpc::ServerContext* context, const EnumArrayOutputFunctionRequest* request, EnumArrayOutputFunctionResponse* response)
-  {
-    try {
-      return ::grpc::Status(::grpc::UNIMPLEMENTED, "TODO: This server handler has not been implemented.");
-    }
-    catch (internal::LibraryLoadException& ex) {
-      return ::grpc::Status(::grpc::NOT_FOUND, ex.what());
-    }
-  }
-
-  //---------------------------------------------------------------------
-  //---------------------------------------------------------------------
-  ::grpc::Status NiFakeService::EnumInputFunctionWithDefaults(::grpc::ServerContext* context, const EnumInputFunctionWithDefaultsRequest* request, EnumInputFunctionWithDefaultsResponse* response)
-  {
-    try {
-      auto session = request->vi();
-      ViSession vi = session_repository_->access_session(session.id(), session.name());
-      ViInt16 a_turtle = (ViInt16)request->a_turtle();
-      auto status = library_->EnumInputFunctionWithDefaults(vi, a_turtle);
-      response->set_status(status);
-      return ::grpc::Status::OK;
-    }
-    catch (internal::LibraryLoadException& ex) {
-      return ::grpc::Status(::grpc::NOT_FOUND, ex.what());
-    }
-  }
-
-  //---------------------------------------------------------------------
-  //---------------------------------------------------------------------
-  ::grpc::Status NiFakeService::ExportAttributeConfigurationBuffer(::grpc::ServerContext* context, const ExportAttributeConfigurationBufferRequest* request, ExportAttributeConfigurationBufferResponse* response)
-  {
-    try {
-      return ::grpc::Status(::grpc::UNIMPLEMENTED, "TODO: This server handler has not been implemented.");
-    }
-    catch (internal::LibraryLoadException& ex) {
-      return ::grpc::Status(::grpc::NOT_FOUND, ex.what());
-    }
-  }
-
-  //---------------------------------------------------------------------
-  //---------------------------------------------------------------------
-  ::grpc::Status NiFakeService::FetchWaveform(::grpc::ServerContext* context, const FetchWaveformRequest* request, FetchWaveformResponse* response)
-  {
-    try {
-      return ::grpc::Status(::grpc::UNIMPLEMENTED, "TODO: This server handler has not been implemented.");
-    }
-    catch (internal::LibraryLoadException& ex) {
-      return ::grpc::Status(::grpc::NOT_FOUND, ex.what());
-    }
-  }
-
-  //---------------------------------------------------------------------
-  //---------------------------------------------------------------------
-  ::grpc::Status NiFakeService::GetABoolean(::grpc::ServerContext* context, const GetABooleanRequest* request, GetABooleanResponse* response)
-  {
-    try {
-      auto session = request->vi();
-      ViSession vi = session_repository_->access_session(session.id(), session.name());
-      ViBoolean a_boolean {};
-      auto status = library_->GetABoolean(vi, &a_boolean);
-      response->set_status(status);
-      if (status == 0) {
-        response->set_a_boolean(a_boolean);
-      }
-      return ::grpc::Status::OK;
-    }
-    catch (internal::LibraryLoadException& ex) {
-      return ::grpc::Status(::grpc::NOT_FOUND, ex.what());
-    }
-  }
-
-  //---------------------------------------------------------------------
-  //---------------------------------------------------------------------
-  ::grpc::Status NiFakeService::GetANumber(::grpc::ServerContext* context, const GetANumberRequest* request, GetANumberResponse* response)
-  {
-    try {
-      auto session = request->vi();
-      ViSession vi = session_repository_->access_session(session.id(), session.name());
-      ViInt16 a_number {};
-      auto status = library_->GetANumber(vi, &a_number);
-      response->set_status(status);
-      if (status == 0) {
-        response->set_a_number(a_number);
-      }
-      return ::grpc::Status::OK;
-    }
-    catch (internal::LibraryLoadException& ex) {
-      return ::grpc::Status(::grpc::NOT_FOUND, ex.what());
-    }
-  }
-
-  //---------------------------------------------------------------------
-  //---------------------------------------------------------------------
-  ::grpc::Status NiFakeService::GetAStringOfFixedMaximumSize(::grpc::ServerContext* context, const GetAStringOfFixedMaximumSizeRequest* request, GetAStringOfFixedMaximumSizeResponse* response)
-  {
-    try {
-      auto session = request->vi();
-      ViSession vi = session_repository_->access_session(session.id(), session.name());
-      ViChar a_string[256];
-      auto status = library_->GetAStringOfFixedMaximumSize(vi, a_string);
-      response->set_status(status);
-      if (status == 0) {
-        response->set_a_string(a_string);
-      }
-      return ::grpc::Status::OK;
-    }
-    catch (internal::LibraryLoadException& ex) {
-      return ::grpc::Status(::grpc::NOT_FOUND, ex.what());
-    }
-  }
-
-  //---------------------------------------------------------------------
-  //---------------------------------------------------------------------
-  ::grpc::Status NiFakeService::GetAnIviDanceString(::grpc::ServerContext* context, const GetAnIviDanceStringRequest* request, GetAnIviDanceStringResponse* response)
-  {
-    try {
-      return ::grpc::Status(::grpc::UNIMPLEMENTED, "TODO: This server handler has not been implemented.");
-    }
-    catch (internal::LibraryLoadException& ex) {
-      return ::grpc::Status(::grpc::NOT_FOUND, ex.what());
-    }
-  }
-
-  //---------------------------------------------------------------------
-  //---------------------------------------------------------------------
-  ::grpc::Status NiFakeService::GetAnIviDanceWithATwistString(::grpc::ServerContext* context, const GetAnIviDanceWithATwistStringRequest* request, GetAnIviDanceWithATwistStringResponse* response)
-  {
-    try {
-      return ::grpc::Status(::grpc::UNIMPLEMENTED, "TODO: This server handler has not been implemented.");
-    }
-    catch (internal::LibraryLoadException& ex) {
-      return ::grpc::Status(::grpc::NOT_FOUND, ex.what());
-    }
-  }
-
-  //---------------------------------------------------------------------
-  //---------------------------------------------------------------------
-<<<<<<< HEAD
-=======
-  ::grpc::Status NiFakeService::GetArrayForPythonCodeDouble(::grpc::ServerContext* context, const GetArrayForPythonCodeDoubleRequest* request, GetArrayForPythonCodeDoubleResponse* response)
-  {
-    try {
-      return ::grpc::Status(::grpc::UNIMPLEMENTED, "TODO: This server handler has not been implemented.");
-    }
-    catch (internal::LibraryLoadException& ex) {
-      return ::grpc::Status(::grpc::NOT_FOUND, ex.what());
-    }
-  }
-
-  //---------------------------------------------------------------------
-  //---------------------------------------------------------------------
->>>>>>> 35807b27
-  ::grpc::Status NiFakeService::GetArraySizeForPythonCode(::grpc::ServerContext* context, const GetArraySizeForPythonCodeRequest* request, GetArraySizeForPythonCodeResponse* response)
-  {
-    try {
-      auto session = request->vi();
-      ViSession vi = session_repository_->access_session(session.id(), session.name());
-      ViInt32 size_out {};
-      auto status = library_->GetArraySizeForPythonCode(vi, &size_out);
-      response->set_status(status);
-      if (status == 0) {
-        response->set_size_out(size_out);
-      }
-      return ::grpc::Status::OK;
-    }
-    catch (internal::LibraryLoadException& ex) {
-      return ::grpc::Status(::grpc::NOT_FOUND, ex.what());
-    }
-  }
-
-  //---------------------------------------------------------------------
-  //---------------------------------------------------------------------
-  ::grpc::Status NiFakeService::GetArrayUsingIviDance(::grpc::ServerContext* context, const GetArrayUsingIviDanceRequest* request, GetArrayUsingIviDanceResponse* response)
-  {
-    try {
-      return ::grpc::Status(::grpc::UNIMPLEMENTED, "TODO: This server handler has not been implemented.");
-    }
-    catch (internal::LibraryLoadException& ex) {
-      return ::grpc::Status(::grpc::NOT_FOUND, ex.what());
-    }
-  }
-
-  //---------------------------------------------------------------------
-  //---------------------------------------------------------------------
-  ::grpc::Status NiFakeService::GetAttributeViBoolean(::grpc::ServerContext* context, const GetAttributeViBooleanRequest* request, GetAttributeViBooleanResponse* response)
-  {
-    try {
-      auto session = request->vi();
-      ViSession vi = session_repository_->access_session(session.id(), session.name());
-      ViConstString channel_name = request->channel_name().c_str();
-      ViAttr attribute_id = request->attribute_id();
-      ViBoolean attribute_value {};
-      auto status = library_->GetAttributeViBoolean(vi, channel_name, attribute_id, &attribute_value);
-      response->set_status(status);
-      if (status == 0) {
-        response->set_attribute_value(attribute_value);
-      }
-      return ::grpc::Status::OK;
-    }
-    catch (internal::LibraryLoadException& ex) {
-      return ::grpc::Status(::grpc::NOT_FOUND, ex.what());
-    }
-  }
-
-  //---------------------------------------------------------------------
-  //---------------------------------------------------------------------
-  ::grpc::Status NiFakeService::GetAttributeViInt32(::grpc::ServerContext* context, const GetAttributeViInt32Request* request, GetAttributeViInt32Response* response)
-  {
-    try {
-      auto session = request->vi();
-      ViSession vi = session_repository_->access_session(session.id(), session.name());
-      ViConstString channel_name = request->channel_name().c_str();
-      ViAttr attribute_id = request->attribute_id();
-      ViInt32 attribute_value {};
-      auto status = library_->GetAttributeViInt32(vi, channel_name, attribute_id, &attribute_value);
-      response->set_status(status);
-      if (status == 0) {
-        response->set_attribute_value(attribute_value);
-      }
-      return ::grpc::Status::OK;
-    }
-    catch (internal::LibraryLoadException& ex) {
-      return ::grpc::Status(::grpc::NOT_FOUND, ex.what());
-    }
-  }
-
-  //---------------------------------------------------------------------
-  //---------------------------------------------------------------------
-  ::grpc::Status NiFakeService::GetAttributeViInt64(::grpc::ServerContext* context, const GetAttributeViInt64Request* request, GetAttributeViInt64Response* response)
-  {
-    try {
-      auto session = request->vi();
-      ViSession vi = session_repository_->access_session(session.id(), session.name());
-      ViConstString channel_name = request->channel_name().c_str();
-      ViAttr attribute_id = request->attribute_id();
-      ViInt64 attribute_value {};
-      auto status = library_->GetAttributeViInt64(vi, channel_name, attribute_id, &attribute_value);
-      response->set_status(status);
-      if (status == 0) {
-        response->set_attribute_value(attribute_value);
-      }
-      return ::grpc::Status::OK;
-    }
-    catch (internal::LibraryLoadException& ex) {
-      return ::grpc::Status(::grpc::NOT_FOUND, ex.what());
-    }
-  }
-
-  //---------------------------------------------------------------------
-  //---------------------------------------------------------------------
-  ::grpc::Status NiFakeService::GetAttributeViReal64(::grpc::ServerContext* context, const GetAttributeViReal64Request* request, GetAttributeViReal64Response* response)
-  {
-    try {
-      auto session = request->vi();
-      ViSession vi = session_repository_->access_session(session.id(), session.name());
-      ViConstString channel_name = request->channel_name().c_str();
-      ViAttr attribute_id = request->attribute_id();
-      ViReal64 attribute_value {};
-      auto status = library_->GetAttributeViReal64(vi, channel_name, attribute_id, &attribute_value);
-      response->set_status(status);
-      if (status == 0) {
-        response->set_attribute_value(attribute_value);
-      }
-      return ::grpc::Status::OK;
-    }
-    catch (internal::LibraryLoadException& ex) {
-      return ::grpc::Status(::grpc::NOT_FOUND, ex.what());
-    }
-  }
-
-  //---------------------------------------------------------------------
-  //---------------------------------------------------------------------
-  ::grpc::Status NiFakeService::GetAttributeViString(::grpc::ServerContext* context, const GetAttributeViStringRequest* request, GetAttributeViStringResponse* response)
-  {
-    try {
-      return ::grpc::Status(::grpc::UNIMPLEMENTED, "TODO: This server handler has not been implemented.");
-    }
-    catch (internal::LibraryLoadException& ex) {
-      return ::grpc::Status(::grpc::NOT_FOUND, ex.what());
-    }
-  }
-
-  //---------------------------------------------------------------------
-  //---------------------------------------------------------------------
-  ::grpc::Status NiFakeService::GetCalDateAndTime(::grpc::ServerContext* context, const GetCalDateAndTimeRequest* request, GetCalDateAndTimeResponse* response)
-  {
-    try {
-      auto session = request->vi();
-      ViSession vi = session_repository_->access_session(session.id(), session.name());
-      ViInt32 cal_type = request->cal_type();
-      ViInt32 month {};
-      ViInt32 day {};
-      ViInt32 year {};
-      ViInt32 hour {};
-      ViInt32 minute {};
-      auto status = library_->GetCalDateAndTime(vi, cal_type, &month, &day, &year, &hour, &minute);
-      response->set_status(status);
-      if (status == 0) {
-        response->set_month(month);
-        response->set_day(day);
-        response->set_year(year);
-        response->set_hour(hour);
-        response->set_minute(minute);
-      }
-      return ::grpc::Status::OK;
-    }
-    catch (internal::LibraryLoadException& ex) {
-      return ::grpc::Status(::grpc::NOT_FOUND, ex.what());
-    }
-  }
-
-  //---------------------------------------------------------------------
-  //---------------------------------------------------------------------
-  ::grpc::Status NiFakeService::GetCalInterval(::grpc::ServerContext* context, const GetCalIntervalRequest* request, GetCalIntervalResponse* response)
-  {
-    try {
-      auto session = request->vi();
-      ViSession vi = session_repository_->access_session(session.id(), session.name());
-      ViInt32 months {};
-      auto status = library_->GetCalInterval(vi, &months);
-      response->set_status(status);
-      if (status == 0) {
-        response->set_months(months);
-      }
-      return ::grpc::Status::OK;
-    }
-    catch (internal::LibraryLoadException& ex) {
-      return ::grpc::Status(::grpc::NOT_FOUND, ex.what());
-    }
-  }
-
-  //---------------------------------------------------------------------
-  //---------------------------------------------------------------------
-  ::grpc::Status NiFakeService::GetCustomTypeArray(::grpc::ServerContext* context, const GetCustomTypeArrayRequest* request, GetCustomTypeArrayResponse* response)
-  {
-    try {
-      auto session = request->vi();
-      ViSession vi = session_repository_->access_session(session.id(), session.name());
-      ViInt32 number_of_elements = request->number_of_elements();
-      std::vector<CustomStruct> cs(number_of_elements);
-      auto status = library_->GetCustomTypeArray(vi, number_of_elements, cs.data());
-      response->set_status(status);
-      if (status == 0) {
-        Copy(cs, response->mutable_cs());
-      }
-      return ::grpc::Status::OK;
-    }
-    catch (internal::LibraryLoadException& ex) {
-      return ::grpc::Status(::grpc::NOT_FOUND, ex.what());
-    }
-  }
-
-  //---------------------------------------------------------------------
-  //---------------------------------------------------------------------
-  ::grpc::Status NiFakeService::GetEnumValue(::grpc::ServerContext* context, const GetEnumValueRequest* request, GetEnumValueResponse* response)
-  {
-    try {
-      auto session = request->vi();
-      ViSession vi = session_repository_->access_session(session.id(), session.name());
-      ViInt32 a_quantity {};
-      ViInt16 a_turtle {};
-      auto status = library_->GetEnumValue(vi, &a_quantity, &a_turtle);
-      response->set_status(status);
-      if (status == 0) {
-        response->set_a_quantity(a_quantity);
-        response->set_a_turtle(static_cast<ni::fake::grpc::Turtle>(a_turtle));
-      }
-      return ::grpc::Status::OK;
-    }
-    catch (internal::LibraryLoadException& ex) {
-      return ::grpc::Status(::grpc::NOT_FOUND, ex.what());
-    }
-  }
-
-  //---------------------------------------------------------------------
-  //---------------------------------------------------------------------
-  ::grpc::Status NiFakeService::ImportAttributeConfigurationBuffer(::grpc::ServerContext* context, const ImportAttributeConfigurationBufferRequest* request, ImportAttributeConfigurationBufferResponse* response)
-  {
-    try {
-      auto session = request->vi();
-      ViSession vi = session_repository_->access_session(session.id(), session.name());
-      ViInt32 size_in_bytes = request->configuration().size();
-      ViInt8* configuration = (ViInt8*)request->configuration().c_str();
-      auto status = library_->ImportAttributeConfigurationBuffer(vi, size_in_bytes, configuration);
-      response->set_status(status);
-      return ::grpc::Status::OK;
-    }
-    catch (internal::LibraryLoadException& ex) {
-      return ::grpc::Status(::grpc::NOT_FOUND, ex.what());
-    }
-  }
-
-  //---------------------------------------------------------------------
-  //---------------------------------------------------------------------
-  ::grpc::Status NiFakeService::InitWithOptions(::grpc::ServerContext* context, const InitWithOptionsRequest* request, InitWithOptionsResponse* response)
-  {
-    try {
-      ViString resource_name = (ViString)request->resource_name().c_str();
-      ViBoolean id_query = request->id_query();
-      ViBoolean reset_device = request->reset_device();
-      ViConstString option_string = request->option_string().c_str();
-
-      auto init_lambda = [&] () -> std::tuple<int, uint32_t> {
-        ViSession vi;
-        int status = library_->InitWithOptions(resource_name, id_query, reset_device, option_string, &vi);
-        return std::make_tuple(status, vi);
-      };
-      uint32_t session_id = 0;
-      const std::string& session_name = request->session_name();
-      auto cleanup_lambda = [&] (uint32_t id) { library_->close(id); };
-      int status = session_repository_->add_session(session_name, init_lambda, cleanup_lambda, session_id);
-      response->set_status(status);
-      if (status == 0) {
-        response->mutable_vi()->set_id(session_id);
-      }
-      return ::grpc::Status::OK;
-    }
-    catch (internal::LibraryLoadException& ex) {
-      return ::grpc::Status(::grpc::NOT_FOUND, ex.what());
-    }
-  }
-
-  //---------------------------------------------------------------------
-  //---------------------------------------------------------------------
-  ::grpc::Status NiFakeService::MultipleArrayTypes(::grpc::ServerContext* context, const MultipleArrayTypesRequest* request, MultipleArrayTypesResponse* response)
-  {
-    try {
-      return ::grpc::Status(::grpc::UNIMPLEMENTED, "TODO: This server handler has not been implemented.");
-    }
-    catch (internal::LibraryLoadException& ex) {
-      return ::grpc::Status(::grpc::NOT_FOUND, ex.what());
-    }
-  }
-
-  //---------------------------------------------------------------------
-  //---------------------------------------------------------------------
-  ::grpc::Status NiFakeService::MultipleArraysSameSize(::grpc::ServerContext* context, const MultipleArraysSameSizeRequest* request, MultipleArraysSameSizeResponse* response)
-  {
-    try {
-      auto session = request->vi();
-      ViSession vi = session_repository_->access_session(session.id(), session.name());
-      ViReal64* values1 = (ViReal64*)request->values1().data();
-      ViReal64* values2 = (ViReal64*)request->values2().data();
-      ViReal64* values3 = (ViReal64*)request->values3().data();
-      ViReal64* values4 = (ViReal64*)request->values4().data();
-      ViInt32 size = request->values1().size();
-      auto status = library_->MultipleArraysSameSize(vi, values1, values2, values3, values4, size);
-      response->set_status(status);
-      return ::grpc::Status::OK;
-    }
-    catch (internal::LibraryLoadException& ex) {
-      return ::grpc::Status(::grpc::NOT_FOUND, ex.what());
-    }
-  }
-
-  //---------------------------------------------------------------------
-  //---------------------------------------------------------------------
-  ::grpc::Status NiFakeService::OneInputFunction(::grpc::ServerContext* context, const OneInputFunctionRequest* request, OneInputFunctionResponse* response)
-  {
-    try {
-      auto session = request->vi();
-      ViSession vi = session_repository_->access_session(session.id(), session.name());
-      ViInt32 a_number = request->a_number();
-      auto status = library_->OneInputFunction(vi, a_number);
-      response->set_status(status);
-      return ::grpc::Status::OK;
-    }
-    catch (internal::LibraryLoadException& ex) {
-      return ::grpc::Status(::grpc::NOT_FOUND, ex.what());
-    }
-  }
-
-  //---------------------------------------------------------------------
-  //---------------------------------------------------------------------
-  ::grpc::Status NiFakeService::ParametersAreMultipleTypes(::grpc::ServerContext* context, const ParametersAreMultipleTypesRequest* request, ParametersAreMultipleTypesResponse* response)
-  {
-    try {
-      auto session = request->vi();
-      ViSession vi = session_repository_->access_session(session.id(), session.name());
-      ViBoolean a_boolean = request->a_boolean();
-      ViInt32 an_int32 = request->an_int32();
-      ViInt64 an_int64 = request->an_int64();
-      ViInt16 an_int_enum = (ViInt16)request->an_int_enum();
-      ViReal64 a_float = request->a_float();
-      auto a_float_enum_imap_it = floatenum_input_map_.find(request->a_float_enum());
-
-      if (a_float_enum_imap_it == floatenum_input_map_.end()) {
-        return ::grpc::Status(::grpc::INVALID_ARGUMENT, "The value for a_float_enum was not specified or out of range.");
-      }
-      auto a_float_enum = static_cast<ViReal64>(a_float_enum_imap_it->second);
-
-      ViInt32 string_size = request->a_string().size();
-      ViConstString a_string = request->a_string().c_str();
-      auto status = library_->ParametersAreMultipleTypes(vi, a_boolean, an_int32, an_int64, an_int_enum, a_float, a_float_enum, string_size, a_string);
-      response->set_status(status);
-      return ::grpc::Status::OK;
-    }
-    catch (internal::LibraryLoadException& ex) {
-      return ::grpc::Status(::grpc::NOT_FOUND, ex.what());
-    }
-  }
-
-  //---------------------------------------------------------------------
-  //---------------------------------------------------------------------
-  ::grpc::Status NiFakeService::PoorlyNamedSimpleFunction(::grpc::ServerContext* context, const PoorlyNamedSimpleFunctionRequest* request, PoorlyNamedSimpleFunctionResponse* response)
-  {
-    try {
-      auto session = request->vi();
-      ViSession vi = session_repository_->access_session(session.id(), session.name());
-      auto status = library_->PoorlyNamedSimpleFunction(vi);
-      response->set_status(status);
-      return ::grpc::Status::OK;
-    }
-    catch (internal::LibraryLoadException& ex) {
-      return ::grpc::Status(::grpc::NOT_FOUND, ex.what());
-    }
-  }
-
-  //---------------------------------------------------------------------
-  //---------------------------------------------------------------------
-  ::grpc::Status NiFakeService::Read(::grpc::ServerContext* context, const ReadRequest* request, ReadResponse* response)
-  {
-    try {
-      auto session = request->vi();
-      ViSession vi = session_repository_->access_session(session.id(), session.name());
-      ViReal64 maximum_time = request->maximum_time();
-      ViReal64 reading {};
-      auto status = library_->Read(vi, maximum_time, &reading);
-      response->set_status(status);
-      if (status == 0) {
-        response->set_reading(reading);
-      }
-      return ::grpc::Status::OK;
-    }
-    catch (internal::LibraryLoadException& ex) {
-      return ::grpc::Status(::grpc::NOT_FOUND, ex.what());
-    }
-  }
-
-  //---------------------------------------------------------------------
-  //---------------------------------------------------------------------
-  ::grpc::Status NiFakeService::ReadFromChannel(::grpc::ServerContext* context, const ReadFromChannelRequest* request, ReadFromChannelResponse* response)
-  {
-    try {
-      auto session = request->vi();
-      ViSession vi = session_repository_->access_session(session.id(), session.name());
-      ViConstString channel_name = request->channel_name().c_str();
-      ViInt32 maximum_time = request->maximum_time();
-      ViReal64 reading {};
-      auto status = library_->ReadFromChannel(vi, channel_name, maximum_time, &reading);
-      response->set_status(status);
-      if (status == 0) {
-        response->set_reading(reading);
-      }
-      return ::grpc::Status::OK;
-    }
-    catch (internal::LibraryLoadException& ex) {
-      return ::grpc::Status(::grpc::NOT_FOUND, ex.what());
-    }
-  }
-
-  //---------------------------------------------------------------------
-  //---------------------------------------------------------------------
-  ::grpc::Status NiFakeService::ReturnANumberAndAString(::grpc::ServerContext* context, const ReturnANumberAndAStringRequest* request, ReturnANumberAndAStringResponse* response)
-  {
-    try {
-      auto session = request->vi();
-      ViSession vi = session_repository_->access_session(session.id(), session.name());
-      ViInt16 a_number {};
-      ViChar a_string[256];
-      auto status = library_->ReturnANumberAndAString(vi, &a_number, a_string);
-      response->set_status(status);
-      if (status == 0) {
-        response->set_a_number(a_number);
-        response->set_a_string(a_string);
-      }
-      return ::grpc::Status::OK;
-    }
-    catch (internal::LibraryLoadException& ex) {
-      return ::grpc::Status(::grpc::NOT_FOUND, ex.what());
-    }
-  }
-
-  //---------------------------------------------------------------------
-  //---------------------------------------------------------------------
-  ::grpc::Status NiFakeService::ReturnDurationInSeconds(::grpc::ServerContext* context, const ReturnDurationInSecondsRequest* request, ReturnDurationInSecondsResponse* response)
-  {
-    try {
-      auto session = request->vi();
-      ViSession vi = session_repository_->access_session(session.id(), session.name());
-      ViReal64 timedelta {};
-      auto status = library_->ReturnDurationInSeconds(vi, &timedelta);
-      response->set_status(status);
-      if (status == 0) {
-        response->set_timedelta(timedelta);
-      }
-      return ::grpc::Status::OK;
-    }
-    catch (internal::LibraryLoadException& ex) {
-      return ::grpc::Status(::grpc::NOT_FOUND, ex.what());
-    }
-  }
-
-  //---------------------------------------------------------------------
-  //---------------------------------------------------------------------
-  ::grpc::Status NiFakeService::ReturnListOfDurationsInSeconds(::grpc::ServerContext* context, const ReturnListOfDurationsInSecondsRequest* request, ReturnListOfDurationsInSecondsResponse* response)
-  {
-    try {
-      return ::grpc::Status(::grpc::UNIMPLEMENTED, "TODO: This server handler has not been implemented.");
-    }
-    catch (internal::LibraryLoadException& ex) {
-      return ::grpc::Status(::grpc::NOT_FOUND, ex.what());
-    }
-  }
-
-  //---------------------------------------------------------------------
-  //---------------------------------------------------------------------
-  ::grpc::Status NiFakeService::ReturnMultipleTypes(::grpc::ServerContext* context, const ReturnMultipleTypesRequest* request, ReturnMultipleTypesResponse* response)
-  {
-    try {
-      return ::grpc::Status(::grpc::UNIMPLEMENTED, "TODO: This server handler has not been implemented.");
-    }
-    catch (internal::LibraryLoadException& ex) {
-      return ::grpc::Status(::grpc::NOT_FOUND, ex.what());
-    }
-  }
-
-  //---------------------------------------------------------------------
-  //---------------------------------------------------------------------
-  ::grpc::Status NiFakeService::StringValuedEnumInputFunctionWithDefaults(::grpc::ServerContext* context, const StringValuedEnumInputFunctionWithDefaultsRequest* request, StringValuedEnumInputFunctionWithDefaultsResponse* response)
-  {
-    try {
-      auto session = request->vi();
-      ViSession vi = session_repository_->access_session(session.id(), session.name());
-      auto a_mobile_o_s_name_imap_it = mobileosnames_input_map_.find(request->a_mobile_o_s_name());
-
-      if (a_mobile_o_s_name_imap_it == mobileosnames_input_map_.end()) {
-        return ::grpc::Status(::grpc::INVALID_ARGUMENT, "The value for a_mobile_o_s_name was not specified or out of range.");
-      }
-      auto a_mobile_o_s_name = static_cast<ViConstString>((a_mobile_o_s_name_imap_it->second).c_str());
-
-      auto status = library_->StringValuedEnumInputFunctionWithDefaults(vi, a_mobile_o_s_name);
-      response->set_status(status);
-      return ::grpc::Status::OK;
-    }
-    catch (internal::LibraryLoadException& ex) {
-      return ::grpc::Status(::grpc::NOT_FOUND, ex.what());
-    }
-  }
-
-  //---------------------------------------------------------------------
-  //---------------------------------------------------------------------
-  ::grpc::Status NiFakeService::TwoInputFunction(::grpc::ServerContext* context, const TwoInputFunctionRequest* request, TwoInputFunctionResponse* response)
-  {
-    try {
-      auto session = request->vi();
-      ViSession vi = session_repository_->access_session(session.id(), session.name());
-      ViReal64 a_number = request->a_number();
-      ViString a_string = (ViString)request->a_string().c_str();
-      auto status = library_->TwoInputFunction(vi, a_number, a_string);
-      response->set_status(status);
-      return ::grpc::Status::OK;
-    }
-    catch (internal::LibraryLoadException& ex) {
-      return ::grpc::Status(::grpc::NOT_FOUND, ex.what());
-    }
-  }
-
-  //---------------------------------------------------------------------
-  //---------------------------------------------------------------------
-  ::grpc::Status NiFakeService::Use64BitNumber(::grpc::ServerContext* context, const Use64BitNumberRequest* request, Use64BitNumberResponse* response)
-  {
-    try {
-      auto session = request->vi();
-      ViSession vi = session_repository_->access_session(session.id(), session.name());
-      ViInt64 input = request->input();
-      ViInt64 output {};
-      auto status = library_->Use64BitNumber(vi, input, &output);
-      response->set_status(status);
-      if (status == 0) {
-        response->set_output(output);
-      }
-      return ::grpc::Status::OK;
-    }
-    catch (internal::LibraryLoadException& ex) {
-      return ::grpc::Status(::grpc::NOT_FOUND, ex.what());
-    }
-  }
-
-  //---------------------------------------------------------------------
-  //---------------------------------------------------------------------
-  ::grpc::Status NiFakeService::WriteWaveform(::grpc::ServerContext* context, const WriteWaveformRequest* request, WriteWaveformResponse* response)
-  {
-    try {
-      auto session = request->vi();
-      ViSession vi = session_repository_->access_session(session.id(), session.name());
-      ViInt32 number_of_samples = request->waveform().size();
-      ViReal64* waveform = (ViReal64*)request->waveform().data();
-      auto status = library_->WriteWaveform(vi, number_of_samples, waveform);
-      response->set_status(status);
-      return ::grpc::Status::OK;
-    }
-    catch (internal::LibraryLoadException& ex) {
-      return ::grpc::Status(::grpc::NOT_FOUND, ex.what());
-    }
-  }
-
-  //---------------------------------------------------------------------
-  //---------------------------------------------------------------------
-  ::grpc::Status NiFakeService::Close(::grpc::ServerContext* context, const CloseRequest* request, CloseResponse* response)
-  {
-    try {
-      auto session = request->vi();
-      ViSession vi = session_repository_->access_session(session.id(), session.name());
-      session_repository_->remove_session(vi);
-      return ::grpc::Status::OK;
-    }
-    catch (internal::LibraryLoadException& ex) {
-      return ::grpc::Status(::grpc::NOT_FOUND, ex.what());
-    }
-  }
-
-} // namespace grpc
-} // namespace fake
-} // namespace ni
+namespace {
+void Copy(const CustomStruct& input, ni::fake::grpc::FakeCustomStruct* output)
+{
+  output->set_struct_int(input.structInt);
+  output->set_struct_double(input.structDouble);
+}
+
+void Copy(const std::vector<CustomStruct>& input, google::protobuf::RepeatedPtrField<ni::fake::grpc::FakeCustomStruct>* output)
+{
+  for (auto item : input) {
+    auto message = new ni::fake::grpc::FakeCustomStruct();
+    Copy(item, message);
+    output->AddAllocated(message);
+  }
+}
+}  // namespace
+
+namespace internal = ni::hardware::grpc::internal;
+
+NiFakeService::NiFakeService(NiFakeLibraryInterface* library, internal::SessionRepository* session_repository)
+    : library_(library), session_repository_(session_repository)
+{
+}
+
+NiFakeService::~NiFakeService()
+{
+}
+
+void NiFakeService::Copy(const CustomStruct& input, ni::fake::grpc::FakeCustomStruct* output)
+{
+  output->set_struct_int(input.structInt);
+  output->set_struct_double(input.structDouble);
+}
+
+void NiFakeService::Copy(const std::vector<CustomStruct>& input, google::protobuf::RepeatedPtrField<ni::fake::grpc::FakeCustomStruct>* output)
+{
+  for (auto item : input) {
+    auto message = new ni::fake::grpc::FakeCustomStruct();
+    Copy(item, message);
+    output->AddAllocated(message);
+  }
+}
+
+//---------------------------------------------------------------------
+//---------------------------------------------------------------------
+::grpc::Status NiFakeService::Abort(::grpc::ServerContext* context, const AbortRequest* request, AbortResponse* response)
+{
+  try {
+    auto session = request->vi();
+    ViSession vi = session_repository_->access_session(session.id(), session.name());
+    auto status = library_->Abort(vi);
+    response->set_status(status);
+    return ::grpc::Status::OK;
+  }
+  catch (internal::LibraryLoadException& ex) {
+    return ::grpc::Status(::grpc::NOT_FOUND, ex.what());
+  }
+}
+
+//---------------------------------------------------------------------
+//---------------------------------------------------------------------
+::grpc::Status NiFakeService::AcceptListOfDurationsInSeconds(::grpc::ServerContext* context, const AcceptListOfDurationsInSecondsRequest* request, AcceptListOfDurationsInSecondsResponse* response)
+{
+  try {
+    auto session = request->vi();
+    ViSession vi = session_repository_->access_session(session.id(), session.name());
+    ViInt32 count = request->delays().size();
+    ViReal64* delays = (ViReal64*)request->delays().data();
+    auto status = library_->AcceptListOfDurationsInSeconds(vi, count, delays);
+    response->set_status(status);
+    return ::grpc::Status::OK;
+  }
+  catch (internal::LibraryLoadException& ex) {
+    return ::grpc::Status(::grpc::NOT_FOUND, ex.what());
+  }
+}
+
+//---------------------------------------------------------------------
+//---------------------------------------------------------------------
+::grpc::Status NiFakeService::BoolArrayOutputFunction(::grpc::ServerContext* context, const BoolArrayOutputFunctionRequest* request, BoolArrayOutputFunctionResponse* response)
+{
+  try {
+    return ::grpc::Status(::grpc::UNIMPLEMENTED, "TODO: This server handler has not been implemented.");
+  }
+  catch (internal::LibraryLoadException& ex) {
+    return ::grpc::Status(::grpc::NOT_FOUND, ex.what());
+  }
+}
+
+//---------------------------------------------------------------------
+//---------------------------------------------------------------------
+::grpc::Status NiFakeService::DoubleAllTheNums(::grpc::ServerContext* context, const DoubleAllTheNumsRequest* request, DoubleAllTheNumsResponse* response)
+{
+  try {
+    auto session = request->vi();
+    ViSession vi = session_repository_->access_session(session.id(), session.name());
+    ViInt32 number_count = request->numbers().size();
+    ViReal64* numbers = (ViReal64*)request->numbers().data();
+    auto status = library_->DoubleAllTheNums(vi, number_count, numbers);
+    response->set_status(status);
+    return ::grpc::Status::OK;
+  }
+  catch (internal::LibraryLoadException& ex) {
+    return ::grpc::Status(::grpc::NOT_FOUND, ex.what());
+  }
+}
+
+//---------------------------------------------------------------------
+//---------------------------------------------------------------------
+::grpc::Status NiFakeService::EnumArrayOutputFunction(::grpc::ServerContext* context, const EnumArrayOutputFunctionRequest* request, EnumArrayOutputFunctionResponse* response)
+{
+  try {
+    return ::grpc::Status(::grpc::UNIMPLEMENTED, "TODO: This server handler has not been implemented.");
+  }
+  catch (internal::LibraryLoadException& ex) {
+    return ::grpc::Status(::grpc::NOT_FOUND, ex.what());
+  }
+}
+
+//---------------------------------------------------------------------
+//---------------------------------------------------------------------
+::grpc::Status NiFakeService::EnumInputFunctionWithDefaults(::grpc::ServerContext* context, const EnumInputFunctionWithDefaultsRequest* request, EnumInputFunctionWithDefaultsResponse* response)
+{
+  try {
+    auto session = request->vi();
+    ViSession vi = session_repository_->access_session(session.id(), session.name());
+    ViInt16 a_turtle = (ViInt16)request->a_turtle();
+    auto status = library_->EnumInputFunctionWithDefaults(vi, a_turtle);
+    response->set_status(status);
+    return ::grpc::Status::OK;
+  }
+  catch (internal::LibraryLoadException& ex) {
+    return ::grpc::Status(::grpc::NOT_FOUND, ex.what());
+  }
+}
+
+//---------------------------------------------------------------------
+//---------------------------------------------------------------------
+::grpc::Status NiFakeService::ExportAttributeConfigurationBuffer(::grpc::ServerContext* context, const ExportAttributeConfigurationBufferRequest* request, ExportAttributeConfigurationBufferResponse* response)
+{
+  try {
+    return ::grpc::Status(::grpc::UNIMPLEMENTED, "TODO: This server handler has not been implemented.");
+  }
+  catch (internal::LibraryLoadException& ex) {
+    return ::grpc::Status(::grpc::NOT_FOUND, ex.what());
+  }
+}
+
+//---------------------------------------------------------------------
+//---------------------------------------------------------------------
+::grpc::Status NiFakeService::FetchWaveform(::grpc::ServerContext* context, const FetchWaveformRequest* request, FetchWaveformResponse* response)
+{
+  try {
+    return ::grpc::Status(::grpc::UNIMPLEMENTED, "TODO: This server handler has not been implemented.");
+  }
+  catch (internal::LibraryLoadException& ex) {
+    return ::grpc::Status(::grpc::NOT_FOUND, ex.what());
+  }
+}
+
+//---------------------------------------------------------------------
+//---------------------------------------------------------------------
+::grpc::Status NiFakeService::GetABoolean(::grpc::ServerContext* context, const GetABooleanRequest* request, GetABooleanResponse* response)
+{
+  try {
+    auto session = request->vi();
+    ViSession vi = session_repository_->access_session(session.id(), session.name());
+    ViBoolean a_boolean{};
+    auto status = library_->GetABoolean(vi, &a_boolean);
+    response->set_status(status);
+    if (status == 0) {
+      response->set_a_boolean(a_boolean);
+    }
+    return ::grpc::Status::OK;
+  }
+  catch (internal::LibraryLoadException& ex) {
+    return ::grpc::Status(::grpc::NOT_FOUND, ex.what());
+  }
+}
+
+//---------------------------------------------------------------------
+//---------------------------------------------------------------------
+::grpc::Status NiFakeService::GetANumber(::grpc::ServerContext* context, const GetANumberRequest* request, GetANumberResponse* response)
+{
+  try {
+    auto session = request->vi();
+    ViSession vi = session_repository_->access_session(session.id(), session.name());
+    ViInt16 a_number{};
+    auto status = library_->GetANumber(vi, &a_number);
+    response->set_status(status);
+    if (status == 0) {
+      response->set_a_number(a_number);
+    }
+    return ::grpc::Status::OK;
+  }
+  catch (internal::LibraryLoadException& ex) {
+    return ::grpc::Status(::grpc::NOT_FOUND, ex.what());
+  }
+}
+
+//---------------------------------------------------------------------
+//---------------------------------------------------------------------
+::grpc::Status NiFakeService::GetAStringOfFixedMaximumSize(::grpc::ServerContext* context, const GetAStringOfFixedMaximumSizeRequest* request, GetAStringOfFixedMaximumSizeResponse* response)
+{
+  try {
+    auto session = request->vi();
+    ViSession vi = session_repository_->access_session(session.id(), session.name());
+    ViChar a_string[256];
+    auto status = library_->GetAStringOfFixedMaximumSize(vi, a_string);
+    response->set_status(status);
+    if (status == 0) {
+      response->set_a_string(a_string);
+    }
+    return ::grpc::Status::OK;
+  }
+  catch (internal::LibraryLoadException& ex) {
+    return ::grpc::Status(::grpc::NOT_FOUND, ex.what());
+  }
+}
+
+//---------------------------------------------------------------------
+//---------------------------------------------------------------------
+::grpc::Status NiFakeService::GetAnIviDanceString(::grpc::ServerContext* context, const GetAnIviDanceStringRequest* request, GetAnIviDanceStringResponse* response)
+{
+  try {
+    return ::grpc::Status(::grpc::UNIMPLEMENTED, "TODO: This server handler has not been implemented.");
+  }
+  catch (internal::LibraryLoadException& ex) {
+    return ::grpc::Status(::grpc::NOT_FOUND, ex.what());
+  }
+}
+
+//---------------------------------------------------------------------
+//---------------------------------------------------------------------
+::grpc::Status NiFakeService::GetAnIviDanceWithATwistString(::grpc::ServerContext* context, const GetAnIviDanceWithATwistStringRequest* request, GetAnIviDanceWithATwistStringResponse* response)
+{
+  try {
+    return ::grpc::Status(::grpc::UNIMPLEMENTED, "TODO: This server handler has not been implemented.");
+  }
+  catch (internal::LibraryLoadException& ex) {
+    return ::grpc::Status(::grpc::NOT_FOUND, ex.what());
+  }
+}
+
+//---------------------------------------------------------------------
+//---------------------------------------------------------------------
+::grpc::Status NiFakeService::GetArrayForPythonCodeDouble(::grpc::ServerContext* context, const GetArrayForPythonCodeDoubleRequest* request, GetArrayForPythonCodeDoubleResponse* response)
+{
+  try {
+    return ::grpc::Status(::grpc::UNIMPLEMENTED, "TODO: This server handler has not been implemented.");
+  }
+  catch (internal::LibraryLoadException& ex) {
+    return ::grpc::Status(::grpc::NOT_FOUND, ex.what());
+  }
+}
+
+//---------------------------------------------------------------------
+//---------------------------------------------------------------------
+::grpc::Status NiFakeService::GetArraySizeForPythonCode(::grpc::ServerContext* context, const GetArraySizeForPythonCodeRequest* request, GetArraySizeForPythonCodeResponse* response)
+{
+  try {
+    auto session = request->vi();
+    ViSession vi = session_repository_->access_session(session.id(), session.name());
+    ViInt32 size_out{};
+    auto status = library_->GetArraySizeForPythonCode(vi, &size_out);
+    response->set_status(status);
+    if (status == 0) {
+      response->set_size_out(size_out);
+    }
+    return ::grpc::Status::OK;
+  }
+  catch (internal::LibraryLoadException& ex) {
+    return ::grpc::Status(::grpc::NOT_FOUND, ex.what());
+  }
+}
+
+//---------------------------------------------------------------------
+//---------------------------------------------------------------------
+::grpc::Status NiFakeService::GetArrayUsingIviDance(::grpc::ServerContext* context, const GetArrayUsingIviDanceRequest* request, GetArrayUsingIviDanceResponse* response)
+{
+  try {
+    return ::grpc::Status(::grpc::UNIMPLEMENTED, "TODO: This server handler has not been implemented.");
+  }
+  catch (internal::LibraryLoadException& ex) {
+    return ::grpc::Status(::grpc::NOT_FOUND, ex.what());
+  }
+}
+
+//---------------------------------------------------------------------
+//---------------------------------------------------------------------
+::grpc::Status NiFakeService::GetAttributeViBoolean(::grpc::ServerContext* context, const GetAttributeViBooleanRequest* request, GetAttributeViBooleanResponse* response)
+{
+  try {
+    auto session = request->vi();
+    ViSession vi = session_repository_->access_session(session.id(), session.name());
+    ViConstString channel_name = request->channel_name().c_str();
+    ViAttr attribute_id = request->attribute_id();
+    ViBoolean attribute_value{};
+    auto status = library_->GetAttributeViBoolean(vi, channel_name, attribute_id, &attribute_value);
+    response->set_status(status);
+    if (status == 0) {
+      response->set_attribute_value(attribute_value);
+    }
+    return ::grpc::Status::OK;
+  }
+  catch (internal::LibraryLoadException& ex) {
+    return ::grpc::Status(::grpc::NOT_FOUND, ex.what());
+  }
+}
+
+//---------------------------------------------------------------------
+//---------------------------------------------------------------------
+::grpc::Status NiFakeService::GetAttributeViInt32(::grpc::ServerContext* context, const GetAttributeViInt32Request* request, GetAttributeViInt32Response* response)
+{
+  try {
+    auto session = request->vi();
+    ViSession vi = session_repository_->access_session(session.id(), session.name());
+    ViConstString channel_name = request->channel_name().c_str();
+    ViAttr attribute_id = request->attribute_id();
+    ViInt32 attribute_value{};
+    auto status = library_->GetAttributeViInt32(vi, channel_name, attribute_id, &attribute_value);
+    response->set_status(status);
+    if (status == 0) {
+      response->set_attribute_value(attribute_value);
+    }
+    return ::grpc::Status::OK;
+  }
+  catch (internal::LibraryLoadException& ex) {
+    return ::grpc::Status(::grpc::NOT_FOUND, ex.what());
+  }
+}
+
+//---------------------------------------------------------------------
+//---------------------------------------------------------------------
+::grpc::Status NiFakeService::GetAttributeViInt64(::grpc::ServerContext* context, const GetAttributeViInt64Request* request, GetAttributeViInt64Response* response)
+{
+  try {
+    auto session = request->vi();
+    ViSession vi = session_repository_->access_session(session.id(), session.name());
+    ViConstString channel_name = request->channel_name().c_str();
+    ViAttr attribute_id = request->attribute_id();
+    ViInt64 attribute_value{};
+    auto status = library_->GetAttributeViInt64(vi, channel_name, attribute_id, &attribute_value);
+    response->set_status(status);
+    if (status == 0) {
+      response->set_attribute_value(attribute_value);
+    }
+    return ::grpc::Status::OK;
+  }
+  catch (internal::LibraryLoadException& ex) {
+    return ::grpc::Status(::grpc::NOT_FOUND, ex.what());
+  }
+}
+
+//---------------------------------------------------------------------
+//---------------------------------------------------------------------
+::grpc::Status NiFakeService::GetAttributeViReal64(::grpc::ServerContext* context, const GetAttributeViReal64Request* request, GetAttributeViReal64Response* response)
+{
+  try {
+    auto session = request->vi();
+    ViSession vi = session_repository_->access_session(session.id(), session.name());
+    ViConstString channel_name = request->channel_name().c_str();
+    ViAttr attribute_id = request->attribute_id();
+    ViReal64 attribute_value{};
+    auto status = library_->GetAttributeViReal64(vi, channel_name, attribute_id, &attribute_value);
+    response->set_status(status);
+    if (status == 0) {
+      response->set_attribute_value(attribute_value);
+    }
+    return ::grpc::Status::OK;
+  }
+  catch (internal::LibraryLoadException& ex) {
+    return ::grpc::Status(::grpc::NOT_FOUND, ex.what());
+  }
+}
+
+//---------------------------------------------------------------------
+//---------------------------------------------------------------------
+::grpc::Status NiFakeService::GetAttributeViString(::grpc::ServerContext* context, const GetAttributeViStringRequest* request, GetAttributeViStringResponse* response)
+{
+  try {
+    return ::grpc::Status(::grpc::UNIMPLEMENTED, "TODO: This server handler has not been implemented.");
+  }
+  catch (internal::LibraryLoadException& ex) {
+    return ::grpc::Status(::grpc::NOT_FOUND, ex.what());
+  }
+}
+
+//---------------------------------------------------------------------
+//---------------------------------------------------------------------
+::grpc::Status NiFakeService::GetCalDateAndTime(::grpc::ServerContext* context, const GetCalDateAndTimeRequest* request, GetCalDateAndTimeResponse* response)
+{
+  try {
+    auto session = request->vi();
+    ViSession vi = session_repository_->access_session(session.id(), session.name());
+    ViInt32 cal_type = request->cal_type();
+    ViInt32 month{};
+    ViInt32 day{};
+    ViInt32 year{};
+    ViInt32 hour{};
+    ViInt32 minute{};
+    auto status = library_->GetCalDateAndTime(vi, cal_type, &month, &day, &year, &hour, &minute);
+    response->set_status(status);
+    if (status == 0) {
+      response->set_month(month);
+      response->set_day(day);
+      response->set_year(year);
+      response->set_hour(hour);
+      response->set_minute(minute);
+    }
+    return ::grpc::Status::OK;
+  }
+  catch (internal::LibraryLoadException& ex) {
+    return ::grpc::Status(::grpc::NOT_FOUND, ex.what());
+  }
+}
+
+//---------------------------------------------------------------------
+//---------------------------------------------------------------------
+::grpc::Status NiFakeService::GetCalInterval(::grpc::ServerContext* context, const GetCalIntervalRequest* request, GetCalIntervalResponse* response)
+{
+  try {
+    auto session = request->vi();
+    ViSession vi = session_repository_->access_session(session.id(), session.name());
+    ViInt32 months{};
+    auto status = library_->GetCalInterval(vi, &months);
+    response->set_status(status);
+    if (status == 0) {
+      response->set_months(months);
+    }
+    return ::grpc::Status::OK;
+  }
+  catch (internal::LibraryLoadException& ex) {
+    return ::grpc::Status(::grpc::NOT_FOUND, ex.what());
+  }
+}
+
+//---------------------------------------------------------------------
+//---------------------------------------------------------------------
+::grpc::Status NiFakeService::GetCustomTypeArray(::grpc::ServerContext* context, const GetCustomTypeArrayRequest* request, GetCustomTypeArrayResponse* response)
+{
+  try {
+    auto session = request->vi();
+    ViSession vi = session_repository_->access_session(session.id(), session.name());
+    ViInt32 number_of_elements = request->number_of_elements();
+    std::vector<CustomStruct> cs(number_of_elements);
+    auto status = library_->GetCustomTypeArray(vi, number_of_elements, cs.data());
+    response->set_status(status);
+    if (status == 0) {
+      Copy(cs, response->mutable_cs());
+    }
+    return ::grpc::Status::OK;
+  }
+  catch (internal::LibraryLoadException& ex) {
+    return ::grpc::Status(::grpc::NOT_FOUND, ex.what());
+  }
+}
+
+//---------------------------------------------------------------------
+//---------------------------------------------------------------------
+::grpc::Status NiFakeService::GetEnumValue(::grpc::ServerContext* context, const GetEnumValueRequest* request, GetEnumValueResponse* response)
+{
+  try {
+    auto session = request->vi();
+    ViSession vi = session_repository_->access_session(session.id(), session.name());
+    ViInt32 a_quantity{};
+    ViInt16 a_turtle{};
+    auto status = library_->GetEnumValue(vi, &a_quantity, &a_turtle);
+    response->set_status(status);
+    if (status == 0) {
+      response->set_a_quantity(a_quantity);
+      response->set_a_turtle(static_cast<ni::fake::grpc::Turtle>(a_turtle));
+    }
+    return ::grpc::Status::OK;
+  }
+  catch (internal::LibraryLoadException& ex) {
+    return ::grpc::Status(::grpc::NOT_FOUND, ex.what());
+  }
+}
+
+//---------------------------------------------------------------------
+//---------------------------------------------------------------------
+::grpc::Status NiFakeService::ImportAttributeConfigurationBuffer(::grpc::ServerContext* context, const ImportAttributeConfigurationBufferRequest* request, ImportAttributeConfigurationBufferResponse* response)
+{
+  try {
+    auto session = request->vi();
+    ViSession vi = session_repository_->access_session(session.id(), session.name());
+    ViInt32 size_in_bytes = request->configuration().size();
+    ViInt8* configuration = (ViInt8*)request->configuration().c_str();
+    auto status = library_->ImportAttributeConfigurationBuffer(vi, size_in_bytes, configuration);
+    response->set_status(status);
+    return ::grpc::Status::OK;
+  }
+  catch (internal::LibraryLoadException& ex) {
+    return ::grpc::Status(::grpc::NOT_FOUND, ex.what());
+  }
+}
+
+//---------------------------------------------------------------------
+//---------------------------------------------------------------------
+::grpc::Status NiFakeService::InitWithOptions(::grpc::ServerContext* context, const InitWithOptionsRequest* request, InitWithOptionsResponse* response)
+{
+  try {
+    ViString resource_name = (ViString)request->resource_name().c_str();
+    ViBoolean id_query = request->id_query();
+    ViBoolean reset_device = request->reset_device();
+    ViConstString option_string = request->option_string().c_str();
+
+    auto init_lambda = [&]() -> std::tuple<int, uint32_t> {
+      ViSession vi;
+      int status = library_->InitWithOptions(resource_name, id_query, reset_device, option_string, &vi);
+      return std::make_tuple(status, vi);
+    };
+    uint32_t session_id = 0;
+    const std::string& session_name = request->session_name();
+    auto cleanup_lambda = [&](uint32_t id) { library_->close(id); };
+    int status = session_repository_->add_session(session_name, init_lambda, cleanup_lambda, session_id);
+    response->set_status(status);
+    if (status == 0) {
+      response->mutable_vi()->set_id(session_id);
+    }
+    return ::grpc::Status::OK;
+  }
+  catch (internal::LibraryLoadException& ex) {
+    return ::grpc::Status(::grpc::NOT_FOUND, ex.what());
+  }
+}
+
+//---------------------------------------------------------------------
+//---------------------------------------------------------------------
+::grpc::Status NiFakeService::MultipleArrayTypes(::grpc::ServerContext* context, const MultipleArrayTypesRequest* request, MultipleArrayTypesResponse* response)
+{
+  try {
+    return ::grpc::Status(::grpc::UNIMPLEMENTED, "TODO: This server handler has not been implemented.");
+  }
+  catch (internal::LibraryLoadException& ex) {
+    return ::grpc::Status(::grpc::NOT_FOUND, ex.what());
+  }
+}
+
+//---------------------------------------------------------------------
+//---------------------------------------------------------------------
+::grpc::Status NiFakeService::MultipleArraysSameSize(::grpc::ServerContext* context, const MultipleArraysSameSizeRequest* request, MultipleArraysSameSizeResponse* response)
+{
+  try {
+    auto session = request->vi();
+    ViSession vi = session_repository_->access_session(session.id(), session.name());
+    ViReal64* values1 = (ViReal64*)request->values1().data();
+    ViReal64* values2 = (ViReal64*)request->values2().data();
+    ViReal64* values3 = (ViReal64*)request->values3().data();
+    ViReal64* values4 = (ViReal64*)request->values4().data();
+    ViInt32 size = request->values1().size();
+    auto status = library_->MultipleArraysSameSize(vi, values1, values2, values3, values4, size);
+    response->set_status(status);
+    return ::grpc::Status::OK;
+  }
+  catch (internal::LibraryLoadException& ex) {
+    return ::grpc::Status(::grpc::NOT_FOUND, ex.what());
+  }
+}
+
+//---------------------------------------------------------------------
+//---------------------------------------------------------------------
+::grpc::Status NiFakeService::OneInputFunction(::grpc::ServerContext* context, const OneInputFunctionRequest* request, OneInputFunctionResponse* response)
+{
+  try {
+    auto session = request->vi();
+    ViSession vi = session_repository_->access_session(session.id(), session.name());
+    ViInt32 a_number = request->a_number();
+    auto status = library_->OneInputFunction(vi, a_number);
+    response->set_status(status);
+    return ::grpc::Status::OK;
+  }
+  catch (internal::LibraryLoadException& ex) {
+    return ::grpc::Status(::grpc::NOT_FOUND, ex.what());
+  }
+}
+
+//---------------------------------------------------------------------
+//---------------------------------------------------------------------
+::grpc::Status NiFakeService::ParametersAreMultipleTypes(::grpc::ServerContext* context, const ParametersAreMultipleTypesRequest* request, ParametersAreMultipleTypesResponse* response)
+{
+  try {
+    auto session = request->vi();
+    ViSession vi = session_repository_->access_session(session.id(), session.name());
+    ViBoolean a_boolean = request->a_boolean();
+    ViInt32 an_int32 = request->an_int32();
+    ViInt64 an_int64 = request->an_int64();
+    ViInt16 an_int_enum = (ViInt16)request->an_int_enum();
+    ViReal64 a_float = request->a_float();
+    auto a_float_enum_imap_it = floatenum_input_map_.find(request->a_float_enum());
+
+    if (a_float_enum_imap_it == floatenum_input_map_.end()) {
+      return ::grpc::Status(::grpc::INVALID_ARGUMENT, "The value for a_float_enum was not specified or out of range.");
+    }
+    auto a_float_enum = static_cast<ViReal64>(a_float_enum_imap_it->second);
+
+    ViInt32 string_size = request->a_string().size();
+    ViConstString a_string = request->a_string().c_str();
+    auto status = library_->ParametersAreMultipleTypes(vi, a_boolean, an_int32, an_int64, an_int_enum, a_float, a_float_enum, string_size, a_string);
+    response->set_status(status);
+    return ::grpc::Status::OK;
+  }
+  catch (internal::LibraryLoadException& ex) {
+    return ::grpc::Status(::grpc::NOT_FOUND, ex.what());
+  }
+}
+
+//---------------------------------------------------------------------
+//---------------------------------------------------------------------
+::grpc::Status NiFakeService::PoorlyNamedSimpleFunction(::grpc::ServerContext* context, const PoorlyNamedSimpleFunctionRequest* request, PoorlyNamedSimpleFunctionResponse* response)
+{
+  try {
+    auto session = request->vi();
+    ViSession vi = session_repository_->access_session(session.id(), session.name());
+    auto status = library_->PoorlyNamedSimpleFunction(vi);
+    response->set_status(status);
+    return ::grpc::Status::OK;
+  }
+  catch (internal::LibraryLoadException& ex) {
+    return ::grpc::Status(::grpc::NOT_FOUND, ex.what());
+  }
+}
+
+//---------------------------------------------------------------------
+//---------------------------------------------------------------------
+::grpc::Status NiFakeService::Read(::grpc::ServerContext* context, const ReadRequest* request, ReadResponse* response)
+{
+  try {
+    auto session = request->vi();
+    ViSession vi = session_repository_->access_session(session.id(), session.name());
+    ViReal64 maximum_time = request->maximum_time();
+    ViReal64 reading{};
+    auto status = library_->Read(vi, maximum_time, &reading);
+    response->set_status(status);
+    if (status == 0) {
+      response->set_reading(reading);
+    }
+    return ::grpc::Status::OK;
+  }
+  catch (internal::LibraryLoadException& ex) {
+    return ::grpc::Status(::grpc::NOT_FOUND, ex.what());
+  }
+}
+
+//---------------------------------------------------------------------
+//---------------------------------------------------------------------
+::grpc::Status NiFakeService::ReadFromChannel(::grpc::ServerContext* context, const ReadFromChannelRequest* request, ReadFromChannelResponse* response)
+{
+  try {
+    auto session = request->vi();
+    ViSession vi = session_repository_->access_session(session.id(), session.name());
+    ViConstString channel_name = request->channel_name().c_str();
+    ViInt32 maximum_time = request->maximum_time();
+    ViReal64 reading{};
+    auto status = library_->ReadFromChannel(vi, channel_name, maximum_time, &reading);
+    response->set_status(status);
+    if (status == 0) {
+      response->set_reading(reading);
+    }
+    return ::grpc::Status::OK;
+  }
+  catch (internal::LibraryLoadException& ex) {
+    return ::grpc::Status(::grpc::NOT_FOUND, ex.what());
+  }
+}
+
+//---------------------------------------------------------------------
+//---------------------------------------------------------------------
+::grpc::Status NiFakeService::ReturnANumberAndAString(::grpc::ServerContext* context, const ReturnANumberAndAStringRequest* request, ReturnANumberAndAStringResponse* response)
+{
+  try {
+    auto session = request->vi();
+    ViSession vi = session_repository_->access_session(session.id(), session.name());
+    ViInt16 a_number{};
+    ViChar a_string[256];
+    auto status = library_->ReturnANumberAndAString(vi, &a_number, a_string);
+    response->set_status(status);
+    if (status == 0) {
+      response->set_a_number(a_number);
+      response->set_a_string(a_string);
+    }
+    return ::grpc::Status::OK;
+  }
+  catch (internal::LibraryLoadException& ex) {
+    return ::grpc::Status(::grpc::NOT_FOUND, ex.what());
+  }
+}
+
+//---------------------------------------------------------------------
+//---------------------------------------------------------------------
+::grpc::Status NiFakeService::ReturnDurationInSeconds(::grpc::ServerContext* context, const ReturnDurationInSecondsRequest* request, ReturnDurationInSecondsResponse* response)
+{
+  try {
+    auto session = request->vi();
+    ViSession vi = session_repository_->access_session(session.id(), session.name());
+    ViReal64 timedelta{};
+    auto status = library_->ReturnDurationInSeconds(vi, &timedelta);
+    response->set_status(status);
+    if (status == 0) {
+      response->set_timedelta(timedelta);
+    }
+    return ::grpc::Status::OK;
+  }
+  catch (internal::LibraryLoadException& ex) {
+    return ::grpc::Status(::grpc::NOT_FOUND, ex.what());
+  }
+}
+
+//---------------------------------------------------------------------
+//---------------------------------------------------------------------
+::grpc::Status NiFakeService::ReturnListOfDurationsInSeconds(::grpc::ServerContext* context, const ReturnListOfDurationsInSecondsRequest* request, ReturnListOfDurationsInSecondsResponse* response)
+{
+  try {
+    return ::grpc::Status(::grpc::UNIMPLEMENTED, "TODO: This server handler has not been implemented.");
+  }
+  catch (internal::LibraryLoadException& ex) {
+    return ::grpc::Status(::grpc::NOT_FOUND, ex.what());
+  }
+}
+
+//---------------------------------------------------------------------
+//---------------------------------------------------------------------
+::grpc::Status NiFakeService::ReturnMultipleTypes(::grpc::ServerContext* context, const ReturnMultipleTypesRequest* request, ReturnMultipleTypesResponse* response)
+{
+  try {
+    return ::grpc::Status(::grpc::UNIMPLEMENTED, "TODO: This server handler has not been implemented.");
+  }
+  catch (internal::LibraryLoadException& ex) {
+    return ::grpc::Status(::grpc::NOT_FOUND, ex.what());
+  }
+}
+
+//---------------------------------------------------------------------
+//---------------------------------------------------------------------
+::grpc::Status NiFakeService::StringValuedEnumInputFunctionWithDefaults(::grpc::ServerContext* context, const StringValuedEnumInputFunctionWithDefaultsRequest* request, StringValuedEnumInputFunctionWithDefaultsResponse* response)
+{
+  try {
+    auto session = request->vi();
+    ViSession vi = session_repository_->access_session(session.id(), session.name());
+    auto a_mobile_o_s_name_imap_it = mobileosnames_input_map_.find(request->a_mobile_o_s_name());
+
+    if (a_mobile_o_s_name_imap_it == mobileosnames_input_map_.end()) {
+      return ::grpc::Status(::grpc::INVALID_ARGUMENT, "The value for a_mobile_o_s_name was not specified or out of range.");
+    }
+    auto a_mobile_o_s_name = static_cast<ViConstString>((a_mobile_o_s_name_imap_it->second).c_str());
+
+    auto status = library_->StringValuedEnumInputFunctionWithDefaults(vi, a_mobile_o_s_name);
+    response->set_status(status);
+    return ::grpc::Status::OK;
+  }
+  catch (internal::LibraryLoadException& ex) {
+    return ::grpc::Status(::grpc::NOT_FOUND, ex.what());
+  }
+}
+
+//---------------------------------------------------------------------
+//---------------------------------------------------------------------
+::grpc::Status NiFakeService::TwoInputFunction(::grpc::ServerContext* context, const TwoInputFunctionRequest* request, TwoInputFunctionResponse* response)
+{
+  try {
+    auto session = request->vi();
+    ViSession vi = session_repository_->access_session(session.id(), session.name());
+    ViReal64 a_number = request->a_number();
+    ViString a_string = (ViString)request->a_string().c_str();
+    auto status = library_->TwoInputFunction(vi, a_number, a_string);
+    response->set_status(status);
+    return ::grpc::Status::OK;
+  }
+  catch (internal::LibraryLoadException& ex) {
+    return ::grpc::Status(::grpc::NOT_FOUND, ex.what());
+  }
+}
+
+//---------------------------------------------------------------------
+//---------------------------------------------------------------------
+::grpc::Status NiFakeService::Use64BitNumber(::grpc::ServerContext* context, const Use64BitNumberRequest* request, Use64BitNumberResponse* response)
+{
+  try {
+    auto session = request->vi();
+    ViSession vi = session_repository_->access_session(session.id(), session.name());
+    ViInt64 input = request->input();
+    ViInt64 output{};
+    auto status = library_->Use64BitNumber(vi, input, &output);
+    response->set_status(status);
+    if (status == 0) {
+      response->set_output(output);
+    }
+    return ::grpc::Status::OK;
+  }
+  catch (internal::LibraryLoadException& ex) {
+    return ::grpc::Status(::grpc::NOT_FOUND, ex.what());
+  }
+}
+
+//---------------------------------------------------------------------
+//---------------------------------------------------------------------
+::grpc::Status NiFakeService::WriteWaveform(::grpc::ServerContext* context, const WriteWaveformRequest* request, WriteWaveformResponse* response)
+{
+  try {
+    auto session = request->vi();
+    ViSession vi = session_repository_->access_session(session.id(), session.name());
+    ViInt32 number_of_samples = request->waveform().size();
+    ViReal64* waveform = (ViReal64*)request->waveform().data();
+    auto status = library_->WriteWaveform(vi, number_of_samples, waveform);
+    response->set_status(status);
+    return ::grpc::Status::OK;
+  }
+  catch (internal::LibraryLoadException& ex) {
+    return ::grpc::Status(::grpc::NOT_FOUND, ex.what());
+  }
+}
+
+//---------------------------------------------------------------------
+//---------------------------------------------------------------------
+::grpc::Status NiFakeService::Close(::grpc::ServerContext* context, const CloseRequest* request, CloseResponse* response)
+{
+  try {
+    auto session = request->vi();
+    ViSession vi = session_repository_->access_session(session.id(), session.name());
+    session_repository_->remove_session(vi);
+    return ::grpc::Status::OK;
+  }
+  catch (internal::LibraryLoadException& ex) {
+    return ::grpc::Status(::grpc::NOT_FOUND, ex.what());
+  }
+}
+
+}  // namespace grpc
+}  // namespace fake
+}  // namespace ni