
//---------------------------------------------------------------------
// This file is automatically generated. All manual edits will be lost.
//---------------------------------------------------------------------
// Service header for the NI-FAKE Metadata
//---------------------------------------------------------------------
#ifndef GRPC_NIFAKE_SERVICE_H
#define GRPC_NIFAKE_SERVICE_H

#include <nifake.grpc.pb.h>
#include <condition_variable>
#include <grpcpp/grpcpp.h>
#include <grpcpp/health_check_service_interface.h>
#include <grpcpp/ext/proto_server_reflection_plugin.h>
#include <map>
#include <server/session_repository.h>
#include <server/shared_library.h>

#include "nifake_library_interface.h"

namespace grpc {
namespace nifake {

class NiFakeService final : public NiFake::Service {
public:
  NiFakeService(NiFakeLibraryInterface* library, grpc::nidevice::SessionRepository* session_repository);
  virtual ~NiFakeService();
  ::grpc::Status Abort(::grpc::ServerContext* context, const AbortRequest* request, AbortResponse* response) override;
  ::grpc::Status AcceptListOfDurationsInSeconds(::grpc::ServerContext* context, const AcceptListOfDurationsInSecondsRequest* request, AcceptListOfDurationsInSecondsResponse* response) override;
  ::grpc::Status BoolArrayOutputFunction(::grpc::ServerContext* context, const BoolArrayOutputFunctionRequest* request, BoolArrayOutputFunctionResponse* response) override;
  ::grpc::Status DoubleAllTheNums(::grpc::ServerContext* context, const DoubleAllTheNumsRequest* request, DoubleAllTheNumsResponse* response) override;
  ::grpc::Status EnumArrayOutputFunction(::grpc::ServerContext* context, const EnumArrayOutputFunctionRequest* request, EnumArrayOutputFunctionResponse* response) override;
  ::grpc::Status EnumInputFunctionWithDefaults(::grpc::ServerContext* context, const EnumInputFunctionWithDefaultsRequest* request, EnumInputFunctionWithDefaultsResponse* response) override;
  ::grpc::Status ExportAttributeConfigurationBuffer(::grpc::ServerContext* context, const ExportAttributeConfigurationBufferRequest* request, ExportAttributeConfigurationBufferResponse* response) override;
  ::grpc::Status FetchWaveform(::grpc::ServerContext* context, const FetchWaveformRequest* request, FetchWaveformResponse* response) override;
  ::grpc::Status GetABoolean(::grpc::ServerContext* context, const GetABooleanRequest* request, GetABooleanResponse* response) override;
  ::grpc::Status GetANumber(::grpc::ServerContext* context, const GetANumberRequest* request, GetANumberResponse* response) override;
  ::grpc::Status GetAStringOfFixedMaximumSize(::grpc::ServerContext* context, const GetAStringOfFixedMaximumSizeRequest* request, GetAStringOfFixedMaximumSizeResponse* response) override;
  ::grpc::Status GetAnIviDanceString(::grpc::ServerContext* context, const GetAnIviDanceStringRequest* request, GetAnIviDanceStringResponse* response) override;
  ::grpc::Status GetAnIviDanceWithATwistString(::grpc::ServerContext* context, const GetAnIviDanceWithATwistStringRequest* request, GetAnIviDanceWithATwistStringResponse* response) override;
  ::grpc::Status GetArraySizeForCustomCode(::grpc::ServerContext* context, const GetArraySizeForCustomCodeRequest* request, GetArraySizeForCustomCodeResponse* response) override;
  ::grpc::Status GetArrayUsingIviDance(::grpc::ServerContext* context, const GetArrayUsingIviDanceRequest* request, GetArrayUsingIviDanceResponse* response) override;
  ::grpc::Status GetAttributeViBoolean(::grpc::ServerContext* context, const GetAttributeViBooleanRequest* request, GetAttributeViBooleanResponse* response) override;
  ::grpc::Status GetAttributeViInt32(::grpc::ServerContext* context, const GetAttributeViInt32Request* request, GetAttributeViInt32Response* response) override;
  ::grpc::Status GetAttributeViInt64(::grpc::ServerContext* context, const GetAttributeViInt64Request* request, GetAttributeViInt64Response* response) override;
  ::grpc::Status GetAttributeViReal64(::grpc::ServerContext* context, const GetAttributeViReal64Request* request, GetAttributeViReal64Response* response) override;
  ::grpc::Status GetAttributeViString(::grpc::ServerContext* context, const GetAttributeViStringRequest* request, GetAttributeViStringResponse* response) override;
  ::grpc::Status GetCalDateAndTime(::grpc::ServerContext* context, const GetCalDateAndTimeRequest* request, GetCalDateAndTimeResponse* response) override;
  ::grpc::Status GetCalInterval(::grpc::ServerContext* context, const GetCalIntervalRequest* request, GetCalIntervalResponse* response) override;
  ::grpc::Status GetCustomTypeArray(::grpc::ServerContext* context, const GetCustomTypeArrayRequest* request, GetCustomTypeArrayResponse* response) override;
  ::grpc::Status GetEnumValue(::grpc::ServerContext* context, const GetEnumValueRequest* request, GetEnumValueResponse* response) override;
  ::grpc::Status ImportAttributeConfigurationBuffer(::grpc::ServerContext* context, const ImportAttributeConfigurationBufferRequest* request, ImportAttributeConfigurationBufferResponse* response) override;
  ::grpc::Status InitWithOptions(::grpc::ServerContext* context, const InitWithOptionsRequest* request, InitWithOptionsResponse* response) override;
  ::grpc::Status MultipleArrayTypes(::grpc::ServerContext* context, const MultipleArrayTypesRequest* request, MultipleArrayTypesResponse* response) override;
  ::grpc::Status MultipleArraysSameSize(::grpc::ServerContext* context, const MultipleArraysSameSizeRequest* request, MultipleArraysSameSizeResponse* response) override;
  ::grpc::Status OneInputFunction(::grpc::ServerContext* context, const OneInputFunctionRequest* request, OneInputFunctionResponse* response) override;
  ::grpc::Status ParametersAreMultipleTypes(::grpc::ServerContext* context, const ParametersAreMultipleTypesRequest* request, ParametersAreMultipleTypesResponse* response) override;
  ::grpc::Status PoorlyNamedSimpleFunction(::grpc::ServerContext* context, const PoorlyNamedSimpleFunctionRequest* request, PoorlyNamedSimpleFunctionResponse* response) override;
  ::grpc::Status Read(::grpc::ServerContext* context, const ReadRequest* request, ReadResponse* response) override;
  ::grpc::Status ReadFromChannel(::grpc::ServerContext* context, const ReadFromChannelRequest* request, ReadFromChannelResponse* response) override;
  ::grpc::Status ReturnANumberAndAString(::grpc::ServerContext* context, const ReturnANumberAndAStringRequest* request, ReturnANumberAndAStringResponse* response) override;
  ::grpc::Status ReturnDurationInSeconds(::grpc::ServerContext* context, const ReturnDurationInSecondsRequest* request, ReturnDurationInSecondsResponse* response) override;
  ::grpc::Status ReturnListOfDurationsInSeconds(::grpc::ServerContext* context, const ReturnListOfDurationsInSecondsRequest* request, ReturnListOfDurationsInSecondsResponse* response) override;
  ::grpc::Status ReturnMultipleTypes(::grpc::ServerContext* context, const ReturnMultipleTypesRequest* request, ReturnMultipleTypesResponse* response) override;
  ::grpc::Status StringValuedEnumInputFunctionWithDefaults(::grpc::ServerContext* context, const StringValuedEnumInputFunctionWithDefaultsRequest* request, StringValuedEnumInputFunctionWithDefaultsResponse* response) override;
  ::grpc::Status TwoInputFunction(::grpc::ServerContext* context, const TwoInputFunctionRequest* request, TwoInputFunctionResponse* response) override;
  ::grpc::Status Use64BitNumber(::grpc::ServerContext* context, const Use64BitNumberRequest* request, Use64BitNumberResponse* response) override;
  ::grpc::Status WriteWaveform(::grpc::ServerContext* context, const WriteWaveformRequest* request, WriteWaveformResponse* response) override;
  ::grpc::Status Close(::grpc::ServerContext* context, const CloseRequest* request, CloseResponse* response) override;
private:
  NiFakeLibraryInterface* library_;
<<<<<<< HEAD
  grpc::nidevice::SessionRepository* session_repository_;
    std::map<std::int32_t, float> floatenum_input_map_ { {1, 3.5f},{2, 4.5f},{3, 5.5f},{4, 6.5f},{5, 7.5f}, };
    std::map<float, std::int32_t> floatenum_output_map_ { {3.5f, 1},{4.5f, 2},{5.5f, 3},{6.5f, 4},{7.5f, 5}, };
    std::map<std::int32_t, std::string> mobileosnames_input_map_ { {1, "Android"},{2, "iOS"},{3, "None"}, };
    std::map<std::string, std::int32_t> mobileosnames_output_map_ { {"Android", 1},{"iOS", 2},{"None", 3}, };
=======
  ni::hardware::grpc::internal::SessionRepository* session_repository_;
  void Copy(const CustomStruct& input, ni::fake::grpc::FakeCustomStruct* output);
  void Copy(const std::vector<CustomStruct>& input, google::protobuf::RepeatedPtrField<ni::fake::grpc::FakeCustomStruct>* output);
  std::map<std::int32_t, float> floatenum_input_map_ { {1, 3.5f},{2, 4.5f},{3, 5.5f},{4, 6.5f},{5, 7.5f}, };
  std::map<float, std::int32_t> floatenum_output_map_ { {3.5f, 1},{4.5f, 2},{5.5f, 3},{6.5f, 4},{7.5f, 5}, };
  std::map<std::int32_t, std::string> mobileosnames_input_map_ { {1, "Android"},{2, "iOS"},{3, "None"}, };
  std::map<std::string, std::int32_t> mobileosnames_output_map_ { {"Android", 1},{"iOS", 2},{"None", 3}, };
>>>>>>> c4d42ec2
};

} // namespace nifake
} // namespace grpc
#endif  // GRPC_NIFAKE_SERVICE_H<|MERGE_RESOLUTION|>--- conflicted
+++ resolved
@@ -69,21 +69,13 @@
   ::grpc::Status Close(::grpc::ServerContext* context, const CloseRequest* request, CloseResponse* response) override;
 private:
   NiFakeLibraryInterface* library_;
-<<<<<<< HEAD
   grpc::nidevice::SessionRepository* session_repository_;
-    std::map<std::int32_t, float> floatenum_input_map_ { {1, 3.5f},{2, 4.5f},{3, 5.5f},{4, 6.5f},{5, 7.5f}, };
-    std::map<float, std::int32_t> floatenum_output_map_ { {3.5f, 1},{4.5f, 2},{5.5f, 3},{6.5f, 4},{7.5f, 5}, };
-    std::map<std::int32_t, std::string> mobileosnames_input_map_ { {1, "Android"},{2, "iOS"},{3, "None"}, };
-    std::map<std::string, std::int32_t> mobileosnames_output_map_ { {"Android", 1},{"iOS", 2},{"None", 3}, };
-=======
-  ni::hardware::grpc::internal::SessionRepository* session_repository_;
-  void Copy(const CustomStruct& input, ni::fake::grpc::FakeCustomStruct* output);
-  void Copy(const std::vector<CustomStruct>& input, google::protobuf::RepeatedPtrField<ni::fake::grpc::FakeCustomStruct>* output);
+  void Copy(const CustomStruct& input, grpc::nifake::FakeCustomStruct* output);
+  void Copy(const std::vector<CustomStruct>& input, google::protobuf::RepeatedPtrField<grpc::nifake::FakeCustomStruct>* output);
   std::map<std::int32_t, float> floatenum_input_map_ { {1, 3.5f},{2, 4.5f},{3, 5.5f},{4, 6.5f},{5, 7.5f}, };
   std::map<float, std::int32_t> floatenum_output_map_ { {3.5f, 1},{4.5f, 2},{5.5f, 3},{6.5f, 4},{7.5f, 5}, };
   std::map<std::int32_t, std::string> mobileosnames_input_map_ { {1, "Android"},{2, "iOS"},{3, "None"}, };
   std::map<std::string, std::int32_t> mobileosnames_output_map_ { {"Android", 1},{"iOS", 2},{"None", 3}, };
->>>>>>> c4d42ec2
 };
 
 } // namespace nifake
