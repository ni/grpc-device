cmake_minimum_required(VERSION 3.5.1)

project(core_server C CXX)

<<<<<<< HEAD
#----------------------------------------------------------------------
# Include the gRPC's cmake build
#----------------------------------------------------------------------
add_subdirectory(third_party/grpc ${CMAKE_CURRENT_BINARY_DIR}/grpc EXCLUDE_FROM_ALL)

#----------------------------------------------------------------------
# Use the grpc targets directly from this build.
#----------------------------------------------------------------------
set(_PROTOBUF_LIBPROTOBUF libprotobuf)
set(_REFLECTION grpc++_reflection)
if(CMAKE_CROSSCOMPILING)
  find_program(_PROTOBUF_PROTOC protoc)
else()
  set(_PROTOBUF_PROTOC $<TARGET_FILE:protobuf::protoc>)
endif()
set(_GRPC_GRPCPP grpc++)
if(CMAKE_CROSSCOMPILING)
  find_program(_GRPC_CPP_PLUGIN_EXECUTABLE grpc_cpp_plugin)
else()
  set(_GRPC_CPP_PLUGIN_EXECUTABLE $<TARGET_FILE:grpc_cpp_plugin>)
endif()

add_executable(core_server "source/core_server.cpp")

target_link_libraries(core_server
   ${_REFLECTION}
   ${_GRPC_GRPCPP}
   ${_PROTOBUF_LIBPROTOBUF}
   )
=======
add_executable(Main Source/main.cpp)

# Add googletest unit tests
enable_testing()
set(gtest_force_shared_crt ON CACHE BOOL "" FORCE)
add_subdirectory(third_party/gtest ${CMAKE_CURRENT_BINARY_DIR}/gtest} EXCLUDE_FROM_ALL)
add_executable(UnitTests Tests/RunAllGoogleTests.cpp Tests/SampleGoogleTestCase.cpp)

# Link test executable against gtest
target_link_libraries(UnitTests gtest)

# Add test so the google test runner hooks up to CTest
add_test( NAME UnitTests COMMAND UnitTests )
>>>>>>> 04fdfe84
<|MERGE_RESOLUTION|>--- conflicted
+++ resolved
@@ -2,7 +2,6 @@
 
 project(core_server C CXX)
 
-<<<<<<< HEAD
 #----------------------------------------------------------------------
 # Include the gRPC's cmake build
 #----------------------------------------------------------------------
@@ -32,8 +31,6 @@
    ${_GRPC_GRPCPP}
    ${_PROTOBUF_LIBPROTOBUF}
    )
-=======
-add_executable(Main Source/main.cpp)
 
 # Add googletest unit tests
 enable_testing()
@@ -45,5 +42,4 @@
 target_link_libraries(UnitTests gtest)
 
 # Add test so the google test runner hooks up to CTest
-add_test( NAME UnitTests COMMAND UnitTests )
->>>>>>> 04fdfe84
+add_test( NAME UnitTests COMMAND UnitTests )