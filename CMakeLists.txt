--- conflicted
+++ resolved
@@ -66,13 +66,9 @@
 add_executable(core_server
    "source/core_server/core_server.cpp"
    "source/core_server/hardware/grpc/core_service.cpp"
-<<<<<<< HEAD
    "source/core_server/hardware/grpc/internal/semaphore.cpp"
    "source/core_server/hardware/grpc/internal/session_repository.cpp"
-=======
-   "source/core_server/hardware/grpc/core_service.h"
    "source/core_server/hardware/grpc/internal/shared_library.cpp"
->>>>>>> c071ae17
    ${server_utilities_proto_srcs}
    ${server_utilities_grpc_srcs})
 
@@ -88,19 +84,7 @@
 set(gtest_force_shared_crt ON CACHE BOOL "" FORCE)
 add_subdirectory(third_party/gtest ${CMAKE_CURRENT_BINARY_DIR}/gtest} EXCLUDE_FROM_ALL)
 
-<<<<<<< HEAD
 # Link test executable against gtest
-=======
-add_executable(UnitTestsRunner
-    "source/core_server/hardware/grpc/internal/shared_library.cpp"
-    "source/tests/run_all_tests.cpp"
-    "source/tests/unit/sample_google_tests.cpp"
-    "source/tests/unit/shared_library_tests.cpp")
-target_link_libraries(UnitTestsRunner
-    gtest
-    ${CMAKE_DL_LIBS})
-
->>>>>>> c071ae17
 add_executable(CoreServiceTestsRunner
     "source/tests/run_all_tests.cpp"
     "source/tests/integration/hardware/grpc/core_service_tests.cpp"
@@ -120,17 +104,20 @@
 add_compile_definitions(TestApi TEST_API_BUILDING)
 
 add_executable(UnitTestsRunner
-    "tests/run_all_tests.cpp"
-    "tests/unit/hardware/grpc/core_service_tests.cpp"
+    "source/tests/run_all_tests.cpp"
+    "source/tests/unit/hardware/grpc/core_service_tests.cpp"
+    "source/tests/unit/shared_library_tests.cpp"
     "source/core_server/hardware/grpc/core_service.cpp"
     "source/core_server/hardware/grpc/internal/semaphore.cpp"
     "source/core_server/hardware/grpc/internal/session_repository.cpp"
+    "source/core_server/hardware/grpc/internal/shared_library.cpp"
     ${server_utilities_proto_srcs}
     ${server_utilities_grpc_srcs})
 
 target_link_libraries(UnitTestsRunner
     gtest
-    ${_GRPC_GRPCPP})
+    ${_GRPC_GRPCPP}
+    ${CMAKE_DL_LIBS})
 
 # Hook up different google test runners to CTest
 # add_test( NAME UnitTests COMMAND UnitTestsRunner )
