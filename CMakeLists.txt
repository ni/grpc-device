--- conflicted
+++ resolved
@@ -92,17 +92,8 @@
     ${service_output_dir}/${api}/${api}_service.cpp
     ${service_output_dir}/${api}/${api}_service.h)
   set(gen_command COMMAND python ${codegen_dir}/generate_service.py ${metadata_dir}/${api}/ -o ${service_output_dir}/)
-<<<<<<< HEAD
-  if (api STREQUAL "nifake")
-    set(codegen_dependencies ${codegen_dependencies} "${codegen_dir}/mock_library_wrapper.h.mako")
-    set(output_files ${output_files} ${service_output_dir}/${api}/${api}_mock_library_wrapper.h)
-    set(gen_command ${gen_command} --generate-mock)
-  else()
+  if (NOT api STREQUAL "nifake")
     set(nidriver_service_srcs ${nidriver_service_srcs} "${service_output_dir}/${api}/${api}_service.cpp")
-=======
-  if (NOT api STREQUAL "nifake")
-    set(api_service_srcs ${api_service_srcs} "${service_output_dir}/${api}/${api}_service.cpp")
->>>>>>> 0ca1204a
   endif()
   add_custom_command(OUTPUT ${output_files}
     ${gen_command}
@@ -203,7 +194,6 @@
 
 # Link test executable against gtest
 add_executable(IntegrationTestsRunner
-<<<<<<< HEAD
     "source/tests/utilities/run_all_tests.cpp"
     "source/tests/integration/session_utilities_service_tests.cpp"
     "source/server/device_enumerator.cpp"
@@ -213,17 +203,6 @@
     "source/server/shared_library.cpp"
     ${session_proto_srcs}
     ${session_grpc_srcs})
-=======
-    "source/tests/run_all_tests.cpp"
-    "source/tests/integration/core_service_tests.cpp"
-    "source/core_server/hardware/grpc/core_service.cpp"
-    "source/core_server/hardware/grpc/internal/device_enumerator.cpp"
-    "source/core_server/hardware/grpc/internal/semaphore.cpp"
-    "source/core_server/hardware/grpc/internal/session_repository.cpp"
-    "source/core_server/hardware/grpc/internal/shared_library.cpp"
-    ${server_utilities_proto_srcs}
-    ${server_utilities_grpc_srcs})
->>>>>>> 0ca1204a
 
     set(CMAKE_THREAD_PREFER_PTHREAD TRUE)
     set(THREADS_PREFER_PTHREAD_FLAG TRUE)
@@ -241,13 +220,8 @@
 
 # Hardcode ni-fake sources in right now to get it building the unit tests.
 add_executable(UnitTestsRunner
-<<<<<<< HEAD
     "source/tests/utilities/run_all_tests.cpp"
     "source/tests/unit/session_utilities_service_tests.cpp"
-=======
-    "source/tests/run_all_tests.cpp"
-    "source/tests/unit/core_service_tests.cpp"
->>>>>>> 0ca1204a
     "source/tests/unit/device_enumerator_tests.cpp"
     "source/tests/unit/session_repository_tests.cpp"
     "source/tests/unit/server_configuration_parser_tests.cpp"
@@ -288,11 +262,6 @@
 
 # Hook up different google test runners to CTest
 # add_test( NAME UnitTests COMMAND UnitTestsRunner )
-<<<<<<< HEAD
-add_test( NAME IntegrationTests COMMAND IntegrationTestsRunner )
-add_test( NAME UnitTests COMMAND UnitTestsRunner )
-=======
 add_test( NAME UnitTests COMMAND UnitTestsRunner )
 add_test( NAME IntegrationTests COMMAND IntegrationTestsRunner )
-add_test( NAME SystemTests COMMAND SystemTestsRunner )
->>>>>>> 0ca1204a
+add_test( NAME SystemTests COMMAND SystemTestsRunner )