--- conflicted
+++ resolved
@@ -414,11 +414,8 @@
     "source/server/session_repository.cpp"
     "source/server/session_utilities_service.cpp"
     "source/server/shared_library.cpp"
-<<<<<<< HEAD
     "source/server/software_enumerator.cpp"
-=======
     "source/server/syscfg_session_handler.cpp"
->>>>>>> 293eb5dc
     ${nidevice_proto_srcs}
     ${session_proto_srcs}
     ${session_grpc_srcs}
