--- conflicted
+++ resolved
@@ -10,30 +10,6 @@
 Indicates the most recent driver version used to test builds of the current source. Supported driver versions for specific releases will be found in the release notes for that version.
 
 |NI Driver|Version Tested (Windows)|Version Tested (Linux) &nbsp;&nbsp;&nbsp;&nbsp;&nbsp;|Version Tested (Linux RT)|
-<<<<<<< HEAD
-| :------------------------ | :------------ | :------------ | :------------ |
-| NI-DAQmx                  | 2023 Q1       | 2023 Q1       | 2023 Q1       |
-| NI-DCPower                | 2023 Q1       | 2023 Q1       | 2023 Q1       |
-| NI-Digital Pattern Driver | 2023 Q1       | Not Supported | Not Supported |
-| NI-DMM                    | 2023 Q1       | 2023 Q1       | 2023 Q1       |
-| NI-FGEN                   | 2023 Q1       | 2023 Q1       | 2023 Q1       |
-| NI-RFmx Bluetooth         | 2023 Q1       | Not Supported | Not Supported |
-| NI-RFmx CDMA2k            | 2023 Q1       | Not Supported | Not Supported |
-| NI-RFmx Demod             | 2023 Q1       | Not Supported | Not Supported |
-| NI-RFmx GSM               | 2023 Q1       | Not Supported | Not Supported |
-| NI-RFmx LTE               | 2023 Q1       | Not Supported | Not Supported |
-| NI-RFmx NR                | 2023 Q1       | Not Supported | Not Supported |
-| NI-RFmx SpecAn            | 2023 Q1       | Not Supported | Not Supported |
-| NI-RFmx TD-SCDMA          | 2023 Q1       | Not Supported | Not Supported |
-| NI-RFmx WCDMA             | 2023 Q1       | Not Supported | Not Supported |
-| NI-RFmx WLAN              | 2023 Q1       | Not Supported | Not Supported |
-| NI-RFSA                   | 21.0.0        | 21.0.0        | Not Supported |
-| NI-RFSG                   | 21.0.0        | 21.0.0        | Not Supported |
-| NI-SCOPE                  | 2023 Q2       | 2023 Q2       | 2023 Q2       |
-| NI-SWITCH                 | 2023 Q1       | 2023 Q1       | 2023 Q1       |
-| NI-TClk                   | 2023 Q1       | 2023 Q1       | 2023 Q1       |
-| NI-XNET                   | 21.5.0        | 21.5.0        | 21.5.0        |
-=======
 | :------------------------ | :------ | :------------ | :------------ |
 | NI-DAQmx                  | 21.0.0  | 21.0.0        | 21.0.0        |
 | NI-DCPower                | 2023 Q1 | 2023 Q1       | 2023 Q1       |
@@ -51,7 +27,6 @@
 | NI-SWITCH                 | 2023 Q1 | 2023 Q1       | 2023 Q1       |
 | NI-XNET                   | 21.5.0  | 21.5.0        | 21.5.0        |
 | NI-TClk                   | 2023 Q1 | 2023 Q1       | 2023 Q1       |
->>>>>>> f6b9223b
 
 ## Build Status
 ![Linux Build](https://github.com/ni/grpc-device/workflows/Build%20Matrix/badge.svg)
