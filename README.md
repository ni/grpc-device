# gRPC Support for NI Hardware Driver APIs

This repo contains necessary C++ code and .proto files needed to build a gRPC server for NI hardware driver APIs.

## Build Status
![Linux Build](https://github.com/ni/ni-driver-apis-grpc/workflows/Build%20Matrix/badge.svg)
![NI Linux Real-Time Build](https://github.com/ni/ni-driver-apis-grpc/workflows/NI%20Linux%20Real-Time%20Build/badge.svg)

## Note: This project is not yet complete
* The gRPC server is not yet complete.
* Testing on Linux not yet implemented.
* SSL/TLS support not yet implemented.
* Support for specific NI driver APIs not yet added.

## Building on Windows 64-bit

### Prerequisites
To prepare for cmake + Microsoft Visual C++ compiler build
- Install Visual Studio 2015, 2017, or 2019 (Visual C++ compiler will be used).
- Install [Git](https://git-scm.com/).
- Install [CMake](https://cmake.org/download/) 3.12.0 or newer.
- Install [Python](https://www.python.org/downloads/).
- Install [mako](https://www.makotemplates.org/download.html)

Launch "x64 Native Tools Command Prompt for Visual Studio"

### Clone Repo

Clone the repo and update submodules, this will pull the gRPC components and all dependencies

```
> git clone https://github.com/ni/ni-driver-apis-grpc.git
> cd ni-driver-apis-grpc
> git submodule update --init --recursive
```

### Build Debug
```
> mkdir build
> cd build
> cmake ..
> cmake --build .
```

### Build Release
```
> mkdir build
> cd build
> cmake ..
> cmake --build . --config Release
```

## Building on Linux

### Prerequisites

<<<<<<< HEAD
For Debian/Ubuntu, install git, cmake, and mako:
=======
For Debian/Ubuntu, install git, cmake (3.12.0 or newer), and mako:
>>>>>>> 9b2b8f4a
```
> sudo apt-get update
> sudo apt-get install git
> sudo apt-get install cmake
> python -m pip install mako
```

<<<<<<< HEAD
For NI Linux RT, install git, git-perltools, cmake, python3-utils, and mako:
=======
For NI Linux RT, install git, git-perltools, cmake (3.12.0 or newer), python3-utils, and mako:
>>>>>>> 9b2b8f4a
```
> opkg update
> opkg install git
> opkg install git-perltools
> opkg install cmake
> opkg install python3-misc
# follow the latest instructions to install pip:
# https://pip.pypa.io/en/stable/installing/
> python -m pip install mako
```

**Note**: Depending on the version of NI Linux RT, installing a newer version of CMake
may be required. Follow the instructions to [install CMake](https://cmake.org/install/).
If this is required, make sure to install openssl-dev as well.
```
> opkg install openssl-dev
```

### Clone Repo

Clone the repo and update submodules, this will pull the gRPC components and all dependencies

```
> git clone https://github.com/ni/ni-driver-apis-grpc.git ni-driver-apis-grpc
> cd ni-driver-apis-grpc
> git submodule update --init --recursive
```

### Build Debug

```
> mkdir -p cmake/build
> cd cmake/build
> cmake ../..
> make
```

### Build Release

```
> mkdir -p cmake/build
> cd cmake/build
> cmake -DCMAKE_BUILD_TYPE=Release ../..
> make
```

## C++ Coding Conventions

This project follows the Google style guidelines for all C++ and protobuf files with the exceptions documented below.

The C++ style is encoded in the `clang-format` file at the root of the repository.<br>
See https://clang.llvm.org/docs/ClangFormatStyleOptions.html

Setting | Google | Ours | Justification
--|--|--|--
`ColumnLimit` | `80` | `0` | Some times a long line is appropriate. We should police that in PRs, not with our tooling.
`AlignAfterOpenBracket` | `Align` | `AlwaysBreak` | Either all parameters should be on one line or all of them on separate lines. Without this the formatter would allow you to leave parameters on the first line and would align the other lines with the first parameter. This adds a lot of whitespace.
`BreakBeforeBraces` | `Attach` | `Stroustrup` | This puts function curly braces on the next line and puts `else` blocks on the next line. This helps with control flow readability.
`DerivePointerAlignment` | `true` | `false` | We should be consistent with our pointer alignment. Left alignment (`void* foo`) is more standard than right (`void *foo`) and is the default Google style.
`IndentPPDirectives` | `None` | `BeforeHash` | Indented `#include` directives inside `#defined` blocks improves readability.

## Running the gRPC Server

Coming Soon

## Creating a gRPC Client

Coming Soon

## SSL/TLS Support

Coming Soon<|MERGE_RESOLUTION|>--- conflicted
+++ resolved
@@ -54,11 +54,7 @@
 
 ### Prerequisites
 
-<<<<<<< HEAD
-For Debian/Ubuntu, install git, cmake, and mako:
-=======
 For Debian/Ubuntu, install git, cmake (3.12.0 or newer), and mako:
->>>>>>> 9b2b8f4a
 ```
 > sudo apt-get update
 > sudo apt-get install git
@@ -66,11 +62,7 @@
 > python -m pip install mako
 ```
 
-<<<<<<< HEAD
-For NI Linux RT, install git, git-perltools, cmake, python3-utils, and mako:
-=======
 For NI Linux RT, install git, git-perltools, cmake (3.12.0 or newer), python3-utils, and mako:
->>>>>>> 9b2b8f4a
 ```
 > opkg update
 > opkg install git
