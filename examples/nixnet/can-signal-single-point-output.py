--- conflicted
+++ resolved
@@ -84,14 +84,11 @@
     )
     check_for_error(create_session_response.status)
 
-<<<<<<< HEAD
     # Display parameters that will be used for the example.
     print(
         "Interface: " + INTERFACE, "Database: " + DATABASE, "Signal List: " + SIGNAL_LIST, sep="\n"
     )
-
-=======
->>>>>>> c05a4a06
+    
     session = create_session_response.session
     print("Session Created Successfully.\n")
 
