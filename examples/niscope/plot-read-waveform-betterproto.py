#
# Example communication with NI-SCOPE over gRPC
#
# The gRPC API is built from the C API.  NI-SCOPE documentation is installed with the driver at:
# C:\Program Files (x86)\IVI Foundation\IVI\Drivers\niScope\Documentation\English\Digitizers.chm
#
# A version of this .chm is available online at:
# Link: https://zone.ni.com/reference/en-XX/help/370592AB-01/
#
# Getting Started:
#
# To run this example, install "NI-SCOPE Driver" on the server machine.
# Link : https://www.ni.com/en-us/support/downloads/drivers/download.ni-scope.html
#
# Refer to the NI-SCOPE gRPC Wiki to determine the valid channel and resource names for your NI-SCOPE module.
# Link : https://github.com/ni/grpc-device/wiki/NI-SCOPE-C-Function-Reference
#
# For instructions on how to use protoc to generate gRPC client interfaces, see our "Creating a gRPC Client" wiki page.
# Link: https://github.com/ni/grpc-device/wiki/Creating-a-gRPC-Client
#
# This example uses the "betterproto" protocol buffers / gRPC library
#   betterproto produces a more idiomatic version of the gRPC API
#   for more information see: https://github.com/danielgtaylor/python-betterproto
#
# NOTE: The betterproto code generator has a bug generating helpers for gRPC messages with oneof fields.
# If any parameter accepts either an enum value or a raw value, only the raw value is used. For example,
# when calling configure_vertical, we set coupling_raw instead of coupling to avoid a default raw value
# being used.
#
# Running from command line:
#
# Server machine's IP address, port number, and resource name can be passed as separate command line arguments.
#   > python plot-read-waveform-betterproto.py <server_address> <port_number> <resource_name>
# If they are not passed in as command line arguments, then by default the server address will be "localhost:31763", with "SimulatedScope" as the resource name

from nidevice import niscope_grpc
import asyncio
from grpclib.client import Channel
import sys

server_address = "localhost"
server_port = "31763"

# Resource name and options for a simulated 5164 client. Change them according to the NI-SCOPE model.
resource = "SimulatedScope"
options = "Simulate=1, DriverSetup=Model:5164; BoardType:PXIe; MemorySize:1610612736"

channels = "0"

# Read in cmd args
if len(sys.argv) >= 2:
    server_address = sys.argv[1]
if len(sys.argv) >= 3:
    server_port = sys.argv[2]
if len(sys.argv) == 4:
    resource = sys.argv[3]
    options = ""

# Error Reporting
async def CheckStatus(scope_service, vi, result):
    if (result.status != 0):
        error_result = await scope_service.get_error_message(vi = vi, error_code = result.status)
        raise Exception (error_result.error_message)

async def PerformAcquire():
<<<<<<< HEAD
    try:
        # Create the communcation channel for the remote host (in this case we are connecting to a local server)
        # and create a connection to the niScope service
        channel = Channel(host=server_address, port=server_port)
        scope_service = niscope_grpc.NiScopeStub(channel)

        # Initialize the scope
        init_result = await scope_service.init_with_options(
            session_name = "demoSession",
            resource_name = resource,
            id_query = False,
            reset_device=False,
            option_string = options
        )
        vi = init_result.vi
        await CheckStatus(scope_service, vi, init_result)

        # Configure horizontal timing
        config_result = await scope_service.configure_horizontal_timing(
            vi = vi,
            min_sample_rate = 5000000,
            min_num_pts = 100000,
            ref_position = 50,
            num_records = 1,
            enforce_realtime = True
        )
        await CheckStatus(scope_service, vi, config_result)

        # Configure vertical timing
        vertical_result = await scope_service.configure_vertical(
            vi = vi,
            channel_list = channels,
            range = 10.0,
            offset = 0,
            coupling_raw = niscope_grpc.VerticalCoupling.VERTICAL_COUPLING_NISCOPE_VAL_DC,
            enabled = True,
            probe_attenuation = 1
        )
        await CheckStatus(scope_service, vi, vertical_result)

        confTrigger_edge_result = await scope_service.configure_trigger_edge(
            vi = vi,
            trigger_source = channels,
            level = 0.00,
            holdoff = 0.0,
            trigger_coupling_raw = niscope_grpc.TriggerCoupling.TRIGGER_COUPLING_NISCOPE_VAL_DC,
            slope = niscope_grpc.TriggerSlope.TRIGGER_SLOPE_NISCOPE_VAL_POSITIVE
        )
        await CheckStatus(scope_service, vi, confTrigger_edge_result)

        set_result = await scope_service.set_attribute_vi_int32(
            vi = vi,
            channel_list = channels,
            attribute_id = niscope_grpc.NiScopeAttributes.NISCOPE_ATTRIBUTE_MEAS_REF_LEVEL_UNITS,
            value = niscope_grpc.NiScopeInt32AttributeValues.NISCOPE_INT32_REF_LEVEL_UNITS_VAL_PERCENTAGE
        )
        await CheckStatus(scope_service, vi, set_result)

        read_result = await scope_service.read(
            vi = vi,
            channel_list = channels,
            timeout = 10000,
            num_samples = 100000
        )
        await CheckStatus(scope_service, vi, read_result)

        # print the value of the first few samples
        values = read_result.waveform[0:10]
        print(values)
    
    except Exception as e:
        print(e)
    finally:
        if('vi' in vars() and vi.id != 0):
            await scope_service.close(vi = vi)
            channel.close()
=======

    # Create the communcation channel for the remote host (in this case we are connecting to a local server)
    # and create a connection to the niScope service
    channel = Channel(host=server_address, port=server_port)
    scope_service = niscope_grpc.NiScopeStub(channel)

    # Initialize the scope
    init_result = await scope_service.init_with_options(
        session_name = "demoSession",
        resource_name = resource,
        id_query = False,
        reset_device=False,
        option_string = options
    )
    vi = init_result.vi
    await CheckStatus(scope_service, vi, init_result)

    # Configure horizontal timing
    config_result = await scope_service.configure_horizontal_timing(
        vi = vi,
        min_sample_rate = 5000000,
        min_num_pts = 100000,
        ref_position = 50,
        num_records = 1,
        enforce_realtime = True
    )
    await CheckStatus(scope_service, vi, config_result)

    # Configure vertical timing
    vertical_result = await scope_service.configure_vertical(
        vi = vi,
        channel_list = channels,
        range = 10.0,
        offset = 0,
        coupling_raw = niscope_grpc.VerticalCoupling.VERTICAL_COUPLING_NISCOPE_VAL_DC,
        enabled = True,
        probe_attenuation = 1
    )
    await CheckStatus(scope_service, vi, vertical_result)

    confTrigger_edge_result = await scope_service.configure_trigger_edge(
        vi = vi,
        trigger_source = channels,
        level = 0.00,
        holdoff = 0.0,
        trigger_coupling_raw = niscope_grpc.TriggerCoupling.TRIGGER_COUPLING_NISCOPE_VAL_DC,
        slope_raw = niscope_grpc.TriggerSlope.TRIGGER_SLOPE_NISCOPE_VAL_POSITIVE
    )
    await CheckStatus(scope_service, vi, confTrigger_edge_result)

    set_result = await scope_service.set_attribute_vi_int32(
        vi = vi,
        channel_list = channels,
        attribute_id = niscope_grpc.NiScopeAttributes.NISCOPE_ATTRIBUTE_MEAS_REF_LEVEL_UNITS,
        value_raw = niscope_grpc.NiScopeInt32AttributeValues.NISCOPE_INT32_REF_LEVEL_UNITS_VAL_PERCENTAGE
    )
    await CheckStatus(scope_service, vi, set_result)

    read_result = await scope_service.read(
        vi = vi,
        channel_list = channels,
        timeout = 10000,
        num_samples = 100000
    )
    await CheckStatus(scope_service, vi, read_result)

    # print the value of the first few samples
    values = read_result.waveform[0:10]
    print(values)

    await scope_service.close(vi = vi)
    channel.close()
>>>>>>> 74dda149

loop = asyncio.get_event_loop()
future = asyncio.ensure_future(PerformAcquire())
loop.run_until_complete(future)<|MERGE_RESOLUTION|>--- conflicted
+++ resolved
@@ -63,7 +63,6 @@
         raise Exception (error_result.error_message)
 
 async def PerformAcquire():
-<<<<<<< HEAD
     try:
         # Create the communcation channel for the remote host (in this case we are connecting to a local server)
         # and create a connection to the niScope service
@@ -104,23 +103,23 @@
         )
         await CheckStatus(scope_service, vi, vertical_result)
 
-        confTrigger_edge_result = await scope_service.configure_trigger_edge(
-            vi = vi,
-            trigger_source = channels,
-            level = 0.00,
-            holdoff = 0.0,
-            trigger_coupling_raw = niscope_grpc.TriggerCoupling.TRIGGER_COUPLING_NISCOPE_VAL_DC,
-            slope = niscope_grpc.TriggerSlope.TRIGGER_SLOPE_NISCOPE_VAL_POSITIVE
-        )
-        await CheckStatus(scope_service, vi, confTrigger_edge_result)
+    confTrigger_edge_result = await scope_service.configure_trigger_edge(
+        vi = vi,
+        trigger_source = channels,
+        level = 0.00,
+        holdoff = 0.0,
+        trigger_coupling_raw = niscope_grpc.TriggerCoupling.TRIGGER_COUPLING_NISCOPE_VAL_DC,
+        slope_raw = niscope_grpc.TriggerSlope.TRIGGER_SLOPE_NISCOPE_VAL_POSITIVE
+    )
+    await CheckStatus(scope_service, vi, confTrigger_edge_result)
 
-        set_result = await scope_service.set_attribute_vi_int32(
-            vi = vi,
-            channel_list = channels,
-            attribute_id = niscope_grpc.NiScopeAttributes.NISCOPE_ATTRIBUTE_MEAS_REF_LEVEL_UNITS,
-            value = niscope_grpc.NiScopeInt32AttributeValues.NISCOPE_INT32_REF_LEVEL_UNITS_VAL_PERCENTAGE
-        )
-        await CheckStatus(scope_service, vi, set_result)
+    set_result = await scope_service.set_attribute_vi_int32(
+        vi = vi,
+        channel_list = channels,
+        attribute_id = niscope_grpc.NiScopeAttributes.NISCOPE_ATTRIBUTE_MEAS_REF_LEVEL_UNITS,
+        value_raw = niscope_grpc.NiScopeInt32AttributeValues.NISCOPE_INT32_REF_LEVEL_UNITS_VAL_PERCENTAGE
+    )
+    await CheckStatus(scope_service, vi, set_result)
 
         read_result = await scope_service.read(
             vi = vi,
@@ -140,80 +139,6 @@
         if('vi' in vars() and vi.id != 0):
             await scope_service.close(vi = vi)
             channel.close()
-=======
-
-    # Create the communcation channel for the remote host (in this case we are connecting to a local server)
-    # and create a connection to the niScope service
-    channel = Channel(host=server_address, port=server_port)
-    scope_service = niscope_grpc.NiScopeStub(channel)
-
-    # Initialize the scope
-    init_result = await scope_service.init_with_options(
-        session_name = "demoSession",
-        resource_name = resource,
-        id_query = False,
-        reset_device=False,
-        option_string = options
-    )
-    vi = init_result.vi
-    await CheckStatus(scope_service, vi, init_result)
-
-    # Configure horizontal timing
-    config_result = await scope_service.configure_horizontal_timing(
-        vi = vi,
-        min_sample_rate = 5000000,
-        min_num_pts = 100000,
-        ref_position = 50,
-        num_records = 1,
-        enforce_realtime = True
-    )
-    await CheckStatus(scope_service, vi, config_result)
-
-    # Configure vertical timing
-    vertical_result = await scope_service.configure_vertical(
-        vi = vi,
-        channel_list = channels,
-        range = 10.0,
-        offset = 0,
-        coupling_raw = niscope_grpc.VerticalCoupling.VERTICAL_COUPLING_NISCOPE_VAL_DC,
-        enabled = True,
-        probe_attenuation = 1
-    )
-    await CheckStatus(scope_service, vi, vertical_result)
-
-    confTrigger_edge_result = await scope_service.configure_trigger_edge(
-        vi = vi,
-        trigger_source = channels,
-        level = 0.00,
-        holdoff = 0.0,
-        trigger_coupling_raw = niscope_grpc.TriggerCoupling.TRIGGER_COUPLING_NISCOPE_VAL_DC,
-        slope_raw = niscope_grpc.TriggerSlope.TRIGGER_SLOPE_NISCOPE_VAL_POSITIVE
-    )
-    await CheckStatus(scope_service, vi, confTrigger_edge_result)
-
-    set_result = await scope_service.set_attribute_vi_int32(
-        vi = vi,
-        channel_list = channels,
-        attribute_id = niscope_grpc.NiScopeAttributes.NISCOPE_ATTRIBUTE_MEAS_REF_LEVEL_UNITS,
-        value_raw = niscope_grpc.NiScopeInt32AttributeValues.NISCOPE_INT32_REF_LEVEL_UNITS_VAL_PERCENTAGE
-    )
-    await CheckStatus(scope_service, vi, set_result)
-
-    read_result = await scope_service.read(
-        vi = vi,
-        channel_list = channels,
-        timeout = 10000,
-        num_samples = 100000
-    )
-    await CheckStatus(scope_service, vi, read_result)
-
-    # print the value of the first few samples
-    values = read_result.waveform[0:10]
-    print(values)
-
-    await scope_service.close(vi = vi)
-    channel.close()
->>>>>>> 74dda149
 
 loop = asyncio.get_event_loop()
 future = asyncio.ensure_future(PerformAcquire())
