syntax = "proto3";

option java_multiple_files = true;
option java_package = "com.ni.hardware.grpc";
option java_outer_classname = "ServerUtilities";
option csharp_namespace = "NationalInstruments.Hardware.Grpc";

package ni.hardware.grpc;

service ServerUtilities {
  // Reserve a set of client defined resources for exclusive use
  rpc Reserve (ReserveRequest) returns (ReserveResponse) {};

  // Determines if a set of client defined resources is currently reserved by a specific client
  rpc IsReservedByClient (IsReservedByClientRequest) returns (IsReservedByClientResponse) {};

  // Unreserves a previously reserved resource
  rpc Unreserve (UnreserveRequest) returns (UnreserveResponse) {};
  rpc ForceCloseAllSessions (ForceCloseAllSessionsRequest) returns (ForceCloseAllSessionResponse) {};
}

message ViSession {
  oneof session {
      string session_name = 1;
      sfixed64 id = 2;
  }
}

message ReserveRequest {
  // client defined string representing a set of reservable resources
  ViSession session = 1;
  // client defined identifier for a specific client
  string client_reserve_id = 2;
}

message ReserveResponse {
  enum ReserveStatus {
      NONE = 0;
      INVALID_SESSION = 1;
      RESERVED = 2;
  }
  ReserveStatus status = 1;
}

message IsReservedByClientRequest {
  // client defined identifier for a specific client
  string client_reserve_id = 1;
}

message IsReservedByClientResponse {
  bool is_reserved = 2;
}

message UnreserveRequest {
   // client defined identifier for a specific client
  string client_reserve_id = 1;
}

<<<<<<< HEAD
message UnreserveResponse {       
  bool isUnreserved = 1;
}

message ForceCloseAllSessionsRequest {
  bool waitForLocks = 1;
}

message ForceCloseAllSessionResponse {       
  bool allClosed = 1;
=======
message UnreserveResponse {
  bool is_unreserved = 1;
>>>>>>> cd4a0a54
}<|MERGE_RESOLUTION|>--- conflicted
+++ resolved
@@ -56,9 +56,8 @@
   string client_reserve_id = 1;
 }
 
-<<<<<<< HEAD
-message UnreserveResponse {       
-  bool isUnreserved = 1;
+message UnreserveResponse {
+  bool is_unreserved = 1;
 }
 
 message ForceCloseAllSessionsRequest {
@@ -67,8 +66,4 @@
 
 message ForceCloseAllSessionResponse {       
   bool allClosed = 1;
-=======
-message UnreserveResponse {
-  bool is_unreserved = 1;
->>>>>>> cd4a0a54
 }