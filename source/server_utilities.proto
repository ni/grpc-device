syntax = "proto3";

option java_multiple_files = true;
option java_package = "com.ni.hardware.grpc";
option java_outer_classname = "ServerUtilities";
option csharp_namespace = "NationalInstruments.Hardware.Grpc";

package ni.hardware.grpc;

service ServerUtilities {
  // Reserve a set of client defined resources for exclusive use
  rpc Reserve(ReserveRequest) returns (ReserveResponse);

  // Determines if a set of client defined resources is currently reserved by a
  // specific client
  rpc IsReservedByClient(IsReservedByClientRequest)
      returns (IsReservedByClientResponse);

  // Unreserves a previously reserved resource
<<<<<<< HEAD
  rpc Unreserve(UnreserveRequest) returns (UnreserveResponse);
=======
  rpc Unreserve (UnreserveRequest) returns (UnreserveResponse);
  
  // Resets the server to a default state with no open sessions
  rpc ResetServer (ResetServerRequest) returns (ResetServerResponse);
>>>>>>> d39fb668
}

message Session {
  oneof session {
    string name = 1;
    fixed64 id = 2;
  }
}

message ReserveRequest {
  // client defined string representing a set of reservable resources
  string reservation_id = 1;
  // client defined identifier for a specific client
  string client_id = 2;
}

message ReserveResponse {
  bool is_reserved = 1;
}

message IsReservedByClientRequest {
  // client defined string representing a set of reservable resources
  string reservation_id = 1;
  // client defined identifier for a specific client
  string client_id = 2;
}

message IsReservedByClientResponse {
  bool is_reserved = 1;
}

message UnreserveRequest {
  // client defined string representing a set of reservable resources
  string reservation_id = 1;
  // client defined identifier for a specific client
  string client_id = 2;
}

message UnreserveResponse {
  bool is_unreserved = 1;
}

message ResetServerRequest {
}

message ResetServerResponse {       
  bool is_server_reset = 1;
}<|MERGE_RESOLUTION|>--- conflicted
+++ resolved
@@ -17,14 +17,10 @@
       returns (IsReservedByClientResponse);
 
   // Unreserves a previously reserved resource
-<<<<<<< HEAD
   rpc Unreserve(UnreserveRequest) returns (UnreserveResponse);
-=======
-  rpc Unreserve (UnreserveRequest) returns (UnreserveResponse);
-  
+
   // Resets the server to a default state with no open sessions
-  rpc ResetServer (ResetServerRequest) returns (ResetServerResponse);
->>>>>>> d39fb668
+  rpc ResetServer(ResetServerRequest) returns (ResetServerResponse);
 }
 
 message Session {
@@ -67,9 +63,8 @@
   bool is_unreserved = 1;
 }
 
-message ResetServerRequest {
-}
+message ResetServerRequest {}
 
-message ResetServerResponse {       
+message ResetServerResponse {
   bool is_server_reset = 1;
 }