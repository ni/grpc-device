#include "device_enumerator.h"

namespace ni {
namespace hardware {
namespace grpc {
namespace internal {

DeviceEnumerator::DeviceEnumerator(SysCfgLibraryInterface* library)
    : library_(library)
{
}

DeviceEnumerator::~DeviceEnumerator()
{
}

// Provides a list of devices or chassis connected to server under localhost. This internally uses the
// "NI System Configuration API". If it is not currently installed, it can be downloaded from this page:
// https://www.ni.com/en-in/support/downloads/drivers/download.system-configuration.html.
::grpc::Status DeviceEnumerator::enumerate_devices(google::protobuf::RepeatedPtrField<DeviceProperties>* devices)
{
  NISysCfgStatus syscfg_status = NISysCfg_OK;
  
  try {
    // Providing dummy implementation below which will be updated in upcoming PRs 
    // to use syscfg APIs properly to enumerate devices.
    syscfg_status = library_->FindHardware(); 
  }
  catch (ni::hardware::grpc::internal::LibraryLoadException& ex) {
    return ::grpc::Status(::grpc::NOT_FOUND, ex.what());
  }
  
  if (NISysCfg_Failed(syscfg_status)) {
    return ::grpc::Status(::grpc::StatusCode::INTERNAL, "The NI System Configuration API was unable to enumerate the devices.");
  }

  return ::grpc::Status::OK;
}

<<<<<<< HEAD
NISysCfgStatus DeviceEnumerator::get_list_of_devices(google::protobuf::RepeatedPtrField<DeviceProperties>* devices)
{
  NISysCfgStatus status = NISysCfg_OK;
  // Note: Since this is just an RFC PR, I have given simple implementation below. But when actual PR is created,
  // then all steps starting from InitializeSession will be followed correctly.
  NISysCfgResourceHandle resource = NULL;
  char model[NISYSCFG_SIMPLE_STRING_LENGTH] = "";
  char vendor[NISYSCFG_SIMPLE_STRING_LENGTH] = "";

  if (NISysCfg_Succeeded(status = library_->FindHardware())) {
    while (NISysCfg_Succeeded(status) && (status = library_->NextResource(&resource)) == NISysCfg_OK) {
      DeviceProperties* properties = devices->Add();
      library_->GetResourceProperty(resource, NISysCfgResourcePropertyProductName, model);
      library_->GetResourceProperty(resource, NISysCfgResourcePropertyVendorName, vendor);
      properties->set_model(model);
      properties->set_vendor(vendor);
      library_->CloseHandle(resource);
    }
  }

  return status;
}

=======
>>>>>>> 7b01977f
}  // namespace internal
}  // namespace grpc
}  // namespace hardware
}  // namespace ni<|MERGE_RESOLUTION|>--- conflicted
+++ resolved
@@ -20,11 +20,23 @@
 ::grpc::Status DeviceEnumerator::enumerate_devices(google::protobuf::RepeatedPtrField<DeviceProperties>* devices)
 {
   NISysCfgStatus syscfg_status = NISysCfg_OK;
+  NISysCfgResourceHandle resource = NULL;
+  char model[NISYSCFG_SIMPLE_STRING_LENGTH] = "";
+  char vendor[NISYSCFG_SIMPLE_STRING_LENGTH] = "";
   
   try {
     // Providing dummy implementation below which will be updated in upcoming PRs 
     // to use syscfg APIs properly to enumerate devices.
-    syscfg_status = library_->FindHardware(); 
+    if (NISysCfg_Succeeded(status = library_->FindHardware())) {
+      while (NISysCfg_Succeeded(status) && (status = library_->NextResource(&resource)) == NISysCfg_OK) {
+        DeviceProperties* properties = devices->Add();
+        library_->GetResourceProperty(resource, NISysCfgResourcePropertyProductName, model);
+        library_->GetResourceProperty(resource, NISysCfgResourcePropertyVendorName, vendor);
+        properties->set_model(model);
+        properties->set_vendor(vendor);
+        library_->CloseHandle(resource);
+      }
+    }
   }
   catch (ni::hardware::grpc::internal::LibraryLoadException& ex) {
     return ::grpc::Status(::grpc::NOT_FOUND, ex.what());
@@ -37,32 +49,6 @@
   return ::grpc::Status::OK;
 }
 
-<<<<<<< HEAD
-NISysCfgStatus DeviceEnumerator::get_list_of_devices(google::protobuf::RepeatedPtrField<DeviceProperties>* devices)
-{
-  NISysCfgStatus status = NISysCfg_OK;
-  // Note: Since this is just an RFC PR, I have given simple implementation below. But when actual PR is created,
-  // then all steps starting from InitializeSession will be followed correctly.
-  NISysCfgResourceHandle resource = NULL;
-  char model[NISYSCFG_SIMPLE_STRING_LENGTH] = "";
-  char vendor[NISYSCFG_SIMPLE_STRING_LENGTH] = "";
-
-  if (NISysCfg_Succeeded(status = library_->FindHardware())) {
-    while (NISysCfg_Succeeded(status) && (status = library_->NextResource(&resource)) == NISysCfg_OK) {
-      DeviceProperties* properties = devices->Add();
-      library_->GetResourceProperty(resource, NISysCfgResourcePropertyProductName, model);
-      library_->GetResourceProperty(resource, NISysCfgResourcePropertyVendorName, vendor);
-      properties->set_model(model);
-      properties->set_vendor(vendor);
-      library_->CloseHandle(resource);
-    }
-  }
-
-  return status;
-}
-
-=======
->>>>>>> 7b01977f
 }  // namespace internal
 }  // namespace grpc
 }  // namespace hardware
