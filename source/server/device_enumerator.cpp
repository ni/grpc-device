--- conflicted
+++ resolved
@@ -19,7 +19,6 @@
 {
   NISysCfgStatus status = NISysCfg_OK;
   NISysCfgSessionHandle session = NULL;
-<<<<<<< HEAD
   NISysCfgFilterHandle filter = NULL;
   NISysCfgEnumResourceHandle resources_handle = NULL;
   NISysCfgResourceHandle resource = NULL;
@@ -29,9 +28,6 @@
   char vendor[NISYSCFG_SIMPLE_STRING_LENGTH] = "";
   char serial_number[NISYSCFG_SIMPLE_STRING_LENGTH] = "";
   
-=======
-
->>>>>>> 5727ebaa
   try {
     // TODO: Caching of syscfg_session will be added in a separate PR.
     // All parameters of InitializeSession other than the first are System Configuration default values.
