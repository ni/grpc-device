--- conflicted
+++ resolved
@@ -39,30 +39,5 @@
   return ::grpc::Status::OK;
 }
 
-<<<<<<< HEAD
 }  // namespace internal
-}  // namespace grpc
-}  // namespace hardware
-}  // namespace ni
-=======
-std::string DeviceEnumerator::get_syscfg_library_name() const
-{
-  return syscfg_library_.get_library_name();
-}
-
-bool DeviceEnumerator::is_syscfg_library_loaded() const
-{
-  return syscfg_library_.is_loaded();
-}
-
-NISysCfgStatus DeviceEnumerator::get_list_of_devices(google::protobuf::RepeatedPtrField<DeviceProperties>* devices)
-{
-  NISysCfgStatus status = NISysCfg_OK;
-  // This will use syscfg APIs to get a list of devices or chassis under localhost
-  // if any syscfg API gives error, it will be stored in status.
-  return status;
-}
-
-}  // namespace nidevice
-}  // namespace grpc
->>>>>>> dfbbe27b
+}  // namespace grpc