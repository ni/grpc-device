--- conflicted
+++ resolved
@@ -33,12 +33,9 @@
  private:
   SessionRepository* session_repository_;
   DeviceEnumerator* device_enumerator_;
-<<<<<<< HEAD
   SoftwareEnumerator* software_enumerator_;
-=======
   std::list<ServerResetObserverInterface*> observers_;
   std::shared_mutex observers_mutex_;
->>>>>>> 293eb5dc
 };
 
 }  // namespace nidevice_grpc
