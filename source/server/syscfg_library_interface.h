#ifndef GRPC_NIDEVICE_SYSCFGLIBRARYINTERFACE_H
#define GRPC_NIDEVICE_SYSCFGLIBRARYINTERFACE_H

#include <grpcpp/grpcpp.h>
#include <nisyscfg.h>

namespace grpc {
namespace nidevice {

class SysCfgLibraryInterface {
 public:
  virtual ~SysCfgLibraryInterface() {}

  virtual NISysCfgStatus InitializeSession(
      const char* target_name,
      const char* username,
      const char* password,
      NISysCfgLocale language,
      NISysCfgBool force_property_refresh,
      unsigned int connect_timeout_msec,
      NISysCfgEnumExpertHandle* expert_enum_handle,
      NISysCfgSessionHandle* session_handle) = 0;
  virtual NISysCfgStatus CloseHandle(
<<<<<<< HEAD
    void* syscfg_handle
    ) = 0;
  virtual NISysCfgStatus CreateFilter(
    NISysCfgSessionHandle session_handle,
    NISysCfgFilterHandle* filter_handle
    ) = 0;
  virtual NISysCfgStatus SetFilterProperty(
    NISysCfgFilterHandle filter_handle,
     NISysCfgFilterProperty property_ID,
     ...
    ) = 0;
  virtual NISysCfgStatus FindHardware(
    NISysCfgSessionHandle session_handle,
    NISysCfgFilterMode filter_mode,
    NISysCfgFilterHandle filter_handle,
    const char* expert_names,
    NISysCfgEnumResourceHandle* resource_enum_handle
    ) = 0;
  virtual NISysCfgStatus NextResource(
    NISysCfgSessionHandle session_handle,
    NISysCfgEnumResourceHandle resource_enum_handle,
    NISysCfgResourceHandle* resource_handle
    ) = 0;
  virtual NISysCfgStatus GetResourceIndexedProperty(
    NISysCfgResourceHandle resource_handle,
    NISysCfgIndexedProperty property_ID,
    unsigned int index,
    void* value
    ) = 0;
  virtual NISysCfgStatus GetResourceProperty(
    NISysCfgResourceHandle resource_handle,
    NISysCfgResourceProperty property_ID,
    void* value
    ) = 0;
=======
      void* syscfg_handle) = 0;
  // Additional methods like CreateFilter, FindHardware etc. will be added in upcoming PRs.
>>>>>>> 5727ebaa
};

}  // namespace nidevice
}  // namespace grpc

#endif  // GRPC_NIDEVICE_SYSCFGLIBRARYINTERFACE_H<|MERGE_RESOLUTION|>--- conflicted
+++ resolved
@@ -21,7 +21,6 @@
       NISysCfgEnumExpertHandle* expert_enum_handle,
       NISysCfgSessionHandle* session_handle) = 0;
   virtual NISysCfgStatus CloseHandle(
-<<<<<<< HEAD
     void* syscfg_handle
     ) = 0;
   virtual NISysCfgStatus CreateFilter(
@@ -56,10 +55,6 @@
     NISysCfgResourceProperty property_ID,
     void* value
     ) = 0;
-=======
-      void* syscfg_handle) = 0;
-  // Additional methods like CreateFilter, FindHardware etc. will be added in upcoming PRs.
->>>>>>> 5727ebaa
 };
 
 }  // namespace nidevice
