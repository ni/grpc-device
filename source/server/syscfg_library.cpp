--- conflicted
+++ resolved
@@ -70,7 +70,6 @@
   return function_pointers_.CloseHandle(syscfg_handle);
 }
 
-<<<<<<< HEAD
 NISysCfgStatus SysCfgLibrary::CreateFilter(
   NISysCfgSessionHandle session_handle,
   NISysCfgFilterHandle* filter_handle
@@ -150,11 +149,5 @@
   return function_pointers_.GetResourceProperty(resource_handle, property_ID, value);
 }
 
-}  // namespace internal
-}  // namespace grpc
-}  // namespace hardware
-}  // namespace ni
-=======
 }  // namespace nidevice
-}  // namespace grpc
->>>>>>> 5727ebaa
+}  // namespace grpc