--- conflicted
+++ resolved
@@ -42,9 +42,8 @@
   NISysCfgSessionHandle*                 session_handle
   )
 {
-<<<<<<< HEAD
   if (!function_pointers_.InitializeSession) {
-    throw ni::hardware::grpc::internal::LibraryLoadException(kSysCfgApiNotInstalledMessage);
+    throw LibraryLoadException(kSysCfgApiNotInstalledMessage);
   }
 #if defined(_MSC_VER)
   return NISysCfgInitializeSession(
@@ -74,13 +73,7 @@
 NISysCfgStatus SysCfgLibrary::CloseHandle(void* syscfg_handle)
 {
   if (!function_pointers_.CloseHandle) {
-    throw ni::hardware::grpc::internal::LibraryLoadException(kSysCfgApiNotInstalledMessage);
-=======
-  // In future it will be updated to use function pointers to syscfg APIs. 
-  // Now for proving dummy implementation, throwing exception that library is not found.
-  if (!shared_library_.is_loaded()) {
     throw LibraryLoadException(kSysCfgApiNotInstalledMessage);
->>>>>>> abceec86
   }
 #if defined(_MSC_VER)
   return NISysCfgCloseHandle(syscfg_handle);
