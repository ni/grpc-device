--- conflicted
+++ resolved
@@ -35,7 +35,6 @@
       NISysCfgEnumExpertHandle* expert_enum_handle,
       NISysCfgSessionHandle* session_handle);
   NISysCfgStatus CloseHandle(
-<<<<<<< HEAD
     void* syscfg_handle
     );
   NISysCfgStatus CreateFilter(
@@ -70,10 +69,6 @@
     NISysCfgResourceProperty property_ID,
     void* value
     );
-=======
-      void* syscfg_handle);
-  // Additional methods like CreateFilter, FindHardware etc. will be added in upcoming PRs.
->>>>>>> 5727ebaa
 
  private:
   using InitializeSessionPtr = NISysCfgStatus (*)(
@@ -86,7 +81,6 @@
       NISysCfgEnumExpertHandle* expert_enum_handle,
       NISysCfgSessionHandle* session_handle);
   using CloseHandlePtr = NISysCfgStatus (*)(
-<<<<<<< HEAD
     void* syscfg_handle
     );
   using CreateFilterPtr = NISysCfgStatus (*)(
@@ -121,9 +115,6 @@
     NISysCfgResourceProperty property_ID,
     void* value
     );
-=======
-      void* syscfg_handle);
->>>>>>> 5727ebaa
 
   typedef struct FunctionPointers {
     InitializeSessionPtr InitializeSession;
