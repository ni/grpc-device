#ifndef NI_HARDWARE_GRPC_INTERNAL_DEVICEENUMERATORLIBRARY_H
#define NI_HARDWARE_GRPC_INTERNAL_DEVICEENUMERATORLIBRARY_H

#include <grpcpp/grpcpp.h>
#include <nisyscfg.h>

#include "syscfg_library_interface.h"
#include "shared_library.h"

namespace ni {
namespace hardware {
namespace grpc {
namespace internal {

class SysCfgLibrary : public SysCfgLibraryInterface {
 public:
  SysCfgLibrary();
  virtual ~SysCfgLibrary();

  std::string get_library_name() const;
  bool is_library_loaded() const;
  // TODO: Additional methods like InitializeSession, CreateFilter etc. will be added in upcoming PRs.
<<<<<<< HEAD
  NISysCfgStatus FindHardware();
  NISysCfgStatus NextResource(NISysCfgResourceHandle* resourceHandle);
  NISysCfgStatus GetResourceProperty(NISysCfgEnumResourceHandle resourceEnumHandle, NISysCfgResourceProperty propertyID, void* value);
  NISysCfgStatus CloseHandle(void* syscfgHandle);
=======
  // Adding a dummy FindHardware here which will be updated in future
  NISysCfgStatus FindHardware();
>>>>>>> 7b01977f

 private:
  SharedLibrary shared_library_;
};

}  // namespace internal
}  // namespace grpc
}  // namespace hardware
}  // namespace ni

#endif  // NI_HARDWARE_GRPC_INTERNAL_DEVICEENUMERATORLIBRARY_H<|MERGE_RESOLUTION|>--- conflicted
+++ resolved
@@ -20,15 +20,11 @@
   std::string get_library_name() const;
   bool is_library_loaded() const;
   // TODO: Additional methods like InitializeSession, CreateFilter etc. will be added in upcoming PRs.
-<<<<<<< HEAD
+  // Adding dummy SysCfg APIs here which will be updated in future
   NISysCfgStatus FindHardware();
   NISysCfgStatus NextResource(NISysCfgResourceHandle* resourceHandle);
   NISysCfgStatus GetResourceProperty(NISysCfgEnumResourceHandle resourceEnumHandle, NISysCfgResourceProperty propertyID, void* value);
   NISysCfgStatus CloseHandle(void* syscfgHandle);
-=======
-  // Adding a dummy FindHardware here which will be updated in future
-  NISysCfgStatus FindHardware();
->>>>>>> 7b01977f
 
  private:
   SharedLibrary shared_library_;
