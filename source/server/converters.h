#ifndef NIDEVICE_GRPC_DEVICE_CONVERTERS_H
#define NIDEVICE_GRPC_DEVICE_CONVERTERS_H

#include <google/protobuf/repeated_field.h>
#include <google/protobuf/util/time_util.h>
#include <grpcpp/grpcpp.h>
#include <nidevice.pb.h>          // For common grpc types.
#include <ni/protobuf/types/precision_timestamp.pb.h>
#include <server/common_types.h>  // For common C types.
#include <server/exceptions.h>
#include <utf8.h>

#include <algorithm>
#include <cmath>
#include <limits>
#include <numeric>
#include <string>
#include <vector>

namespace nidevice_grpc {
namespace converters {
inline void trim_trailing_nulls(std::string& s)
{
  // Erase from the first non-null character (going backwards) to the end.
  s.erase(
      std::find_if(
          s.rbegin(),
          s.rend(),
          [](unsigned char ch) { return ch != 0; })
          .base(),
      s.end());
}

enum MatchState {
  MISMATCH,
  MATCH,
  MATCH_OR_ZERO
};

struct LinkedArraySize {
  int size = 0;
  MatchState match_state = MatchState::MISMATCH;
};

template <size_t N>
inline LinkedArraySize calculate_linked_array_size(const std::array<int, N>& sizes, bool allow_optional)
{
  if (std::adjacent_find(sizes.begin(), sizes.end(), std::not_equal_to<>()) == sizes.end()) {
    return LinkedArraySize{sizes[0], MatchState::MATCH};
  }

  if (!allow_optional) {
    return LinkedArraySize{0, MatchState::MISMATCH};
  }

  int consensus_size = sizes[0];
  for (auto size_iter = sizes.begin() + 1; size_iter != sizes.end(); ++size_iter) {
    const auto size = *size_iter;
    if (size == consensus_size)
      ;  // pass
    else if (size == 0 || consensus_size == 0)
      consensus_size = std::max(size, consensus_size);
    else
      return LinkedArraySize{0, MatchState::MISMATCH};
  }

  return LinkedArraySize{consensus_size, MatchState::MATCH_OR_ZERO};
}

// Wrapper on std::vector that allows assigning or initializing from nullptr.
// When in an is_null_ state, data() will return nullptr.
// This class is intended to make it easier to write code that works with both
// vectors and pointers without complex, special-case codegen.
template <typename T>
class nullable_vector {
 public:
  nullable_vector(std::vector<T>&& vec) : vec_(std::move(vec)), is_null_(false)
  {
  }

  nullable_vector(std::nullptr_t) : vec_(), is_null_(true)
  {
  }

  nullable_vector<T>& operator=(std::nullptr_t)
  {
    vec_.clear();
    is_null_ = true;
    return *this;
  }

  T* data()
  {
    return is_null_ ? nullptr : vec_.data();
  }

  const T* data() const
  {
    return is_null_ ? nullptr : vec_.data();
  }

 private:
  bool is_null_;
  std::vector<T> vec_;
};

template <typename CType, typename GrpcType>
void convert_to_grpc(const CType& value, GrpcType* value_out)
{
  *value_out = static_cast<GrpcType>(value);
}

template <typename CType, typename GrpcType>
CType convert_from_grpc(const GrpcType& value)
{
  return static_cast<CType>(value);
}

inline bool is_ascii(const char* str)
{
  for (; *str != '\0'; ++str) {
    if (static_cast<unsigned char>(*str) > 0x7f) {
      return false;
    }
  }
  return true;
}

template <>
inline std::string convert_from_grpc(const std::string& value)
{
  if (is_ascii(value.c_str())) {
    return value;
  }
#if WIN32
  std::wstring utf16value;
  utf16value.reserve(value.length());  // often too much, but that's okay
  utf8::utf8to16(value.begin(), value.end(), std::back_inserter(utf16value));
  int flags = GetACP() == 54936 ? 0 : 0x400;  // WC_NO_BEST_FIT_CHARS; not supported for GB18030
  int mbs_len = WideCharToMultiByte(CP_ACP, flags, utf16value.c_str(), -1, NULL, 0, NULL, NULL);
  if (mbs_len == 0) {
    throw new std::runtime_error("Unknown character in string");
  }
  --mbs_len;  // don't include trailing null
  std::string converted(mbs_len, '\0');
  WideCharToMultiByte(CP_ACP, flags, utf16value.c_str(), -1, &converted[0], mbs_len, NULL, NULL);
  return converted;
#else
  std::wstring utf32value;
  utf32value.reserve(utf8::distance(value.begin(), value.end()));
  utf8::utf8to32(value.begin(), value.end(), std::back_inserter(utf32value));
  size_t mbs_len = wcstombs(NULL, utf32value.c_str(), 0);
  if (mbs_len == (size_t)-1) {
    throw new std::runtime_error("Unknown character in string");
  }
  std::string converted(mbs_len, '\0');
  wcstombs(&converted[0], utf32value.c_str(), mbs_len);
  return converted;
#endif
}

template <>
inline void convert_to_grpc(const std::string& value, std::string* value_out)
{
  if (is_ascii(value.c_str())) {
    *value_out = value;
    return;
  }
#if WIN32
  int flags = MB_ERR_INVALID_CHARS | (GetACP() == 54936 ? 0 : MB_PRECOMPOSED);
  int wcs_len = MultiByteToWideChar(CP_ACP, flags, value.c_str(), -1, NULL, 0);
  if (wcs_len == 0) {
    throw new std::runtime_error("Unknown character in string");
  }
  --wcs_len;  // don't include trailing null
  std::wstring utf16value(wcs_len, '\0');
  MultiByteToWideChar(CP_ACP, flags, value.c_str(), -1, &utf16value[0], wcs_len);
  // Pre-reserve something close to the target byte count, for performance; doesn't have to be exact
  value_out->reserve(utf16value.length());
  utf8::utf16to8(utf16value.begin(), utf16value.end(), std::back_inserter(*value_out));
#else
  size_t wcs_len = mbstowcs(NULL, value.c_str(), 0);
  if (wcs_len == (size_t)-1) {
    throw new std::runtime_error("Unknown character in string");
  }
  std::wstring utf32value(wcs_len, '\0');
  mbstowcs(&utf32value[0], value.c_str(), wcs_len);
  // Pre-reserve something close to the target byte count, for performance; doesn't have to be exact
  value_out->reserve(utf32value.length());
  utf8::utf32to8(utf32value.begin(), utf32value.end(), std::back_inserter(*value_out));
#endif
}

template <typename CType, typename GrpcType>
inline nullable_vector<CType> convert_from_grpc(const google::protobuf::RepeatedPtrField<GrpcType>& input)
{
  auto output = std::vector<CType>();
  output.reserve(input.size());
  std::transform(
      input.begin(),
      input.end(),
      std::back_inserter(output),
      [&](GrpcType x) { return convert_from_grpc<CType>(x); });
  return nullable_vector<CType>(std::move(output));
}

template <typename CType, typename GrpcType>
inline std::vector<CType> convert_from_grpc(const google::protobuf::RepeatedField<GrpcType>& input)
{
  auto output = std::vector<CType>();
  output.reserve(input.size());
  std::transform(
      input.begin(),
      input.end(),
      std::back_inserter(output),
      [&](GrpcType x) { return convert_from_grpc<CType>(x); });
  return output;
}

template <typename GrpcType, typename CType>
inline void convert_to_grpc(const std::vector<CType>& input, google::protobuf::RepeatedPtrField<GrpcType>* output)
{
  output->Reserve(static_cast<int>(input.size()));
  for (auto item : input) {
    auto message = new GrpcType();
    convert_to_grpc(item, message);
    output->AddAllocated(message);
  }
}

template <typename BoolType>
inline void convert_to_grpc(const std::vector<BoolType>& input, google::protobuf::RepeatedField<bool>* output)
{
  output->Reserve(static_cast<int>(input.size()));
  for (auto item : input) {
    output->Add(item != BoolType(0));
  }
}

template <>
inline void convert_to_grpc(const NIComplexNumberF32_struct& input, nidevice_grpc::NIComplexNumberF32* output)
{
  output->set_real(input.real);
  output->set_imaginary(input.imaginary);
}

template <>
inline NIComplexNumberF32_struct convert_from_grpc(const nidevice_grpc::NIComplexNumberF32& input)
{
  auto output = NIComplexNumberF32_struct();
  output.real = input.real();
  output.imaginary = input.imaginary();
  return output;
}

template <>
inline void convert_to_grpc(const NIComplexSingle_struct& input, nidevice_grpc::NIComplexNumberF32* output)
{
  output->set_real(input.real);
  output->set_imaginary(input.imaginary);
}

template <>
inline NIComplexSingle_struct convert_from_grpc(const nidevice_grpc::NIComplexNumberF32& input)
{
  auto output = NIComplexSingle_struct();
  output.real = input.real();
  output.imaginary = input.imaginary();
  return output;
}

template <>
inline void convert_to_grpc(const NIComplexNumber_struct& input, nidevice_grpc::NIComplexNumber* output)
{
  output->set_real(input.real);
  output->set_imaginary(input.imaginary);
}

template <>
inline NIComplexNumber_struct convert_from_grpc(const nidevice_grpc::NIComplexNumber& input)
{
  auto output = NIComplexNumber_struct();
  output.real = input.real();
  output.imaginary = input.imaginary();
  return output;
}

template <>
inline void convert_to_grpc(const NIComplexDouble_struct& input, nidevice_grpc::NIComplexNumber* output)
{
  output->set_real(input.real);
  output->set_imaginary(input.imaginary);
}

template <>
inline NIComplexDouble_struct convert_from_grpc(const nidevice_grpc::NIComplexNumber& input)
{
  auto output = NIComplexDouble_struct();
  output.real = input.real();
  output.imaginary = input.imaginary();
  return output;
}

template <>
inline void convert_to_grpc(const NIComplexI16_struct& input, nidevice_grpc::NIComplexI16* output)
{
  output->set_real(input.real);
  output->set_imaginary(input.imaginary);
}

template <>
inline NIComplexI16_struct convert_from_grpc(const nidevice_grpc::NIComplexI16& input)
{
  auto output = NIComplexI16_struct();
  if (input.real() < (std::numeric_limits<ViInt16>::min)() || input.real() > (std::numeric_limits<ViInt16>::max)()) {
    std::string message("value ");
    message.append(std::to_string(input.real()));
    message.append(" doesn't fit in datatype ");
    message.append("ViInt16");
    throw nidevice_grpc::ValueOutOfRangeException(message);
  }
  output.real = static_cast<ViInt16>(input.real());
  if (input.imaginary() < (std::numeric_limits<ViInt16>::min)() || input.imaginary() > (std::numeric_limits<ViInt16>::max)()) {
    std::string message("value ");
    message.append(std::to_string(input.imaginary()));
    message.append(" doesn't fit in datatype ");
    message.append("ViInt16");
    throw nidevice_grpc::ValueOutOfRangeException(message);
  }
  output.imaginary = static_cast<ViInt16>(input.imaginary());
  return output;
}

template <typename SmtSpectrumInfoType>
inline void convert_to_grpc(const SmtSpectrumInfoType& input, nidevice_grpc::SmtSpectrumInfo* output)
{
  output->set_spectrum_type(input.spectrumType);
  output->set_linear_db(input.linearDB);
  output->set_window(input.window);
  output->set_window_size(input.windowSize);
  output->set_fft_size(input.FFTSize);
}

const int64 SecondsFromCVI1904EpochTo1970Epoch = 2082844800LL;
<<<<<<< HEAD
const int64 SecondsFrom0001EpochTo1904Epoch = 60040792000LL;  // Seconds from Jan 1, 0001 to Jan 1, 1904
=======
const int64 SecondsFromDAQmx0001EpochToCVI1904Epoch = -((static_cast<int64>(0xfffffff2) << 32) | 0x0493b980); // extracted from NITYPES_ABSOLUTETIME_EPOCH_BIAS_FROM_0001 in ni-central/src/platform_services/abstractions/niatomicd/nitypes/source/nitypes/time/AbsoluteTime.h
>>>>>>> 2962d827
const double TwoToSixtyFour = (double)(1 << 31) * (double)(1 << 31) * (double)(1 << 2);
const double NanosecondsPerSecond = 1000000000.0;
const int64 DotNetTicksPerSecond = 1e7; // each tick is 100ns

template <>
inline void convert_to_grpc(const CVIAbsoluteTime& value, google::protobuf::Timestamp* timestamp)
{
  // msb is whole seconds after 12:00 a.m., Friday, January 1, 1904, Universal Time
  time_t unixTime = static_cast<time_t>(value.cviTime.msb - SecondsFromCVI1904EpochTo1970Epoch);
  google::protobuf::Timestamp temp_timestamp = google::protobuf::util::TimeUtil::TimeTToTimestamp(unixTime);

  timestamp->set_seconds(temp_timestamp.seconds());
  // lsb is positive fractions (2^64) of a second
  // This is losing some precision since doubles have 52 bits of precision.
  // But there are only 10^9 nanoseconds in a second which is ~31 bits of precision,
  // so it's still good enough for our purposes.
  timestamp->set_nanos(static_cast<int32>((static_cast<double>(value.cviTime.lsb) * NanosecondsPerSecond) / TwoToSixtyFour));
}

template <>
inline CVIAbsoluteTime convert_from_grpc(const google::protobuf::Timestamp& value)
{
  time_t unixTime = google::protobuf::util::TimeUtil::TimestampToTimeT(value);
  CVIAbsoluteTime cviTime;
  cviTime.cviTime.msb = static_cast<int64>(unixTime + SecondsFromCVI1904EpochTo1970Epoch);
  cviTime.cviTime.lsb = static_cast<uInt64>((static_cast<double>(value.nanos()) / NanosecondsPerSecond) * TwoToSixtyFour);
  return cviTime;
}

<<<<<<< HEAD
// Convert ticks to PrecisionTimestamp
// ticks are 100ns each, and are relative to an epoch of Jan 1, 0001
// Precision Timestamp has seconds and fractions of seconds at 2^-64 resolution, relative to an epoch of January 1, 1904.
inline void convert_ticks_to_btf_precision_timestamp(int64 ticks, ::ni::protobuf::types::PrecisionTimestamp* timestamp)
{
  const double seconds_since_0001 = static_cast<double>(ticks) * SecondsPerTick;
  const double seconds_since_1904 = seconds_since_0001 - SecondsFrom0001EpochTo1904Epoch;
  const int64 seconds_int = static_cast<int64>(std::floor(seconds_since_1904));
  timestamp->set_seconds(seconds_int);
  const double fractional_seconds = std::abs(seconds_since_1904 - static_cast<double>(seconds_int));
  const uint64_t fractional_seconds_uint = static_cast<uint64_t>(fractional_seconds * UINT64_MAX);
  timestamp->set_fractional_seconds(fractional_seconds_uint);
=======
// Convert .NET/DAQmx ticks (100ns since Jan 1, 0001) to NI-BTF PrecisionTimestamp
inline void convert_dot_net_daqmx_ticks_to_btf_precision_timestamp(int64 dot_net_ticks, ::ni::protobuf::types::PrecisionTimestamp* timestamp)
{
  const int64 dot_net_ticks_since_1904 = dot_net_ticks - SecondsFromDAQmx0001EpochToCVI1904Epoch * DotNetTicksPerSecond;
  const double total_seconds = static_cast<double>(dot_net_ticks_since_1904) / DotNetTicksPerSecond;
  double integer_part;
  double fractional_part = std::modf(total_seconds, &integer_part);
  
  if (fractional_part < 0) {
    integer_part -= 1;
    fractional_part += 1;
  }
  
  timestamp->set_seconds(static_cast<int64>(integer_part));
  timestamp->set_fractional_seconds(static_cast<uint64_t>(fractional_part * TwoToSixtyFour));
>>>>>>> 2962d827
}

// Or together input_array and input_raw to implement the "bitfield_as_enum_array" feature for inputs.
// Note: TEnum is unused because protobuf C++ represents repeated enums as a int32 arrays.
template <typename TArray, typename TBitfield>
inline TBitfield convert_bitfield_as_enum_array_input(
    const TArray& input,
    TBitfield input_raw)
{
  const auto or_delegate = [](google::protobuf::int32 first, google::protobuf::int32 second) { return static_cast<TBitfield>(first | second); };
  return input_raw | std::accumulate(input.cbegin(), input.cend(), TBitfield{0}, or_delegate);
}

// TypeToStorageType should be specialized to define a (TDriverType, TGrpcType)->StorageType mapping, which
// will be used by allocate_output_storage.
template <typename TDriverType, typename TGrpcType>
struct TypeToStorageType {
  using StorageType = TDriverType;
};

// Constructs a default implementation of TypeToStorageType<TDriverType>::StorageType to use as an output_param.
// This should be customized by specializing the TypeToStorageType struct.
template <typename TDriverType, typename TGrpcType, typename... TArgs>
typename TypeToStorageType<TDriverType, TGrpcType>::StorageType allocate_output_storage(TArgs... args)
{
  using StorageType = typename TypeToStorageType<TDriverType, TGrpcType>::StorageType;
  return StorageType{args...};
}

}  // namespace converters

const int kMaxGrpcErrorDescriptionSize = 2048;

template <typename TServerContext>
inline ::grpc::Status ApiErrorAndDescriptionToStatus(TServerContext* context, int32_t status, std::string& description)
{
  context->AddTrailingMetadata("ni-error", std::to_string(status));
  converters::trim_trailing_nulls(description);
  std::string description_utf8;
  converters::convert_to_grpc(description, &description_utf8);
  return ::grpc::Status(grpc::StatusCode::UNKNOWN, description_utf8);
}

template <typename TServerContext>
inline ::grpc::Status ApiErrorToStatus(TServerContext* context, int32_t status)
{
  std::string description("Unknown");
  return ApiErrorAndDescriptionToStatus(context, status, description);
}

}  // namespace nidevice_grpc

#endif /* NIDEVICE_GRPC_DEVICE_CONVERTERS_H */<|MERGE_RESOLUTION|>--- conflicted
+++ resolved
@@ -342,11 +342,7 @@
 }
 
 const int64 SecondsFromCVI1904EpochTo1970Epoch = 2082844800LL;
-<<<<<<< HEAD
-const int64 SecondsFrom0001EpochTo1904Epoch = 60040792000LL;  // Seconds from Jan 1, 0001 to Jan 1, 1904
-=======
 const int64 SecondsFromDAQmx0001EpochToCVI1904Epoch = -((static_cast<int64>(0xfffffff2) << 32) | 0x0493b980); // extracted from NITYPES_ABSOLUTETIME_EPOCH_BIAS_FROM_0001 in ni-central/src/platform_services/abstractions/niatomicd/nitypes/source/nitypes/time/AbsoluteTime.h
->>>>>>> 2962d827
 const double TwoToSixtyFour = (double)(1 << 31) * (double)(1 << 31) * (double)(1 << 2);
 const double NanosecondsPerSecond = 1000000000.0;
 const int64 DotNetTicksPerSecond = 1e7; // each tick is 100ns
@@ -376,20 +372,6 @@
   return cviTime;
 }
 
-<<<<<<< HEAD
-// Convert ticks to PrecisionTimestamp
-// ticks are 100ns each, and are relative to an epoch of Jan 1, 0001
-// Precision Timestamp has seconds and fractions of seconds at 2^-64 resolution, relative to an epoch of January 1, 1904.
-inline void convert_ticks_to_btf_precision_timestamp(int64 ticks, ::ni::protobuf::types::PrecisionTimestamp* timestamp)
-{
-  const double seconds_since_0001 = static_cast<double>(ticks) * SecondsPerTick;
-  const double seconds_since_1904 = seconds_since_0001 - SecondsFrom0001EpochTo1904Epoch;
-  const int64 seconds_int = static_cast<int64>(std::floor(seconds_since_1904));
-  timestamp->set_seconds(seconds_int);
-  const double fractional_seconds = std::abs(seconds_since_1904 - static_cast<double>(seconds_int));
-  const uint64_t fractional_seconds_uint = static_cast<uint64_t>(fractional_seconds * UINT64_MAX);
-  timestamp->set_fractional_seconds(fractional_seconds_uint);
-=======
 // Convert .NET/DAQmx ticks (100ns since Jan 1, 0001) to NI-BTF PrecisionTimestamp
 inline void convert_dot_net_daqmx_ticks_to_btf_precision_timestamp(int64 dot_net_ticks, ::ni::protobuf::types::PrecisionTimestamp* timestamp)
 {
@@ -405,7 +387,6 @@
   
   timestamp->set_seconds(static_cast<int64>(integer_part));
   timestamp->set_fractional_seconds(static_cast<uint64_t>(fractional_part * TwoToSixtyFour));
->>>>>>> 2962d827
 }
 
 // Or together input_array and input_raw to implement the "bitfield_as_enum_array" feature for inputs.
