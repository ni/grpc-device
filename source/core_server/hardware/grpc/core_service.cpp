#include "core_service.h"

namespace ni {
namespace hardware {
namespace grpc {

CoreService::CoreService(internal::SessionRepository* session_repository)
    : session_repository_(session_repository)
{
}

::grpc::Status CoreService::Reserve(::grpc::ServerContext* context, const ReserveRequest* request, ReserveResponse* response)
{
  if (context->IsCancelled()) {
    return ::grpc::Status::CANCELLED;
  }
  bool reserved = session_repository_->reserve(context, request->reservation_id(), request->client_id());
  response->set_is_reserved(reserved);
  if (!reserved && !context->IsCancelled()) {
    return ::grpc::Status(::grpc::INVALID_ARGUMENT, "You must specify a non-empty reservation_id and client_id.");
  }
  return ::grpc::Status::OK;
}

::grpc::Status CoreService::IsReservedByClient(::grpc::ServerContext* context, const IsReservedByClientRequest* request, IsReservedByClientResponse* response)
{
<<<<<<< HEAD
   #if defined(_MSC_VER)
      static const char* syscfg_api_library_name = "nisyscfg.dll";
   #else
      static const char* syscfg_api_library_name = "./libnisyscfg.so";
   #endif

   CoreService::CoreService(internal::SessionRepository* session_repository, internal::DeviceManagement* device_management, internal::SharedLibrary* shared_library)
      : session_repository_(session_repository), device_management_(device_management), shared_library_(shared_library)
   {
       shared_library->set_library_name(syscfg_api_library_name);
   }

   ::grpc::Status CoreService::EnumerateDevices(::grpc::ServerContext* context, const EnumerateDevicesRequest* request, EnumerateDevicesResponse* response)
   {
      shared_library_->load();
      if (!shared_library_->is_loaded())
      {
         std::string message("The library could not be loaded: ");
         message += syscfg_api_library_name;
         return ::grpc::Status(::grpc::StatusCode::NOT_FOUND, message.c_str());
      }
      NISysCfgStatus status = device_management_->enumerate_devices(shared_library_, response->mutable_devices());
      if (NISysCfg_Failed(status))
      {
          return ::grpc::Status(::grpc::StatusCode::INTERNAL, "Failed to enumerate devices because of internal syscfg error.");
      }
      return ::grpc::Status::OK;
   }
=======
  if (context->IsCancelled()) {
    return ::grpc::Status::CANCELLED;
  }
  bool is_reserved = session_repository_->is_reserved_by_client(request->reservation_id(), request->client_id());
  response->set_is_reserved(is_reserved);
  return ::grpc::Status::OK;
}
>>>>>>> 82ac4c9a

::grpc::Status CoreService::Unreserve(::grpc::ServerContext* context, const UnreserveRequest* request, UnreserveResponse* response)
{
  if (context->IsCancelled()) {
    return ::grpc::Status::CANCELLED;
  }
  bool is_unreserved = session_repository_->unreserve(request->reservation_id(), request->client_id());
  response->set_is_unreserved(is_unreserved);
  return ::grpc::Status::OK;
}

::grpc::Status CoreService::ResetServer(::grpc::ServerContext* context, const ResetServerRequest* request, ResetServerResponse* response)
{
  if (context->IsCancelled()) {
    return ::grpc::Status::CANCELLED;
  }
  bool is_server_reset = session_repository_->reset_server();
  response->set_is_server_reset(is_server_reset);
  return ::grpc::Status::OK;
}

}  // namespace grpc
}  // namespace hardware
}  // namespace ni<|MERGE_RESOLUTION|>--- conflicted
+++ resolved
@@ -4,9 +4,31 @@
 namespace hardware {
 namespace grpc {
 
-CoreService::CoreService(internal::SessionRepository* session_repository)
-    : session_repository_(session_repository)
+#if defined(_MSC_VER)
+    static const char* syscfg_api_library_name = "nisyscfg.dll";
+#else
+    static const char* syscfg_api_library_name = "./libnisyscfg.so";
+#endif
+
+CoreService::CoreService(internal::SessionRepository* session_repository, internal::DeviceManagement* device_management, internal::SharedLibrary* shared_library)
+    : session_repository_(session_repository), device_management_(device_management), shared_library_(shared_library)
 {
+    shared_library->set_library_name(syscfg_api_library_name);
+}
+
+::grpc::Status CoreService::EnumerateDevices(::grpc::ServerContext* context, const EnumerateDevicesRequest* request, EnumerateDevicesResponse* response)
+{
+  shared_library_->load();
+  if (!shared_library_->is_loaded()) {
+    std::string message("The library could not be loaded: ");
+    message += syscfg_api_library_name;
+    return ::grpc::Status(::grpc::StatusCode::NOT_FOUND, message.c_str());
+  }
+  NISysCfgStatus status = device_management_->enumerate_devices(shared_library_, response->mutable_devices());
+  if (NISysCfg_Failed(status)) {
+    return ::grpc::Status(::grpc::StatusCode::INTERNAL, "Failed to enumerate devices because of internal syscfg error.");
+  }
+  return ::grpc::Status::OK;
 }
 
 ::grpc::Status CoreService::Reserve(::grpc::ServerContext* context, const ReserveRequest* request, ReserveResponse* response)
@@ -24,36 +46,6 @@
 
 ::grpc::Status CoreService::IsReservedByClient(::grpc::ServerContext* context, const IsReservedByClientRequest* request, IsReservedByClientResponse* response)
 {
-<<<<<<< HEAD
-   #if defined(_MSC_VER)
-      static const char* syscfg_api_library_name = "nisyscfg.dll";
-   #else
-      static const char* syscfg_api_library_name = "./libnisyscfg.so";
-   #endif
-
-   CoreService::CoreService(internal::SessionRepository* session_repository, internal::DeviceManagement* device_management, internal::SharedLibrary* shared_library)
-      : session_repository_(session_repository), device_management_(device_management), shared_library_(shared_library)
-   {
-       shared_library->set_library_name(syscfg_api_library_name);
-   }
-
-   ::grpc::Status CoreService::EnumerateDevices(::grpc::ServerContext* context, const EnumerateDevicesRequest* request, EnumerateDevicesResponse* response)
-   {
-      shared_library_->load();
-      if (!shared_library_->is_loaded())
-      {
-         std::string message("The library could not be loaded: ");
-         message += syscfg_api_library_name;
-         return ::grpc::Status(::grpc::StatusCode::NOT_FOUND, message.c_str());
-      }
-      NISysCfgStatus status = device_management_->enumerate_devices(shared_library_, response->mutable_devices());
-      if (NISysCfg_Failed(status))
-      {
-          return ::grpc::Status(::grpc::StatusCode::INTERNAL, "Failed to enumerate devices because of internal syscfg error.");
-      }
-      return ::grpc::Status::OK;
-   }
-=======
   if (context->IsCancelled()) {
     return ::grpc::Status::CANCELLED;
   }
@@ -61,7 +53,6 @@
   response->set_is_reserved(is_reserved);
   return ::grpc::Status::OK;
 }
->>>>>>> 82ac4c9a
 
 ::grpc::Status CoreService::Unreserve(::grpc::ServerContext* context, const UnreserveRequest* request, UnreserveResponse* response)
 {
