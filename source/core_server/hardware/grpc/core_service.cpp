#include "core_service.h"

namespace ni
{
namespace hardware
{
namespace grpc
{
   CoreService::CoreService(internal::SessionRepository* session_repository)
      : session_repository_(session_repository)
   {
   }

   ::grpc::Status CoreService::Reserve(::grpc::ServerContext* context, const ReserveRequest* request, ReserveResponse* response)
   {
      session_repository_->reserve(context, request, response);
      return ::grpc::Status::OK;
   }

<<<<<<< HEAD
    ::grpc::Status CoreService::Unreserve(::grpc::ServerContext* context, const UnreserveRequest* request, UnreserveResponse* response)
    {
        internal::SessionRepository* session_repository = session_repository->instance();
        session_repository->unreserve(context, request, response);
        return ::grpc::Status::OK;
    }
    
    ::grpc::Status CoreService::ForceCloseAllSessions(::grpc::ServerContext* context, const ForceCloseAllSessionsRequest* request, ForceCloseAllSessionResponse* response)
   {
        internal::SessionRepository* session_repository = session_repository->instance();
        session_repository->force_close_all_sessions(context, request, response);
        return ::grpc::Status::OK;
=======
   ::grpc::Status CoreService::IsReservedByClient(::grpc::ServerContext* context, const IsReservedByClientRequest* request, IsReservedByClientResponse* response)
   {
      session_repository_->is_reserved_by_client(context, request, response);
      return ::grpc::Status::OK;
   }

   ::grpc::Status CoreService::Unreserve(::grpc::ServerContext* context, const UnreserveRequest* request, UnreserveResponse* response)
   {
      session_repository_->unreserve(context, request, response);
      return ::grpc::Status::OK;
>>>>>>> cd4a0a54
   }
} // namespace grpc
} // namespace hardware
} // namespace ni<|MERGE_RESOLUTION|>--- conflicted
+++ resolved
@@ -17,20 +17,6 @@
       return ::grpc::Status::OK;
    }
 
-<<<<<<< HEAD
-    ::grpc::Status CoreService::Unreserve(::grpc::ServerContext* context, const UnreserveRequest* request, UnreserveResponse* response)
-    {
-        internal::SessionRepository* session_repository = session_repository->instance();
-        session_repository->unreserve(context, request, response);
-        return ::grpc::Status::OK;
-    }
-    
-    ::grpc::Status CoreService::ForceCloseAllSessions(::grpc::ServerContext* context, const ForceCloseAllSessionsRequest* request, ForceCloseAllSessionResponse* response)
-   {
-        internal::SessionRepository* session_repository = session_repository->instance();
-        session_repository->force_close_all_sessions(context, request, response);
-        return ::grpc::Status::OK;
-=======
    ::grpc::Status CoreService::IsReservedByClient(::grpc::ServerContext* context, const IsReservedByClientRequest* request, IsReservedByClientResponse* response)
    {
       session_repository_->is_reserved_by_client(context, request, response);
@@ -41,7 +27,13 @@
    {
       session_repository_->unreserve(context, request, response);
       return ::grpc::Status::OK;
->>>>>>> cd4a0a54
+   }
+   
+   ::grpc::Status CoreService::ForceCloseAllSessions(::grpc::ServerContext* context, const ForceCloseAllSessionsRequest* request, ForceCloseAllSessionResponse* response)
+   {
+      internal::SessionRepository* session_repository = session_repository->instance();
+      session_repository->force_close_all_sessions(context, request, response);
+      return ::grpc::Status::OK;
    }
 } // namespace grpc
 } // namespace hardware
