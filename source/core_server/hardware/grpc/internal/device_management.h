#ifndef NI_HARDWARE_GRPC_INTERNAL_DEVICEMANAGEMENT
#define NI_HARDWARE_GRPC_INTERNAL_DEVICEMANAGEMENT

#include <grpcpp/grpcpp.h>
#include <nisyscfg.h>

#include "session_repository.h"
#include "shared_library.h"

namespace ni {
namespace hardware {
namespace grpc {
namespace internal {
  
class DeviceManagement
{
 public:
  DeviceManagement();
  DeviceManagement(const char* library_name);

<<<<<<< HEAD
  ::grpc::Status enumerate_devices(google::protobuf::RepeatedPtrField<NiDeviceProperties>* devices);
  NISysCfgSessionHandle get_syscfg_session(bool reinitialize);
  void clear_sysconfig_session();

=======
  ::grpc::Status enumerate_devices(google::protobuf::RepeatedPtrField<DeviceProperties>* devices);
  std::string get_syscfg_library_name() const;
  bool is_syscfg_library_loaded() const;
>>>>>>> 517206cd

 private:
  NISysCfgStatus get_list_of_devices(google::protobuf::RepeatedPtrField<DeviceProperties>* devices);

<<<<<<< HEAD
  internal::SharedLibrary* syscfg_library_;

  std::shared_mutex session_mutex;
  NISysCfgSessionHandle cached_syscfg_session;
=======
  internal::SharedLibrary syscfg_library_;
>>>>>>> 517206cd
};

} // namespace internal
} // namespace grpc
} // namespace hardware
} // namespace ni

#endif // NI_HARDWARE_GRPC_INTERNAL_DEVICEMANAGEMENT<|MERGE_RESOLUTION|>--- conflicted
+++ resolved
@@ -18,28 +18,20 @@
   DeviceManagement();
   DeviceManagement(const char* library_name);
 
-<<<<<<< HEAD
-  ::grpc::Status enumerate_devices(google::protobuf::RepeatedPtrField<NiDeviceProperties>* devices);
-  NISysCfgSessionHandle get_syscfg_session(bool reinitialize);
-  void clear_sysconfig_session();
-
-=======
   ::grpc::Status enumerate_devices(google::protobuf::RepeatedPtrField<DeviceProperties>* devices);
   std::string get_syscfg_library_name() const;
   bool is_syscfg_library_loaded() const;
->>>>>>> 517206cd
+  
+  NISysCfgSessionHandle get_syscfg_session(bool reinitialize);
+  void clear_sysconfig_session();
 
  private:
   NISysCfgStatus get_list_of_devices(google::protobuf::RepeatedPtrField<DeviceProperties>* devices);
 
-<<<<<<< HEAD
-  internal::SharedLibrary* syscfg_library_;
-
   std::shared_mutex session_mutex;
   NISysCfgSessionHandle cached_syscfg_session;
-=======
+  
   internal::SharedLibrary syscfg_library_;
->>>>>>> 517206cd
 };
 
 } // namespace internal
