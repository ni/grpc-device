#include "session_repository.h"

namespace ni
{
namespace hardware
{
namespace grpc
{
namespace internal
{
   SessionRepository::SessionRepository()
   {
   }

   int SessionRepository::add_session(
      const std::string& session_name,
      std::function<std::tuple<int, uint64_t>()> init_func,
<<<<<<< HEAD
      CleanupSessionFunc cleanup_func,
=======
      CleanupSessionProc cleanup_proc,
>>>>>>> b8012dfa
      uint64_t& session_id)
   {
      session_id = 0;
      std::unique_lock<std::shared_mutex> lock(repository_lock_);
      auto now = std::chrono::steady_clock::now();
      auto it = named_sessions_.find(session_name);
      if (it != named_sessions_.end()) {
         session_id = it->second->id;
         it->second->last_access_time = now;
         return 0;
<<<<<<< HEAD
      }
      auto info = std::make_shared<SessionInfo>();
      auto init_result = init_func();
      int status = std::get<0>(init_result);
      if (status != 0) {
         return status;
      }
      session_id = std::get<1>(init_result);
      info->id = session_id;
      info->cleanup_func = cleanup_func;
=======
      }
      auto info = std::make_shared<SessionInfo>();
      auto init_result = init_func();
      int status = std::get<0>(init_result);
      if (status != 0) {
         return status;
      }
      session_id = std::get<1>(init_result);
      info->id = session_id;
      info->cleanup_proc = cleanup_proc;
>>>>>>> b8012dfa
      info->last_access_time = now;
      sessions_.emplace(session_id, info);
      if (!session_name.empty()) {
         info->name = session_name;
         named_sessions_.emplace(session_name, info);
      }
      return 0;
   }

   uint64_t SessionRepository::access_session(uint64_t session_id, const std::string& session_name)
   {
      std::unique_lock<std::shared_mutex> lock(repository_lock_);
      auto now = std::chrono::steady_clock::now();
      auto it = named_sessions_.find(session_name);
      if (it != named_sessions_.end()) {
         it->second->last_access_time = now;
         return it->second->id;
      }
      auto sessions_it = sessions_.find(session_id);
      if (sessions_it != sessions_.end()) {
         sessions_it->second->last_access_time = now;
         return session_id;
      }
      return 0;
   }

   void SessionRepository::remove_session(uint64_t id)
   {
      std::unique_lock<std::shared_mutex> lock(repository_lock_);
      auto it = sessions_.find(id);
      if (it != sessions_.end()) {
         auto named_it = named_sessions_.find(it->second->name);
         if (named_it != named_sessions_.end()) {
            named_sessions_.erase(named_it);
         }
         sessions_.erase(it);
      }
   }

   std::shared_ptr<SessionRepository::ReservationInfo> SessionRepository::find_or_create_reservation(const std::string& reservation_id, const std::string& client_id)
   {
      std::unique_lock<std::shared_mutex> lock(repository_lock_);
      std::shared_ptr<ReservationInfo> info;
      auto it = reservations_.find(reservation_id);
      if (it != reservations_.end()) {
         info = it->second;
         if (info->client_id == client_id) {
            return nullptr;
         }
         ++info->client_count;
      }
      else {
         info = std::make_shared<SessionRepository::ReservationInfo>();
         info->creation_time = std::chrono::steady_clock::now();
         info->client_id = client_id;
         info->lock = std::make_unique<internal::Semaphore>();
         info->client_count = 1;
         reservations_.emplace(reservation_id, info);
      }
      return info;
   }

   bool SessionRepository::reserve(const std::string& reservation_id, const std::string& client_id)
   {
      if (reservation_id.empty() || client_id.empty())
      {
         return false;
      }
      std::shared_ptr<ReservationInfo> info = find_or_create_reservation(reservation_id, client_id);
      if (!info) {
         return true;
      }
      // if the info was newly created by find_or_create_reservation, this call
      // will not wait. on subsequent calls to reserve with the same reservation_id
      // and a different client_id, it will wait until the lock calls notify which
      // releases the lock one client at a time.
      info->lock->wait();
      {
         std::unique_lock<std::shared_mutex> lock(repository_lock_);
         info->client_count--;
         info->client_id = client_id;
      }
      return true;
   }

   bool SessionRepository::is_reserved_by_client(const std::string& reservation_id, const std::string& client_id)
   {
      std::unique_lock<std::shared_mutex> lock(repository_lock_);
      auto it = reservations_.find(reservation_id);
      return it != reservations_.end() && client_id == it->second->client_id;
   }

   bool SessionRepository::unreserve(const std::string& reservation_id, const std::string& client_id)
   {
      std::unique_lock<std::shared_mutex> lock(repository_lock_);
      std::shared_ptr<SessionRepository::ReservationInfo> reservation_info;
      auto it = reservations_.find(reservation_id);
      if (it != reservations_.end() && client_id == it->second->client_id) {
         reservation_info = it->second;
         if (it->second->client_count <= 0) {
            reservations_.erase(it);
         }
      }
<<<<<<< HEAD
      return release_reservation(reservation_info.get());
   }
   
   bool SessionRepository::release_reservation(const ReservationInfo* reservation_info)
   {
      if (reservation_info) {
         reservation_info->lock->notify();
         return true;
      }
      return false;
   }
   
   void SessionRepository::clear_reservations()
   {
      for (auto it = reservations_.begin(); it != reservations_.end();)
      {
         std::shared_ptr<SessionRepository::ReservationInfo> reservation_info = it->second;
         it = reservations_.erase(it);
         release_reservation(reservation_info.get());
      }
   }
      
   bool SessionRepository::reset_server()
   {
      std::unique_lock<std::shared_mutex> lock(repository_lock_);
      clear_reservations();
      named_sessions_.clear();
      sessions_.clear();
      auto is_server_reset = named_sessions_.empty() && sessions_.empty();
      return is_server_reset && reservations_.empty();	   
   }
   
   SessionRepository::SessionInfo::~SessionInfo()
   {
      if (cleanup_func != NULL){
         cleanup_func(id);
=======
      if (reservation_info) {
         reservation_info->lock->notify();
         return true;
>>>>>>> b8012dfa
      }
      return false;
   }
} // namespace internal
} // namespace grpc
} // namespace hardware
} // namespace ni<|MERGE_RESOLUTION|>--- conflicted
+++ resolved
@@ -12,14 +12,10 @@
    {
    }
 
-   int SessionRepository::add_session(
+int SessionRepository::add_session(
       const std::string& session_name,
       std::function<std::tuple<int, uint64_t>()> init_func,
-<<<<<<< HEAD
       CleanupSessionFunc cleanup_func,
-=======
-      CleanupSessionProc cleanup_proc,
->>>>>>> b8012dfa
       uint64_t& session_id)
    {
       session_id = 0;
@@ -30,7 +26,6 @@
          session_id = it->second->id;
          it->second->last_access_time = now;
          return 0;
-<<<<<<< HEAD
       }
       auto info = std::make_shared<SessionInfo>();
       auto init_result = init_func();
@@ -41,18 +36,6 @@
       session_id = std::get<1>(init_result);
       info->id = session_id;
       info->cleanup_func = cleanup_func;
-=======
-      }
-      auto info = std::make_shared<SessionInfo>();
-      auto init_result = init_func();
-      int status = std::get<0>(init_result);
-      if (status != 0) {
-         return status;
-      }
-      session_id = std::get<1>(init_result);
-      info->id = session_id;
-      info->cleanup_proc = cleanup_proc;
->>>>>>> b8012dfa
       info->last_access_time = now;
       sessions_.emplace(session_id, info);
       if (!session_name.empty()) {
@@ -156,7 +139,6 @@
             reservations_.erase(it);
          }
       }
-<<<<<<< HEAD
       return release_reservation(reservation_info.get());
    }
    
@@ -193,13 +175,6 @@
    {
       if (cleanup_func != NULL){
          cleanup_func(id);
-=======
-      if (reservation_info) {
-         reservation_info->lock->notify();
-         return true;
->>>>>>> b8012dfa
-      }
-      return false;
    }
 } // namespace internal
 } // namespace grpc
