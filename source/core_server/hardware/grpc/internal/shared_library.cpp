#include "shared_library.h"

#if defined(__GNUC__)
  #include <dlfcn.h>
#endif

<<<<<<< HEAD
namespace ni
{
namespace hardware
{
namespace grpc
{
namespace internal
{
   SharedLibrary::SharedLibrary()
      : handle_(nullptr)
   {
   }
=======
namespace ni {
namespace hardware {
namespace grpc {
namespace internal {
>>>>>>> 82ac4c9a

SharedLibrary::SharedLibrary(const char* library_name)
    : library_name_(library_name), handle_(nullptr)
{
}

SharedLibrary::SharedLibrary(const SharedLibrary& other)
    : library_name_(other.library_name_), handle_(nullptr)
{
  if (other.handle_) {
    load();
  }
}

SharedLibrary::~SharedLibrary()
{
  unload();
}

void SharedLibrary::swap(SharedLibrary& other)
{
  library_name_.swap(other.library_name_);
  std::swap(handle_, other.handle_);
}

bool SharedLibrary::is_loaded() const
{
  return handle_ != nullptr;
}

LibraryHandle SharedLibrary::get_handle() const
{
  return handle_;
}

void SharedLibrary::load()
{
  if (handle_) {
    return;
  }
  if (!library_name_.empty()) {
#if defined(_MSC_VER)
    handle_ = ::LoadLibraryA(library_name_.c_str());
#else
    handle_ = ::dlopen(library_name_.c_str(), RTLD_NOW | RTLD_GLOBAL);
#endif
  }
}

void SharedLibrary::unload()
{
  if (handle_) {
#if defined(_MSC_VER)
    ::FreeLibrary(handle_);
#else
    ::dlclose(handle_);
#endif
    handle_ = nullptr;
  }
}

const void* SharedLibrary::get_function_pointer(const char* name) const
{
  if (!handle_) {
    return nullptr;
  }
#if defined(_MSC_VER)
  return ::GetProcAddress(handle_, name);
#else
  return ::dlsym(handle_, name);
#endif
}

void SharedLibrary::set_library_name(const char* library_name)
{
  if (!is_loaded())
    library_name_ = library_name;
}

std::string SharedLibrary::get_library_name() const
{
  return library_name_;
}

}  // namespace internal
}  // namespace grpc
}  // namespace hardware
}  // namespace ni<|MERGE_RESOLUTION|>--- conflicted
+++ resolved
@@ -4,25 +4,15 @@
   #include <dlfcn.h>
 #endif
 
-<<<<<<< HEAD
-namespace ni
-{
-namespace hardware
-{
-namespace grpc
-{
-namespace internal
-{
-   SharedLibrary::SharedLibrary()
-      : handle_(nullptr)
-   {
-   }
-=======
 namespace ni {
 namespace hardware {
 namespace grpc {
 namespace internal {
->>>>>>> 82ac4c9a
+
+SharedLibrary::SharedLibrary()
+    : handle_(nullptr)
+{
+}
 
 SharedLibrary::SharedLibrary(const char* library_name)
     : library_name_(library_name), handle_(nullptr)
