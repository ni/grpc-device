#ifndef NI_HARDWARE_GRPC_INTERNAL_SESSIONREPOSITORY
#define NI_HARDWARE_GRPC_INTERNAL_SESSIONREPOSITORY

#include <server_utilities.grpc.pb.h>
#include <grpcpp/grpcpp.h>
#include <grpcpp/health_check_service_interface.h>
#include <grpcpp/ext/proto_server_reflection_plugin.h>
#include <shared_mutex>
#include "hardware/grpc/internal/semaphore.h"

namespace ni
{
namespace hardware
{
namespace grpc
{
namespace internal
{
   class SessionRepository
   {
   public:
      SessionRepository();

      using CleanupSessionProc = void (*)(ViSession session);

      ViSession* add_session(ViSession vi, const std::string& session_user_id, CleanupSessionProc cleanup_proc);
      void remove_session(const ViSession& remote_session);
      ViSession lookup_session(const ViSession& remote_session);

<<<<<<< HEAD
        void reserve(::grpc::ServerContext* context, const ReserveRequest* request, ReserveResponse* response);
        void is_reserved_by_client(::grpc::ServerContext* context, const IsReservedByClientRequest* request, IsReservedByClientResponse* response);
        void unreserve(::grpc::ServerContext* context, const UnreserveRequest* request, UnreserveResponse* response);
        void force_close_all_sessions(::grpc::ServerContext* context, const ForceCloseAllSessionsRequest* request, ForceCloseAllSessionResponse* response);

    private:
    struct SessionInfo
    {
        ViSession Session;
        std::unique_ptr<internal::Semaphore> Lock;
        std::chrono::steady_clock::time_point LastAccessTime;
        SessionRepository::CleanupSessionProc CleanupProc;
    };

    using NamedSessionMap = std::map<std::string, std::shared_ptr<SessionInfo>>;
    using SessionMap = std::map<google::protobuf::int64, std::shared_ptr<SessionInfo>>;
    using SessionReservationMap = std::map<std::string, std::shared_ptr<SessionInfo>>;

    private:
        static std::shared_ptr<SessionInfo> lookup_session_info_unlocked(const ViSession& remote_session);

    private:
        SessionReservationMap reservedSessions_;
=======
      void reserve(::grpc::ServerContext* context, const ReserveRequest* request, ReserveResponse* response);
      void is_reserved_by_client(::grpc::ServerContext* context, const IsReservedByClientRequest* request, IsReservedByClientResponse* response);
      void unreserve(::grpc::ServerContext* context, const UnreserveRequest* request, UnreserveResponse* response);
>>>>>>> cd4a0a54

   private:
      struct SessionInfo
      {
         ViSession session;
         std::unique_ptr<internal::Semaphore> lock;
         std::chrono::steady_clock::time_point last_access_time;
         SessionRepository::CleanupSessionProc cleanup_proc;
      };

      using NamedSessionMap = std::map<std::string, std::shared_ptr<SessionInfo>>;
      using SessionMap = std::map<google::protobuf::int64, std::shared_ptr<SessionInfo>>;
      using SessionReservationMap = std::map<std::string, std::shared_ptr<SessionInfo>>;

      std::shared_ptr<SessionInfo> lookup_session_info_unlocked(const ViSession& remote_session);

      SessionReservationMap reserved_sessions_;
      std::shared_mutex session_lock_;
      int next_session_id_;
      NamedSessionMap named_sessions_;
      SessionMap unnamed_sessions_;
   };
} // namespace internal
} // namespace grpc
} // namespace hardware
} // namespace ni
#endif // NI_HARDWARE_GRPC_INTERNAL_SESSIONREPOSITORY<|MERGE_RESOLUTION|>--- conflicted
+++ resolved
@@ -27,35 +27,11 @@
       void remove_session(const ViSession& remote_session);
       ViSession lookup_session(const ViSession& remote_session);
 
-<<<<<<< HEAD
-        void reserve(::grpc::ServerContext* context, const ReserveRequest* request, ReserveResponse* response);
-        void is_reserved_by_client(::grpc::ServerContext* context, const IsReservedByClientRequest* request, IsReservedByClientResponse* response);
-        void unreserve(::grpc::ServerContext* context, const UnreserveRequest* request, UnreserveResponse* response);
-        void force_close_all_sessions(::grpc::ServerContext* context, const ForceCloseAllSessionsRequest* request, ForceCloseAllSessionResponse* response);
 
-    private:
-    struct SessionInfo
-    {
-        ViSession Session;
-        std::unique_ptr<internal::Semaphore> Lock;
-        std::chrono::steady_clock::time_point LastAccessTime;
-        SessionRepository::CleanupSessionProc CleanupProc;
-    };
-
-    using NamedSessionMap = std::map<std::string, std::shared_ptr<SessionInfo>>;
-    using SessionMap = std::map<google::protobuf::int64, std::shared_ptr<SessionInfo>>;
-    using SessionReservationMap = std::map<std::string, std::shared_ptr<SessionInfo>>;
-
-    private:
-        static std::shared_ptr<SessionInfo> lookup_session_info_unlocked(const ViSession& remote_session);
-
-    private:
-        SessionReservationMap reservedSessions_;
-=======
       void reserve(::grpc::ServerContext* context, const ReserveRequest* request, ReserveResponse* response);
       void is_reserved_by_client(::grpc::ServerContext* context, const IsReservedByClientRequest* request, IsReservedByClientResponse* response);
       void unreserve(::grpc::ServerContext* context, const UnreserveRequest* request, UnreserveResponse* response);
->>>>>>> cd4a0a54
+      void force_close_all_sessions(::grpc::ServerContext* context, const ForceCloseAllSessionsRequest* request, ForceCloseAllSessionResponse* response);
 
    private:
       struct SessionInfo
