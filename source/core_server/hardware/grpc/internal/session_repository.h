--- conflicted
+++ resolved
@@ -4,7 +4,6 @@
 #include <grpcpp/grpcpp.h>
 #include <server_utilities.grpc.pb.h>
 
-<<<<<<< HEAD
 #include <shared_mutex>
 
 #include "hardware/grpc/internal/semaphore.h"
@@ -18,39 +17,47 @@
  public:
   SessionRepository();
 
-  using CleanupSessionProc = void (*)(uint64_t session_id);
+  using CleanupSessionFunc = void (*)(uint64_t session_id);
 
-  int add_session(const std::string& session_name, std::function<std::tuple<int, uint64_t>()> init_func, CleanupSessionProc cleanup_proc, uint64_t& session_id);
+  int add_session(const std::string& session_name, std::function<std::tuple<int, uint64_t>()> init_func, CleanupSessionFunc cleanup_func, uint64_t& session_id);
   uint64_t access_session(uint64_t session_id, const std::string& session_name);
   void remove_session(uint64_t id);
 
   bool reserve(const std::string& reservation_id, const std::string& client_id);
   bool is_reserved_by_client(const std::string& reservation_id, const std::string& client_id);
   bool unreserve(const std::string& reservation_id, const std::string& client_id);
+  bool reset_server();
 
  private:
   struct ReservationInfo {
     std::string client_id;
     std::unique_ptr<internal::Semaphore> lock;
     std::chrono::steady_clock::time_point creation_time;
+    // The number of clients that have asked to reserve this reservation, but have not yet acquired the lock.
     int client_count;
   };
 
   struct SessionInfo {
+    virtual ~SessionInfo();
+
     uint64_t id;
     std::string name;
     std::chrono::steady_clock::time_point last_access_time;
-    SessionRepository::CleanupSessionProc cleanup_proc;
+    SessionRepository::CleanupSessionFunc cleanup_func;
   };
 
   using NamedSessionMap = std::map<std::string, std::shared_ptr<SessionInfo>>;
-  using SessionMap = std::map<google::protobuf::int64, std::shared_ptr<SessionInfo>>;
+  using SessionMap = std::map<uint64_t, std::shared_ptr<SessionInfo>>;
   using ReservationMap = std::map<std::string, std::shared_ptr<ReservationInfo>>;
 
   std::shared_ptr<ReservationInfo> find_or_create_reservation(const std::string& reservation_id, const std::string& client_id);
+  void clear_reservations();
+  bool release_reservation(const ReservationInfo* reservation_info);
 
   std::shared_mutex repository_lock_;
+  // This map contains every session, including both named and unnamed ones.
   SessionMap sessions_;
+  // These entries point at SessionInfo objects that are also contained in sessions_.
   NamedSessionMap named_sessions_;
   ReservationMap reservations_;
 };
@@ -60,70 +67,4 @@
 }  // namespace hardware
 }  // namespace ni
 
-#endif  // NI_HARDWARE_GRPC_INTERNAL_SESSIONREPOSITORY
-=======
-namespace ni
-{
-namespace hardware
-{
-namespace grpc
-{
-namespace internal
-{
-   class SessionRepository
-   {
-   public:
-      SessionRepository();
-
-      using CleanupSessionFunc = void (*)(uint64_t session_id);
-
-      int add_session(const std::string& session_name, std::function<std::tuple<int, uint64_t>()> init_func, CleanupSessionFunc cleanup_func, uint64_t& session_id);
-      uint64_t access_session(uint64_t session_id, const std::string& session_name);
-      void remove_session(uint64_t id);
-
-      bool reserve(const std::string& reservation_id, const std::string& client_id);
-      bool is_reserved_by_client(const std::string& reservation_id, const std::string& client_id);
-      bool unreserve(const std::string& reservation_id, const std::string& client_id);
-      bool reset_server();
-
-   private:
-      struct ReservationInfo
-      {
-         std::string client_id;
-         std::unique_ptr<internal::Semaphore> lock;
-         std::chrono::steady_clock::time_point creation_time;
-         // The number of clients that have asked to reserve this reservation, but have not yet acquired the lock.
-         int client_count;
-      };
-
-      struct SessionInfo
-      {
-         virtual ~SessionInfo();
-
-         uint64_t id;
-         std::string name;
-         std::chrono::steady_clock::time_point last_access_time;
-         SessionRepository::CleanupSessionFunc cleanup_func;
-      };
-
-      using NamedSessionMap = std::map<std::string, std::shared_ptr<SessionInfo>>;
-      using SessionMap = std::map<uint64_t, std::shared_ptr<SessionInfo>>;
-      using ReservationMap = std::map<std::string, std::shared_ptr<ReservationInfo>>;
-
-      std::shared_ptr<ReservationInfo> find_or_create_reservation(const std::string& reservation_id, const std::string& client_id);
-      void clear_reservations();
-      bool release_reservation(const ReservationInfo* reservation_info);
-
-      std::shared_mutex repository_lock_;
-      // This map contains every session, including both named and unnamed ones.
-      SessionMap sessions_;
-      // These entries point at SessionInfo objects that are also contained in sessions_.
-      NamedSessionMap named_sessions_;
-      ReservationMap reservations_;
-   };
-} // namespace internal
-} // namespace grpc
-} // namespace hardware
-} // namespace ni
-#endif // NI_HARDWARE_GRPC_INTERNAL_SESSIONREPOSITORY
->>>>>>> d39fb668
+#endif  // NI_HARDWARE_GRPC_INTERNAL_SESSIONREPOSITORY