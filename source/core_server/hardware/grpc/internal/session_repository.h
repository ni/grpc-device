#ifndef NI_HARDWARE_GRPC_INTERNAL_SESSIONREPOSITORY
#define NI_HARDWARE_GRPC_INTERNAL_SESSIONREPOSITORY

#include <shared_mutex>
#include "hardware/grpc/internal/semaphore.h"
#include <grpcpp/grpcpp.h>
#include <server_utilities.grpc.pb.h>

namespace ni
{
namespace hardware
{
namespace grpc
{
namespace internal
{
   class SessionRepository
   {
   public:
      SessionRepository();

<<<<<<< HEAD
      using CleanupSessioFunc = void (*)(uint64_t session_id);

      int add_session(const std::string& session_name, std::function<std::tuple<int, uint64_t>()> init_func, CleanupSessionFunc cleanup_func, uint64_t& session_id);
=======
      using CleanupSessionProc = void (*)(uint64_t session_id);

      int add_session(const std::string& session_name, std::function<std::tuple<int, uint64_t>()> init_func, CleanupSessionProc cleanup_proc, uint64_t& session_id);
>>>>>>> b8012dfa
      uint64_t access_session(uint64_t session_id, const std::string& session_name);
      void remove_session(uint64_t id);

      bool reserve(const std::string& reservation_id, const std::string& client_id);
      bool is_reserved_by_client(const std::string& reservation_id, const std::string& client_id);
      bool unreserve(const std::string& reservation_id, const std::string& client_id);
<<<<<<< HEAD
      bool reset_server();
=======
>>>>>>> b8012dfa

   private:
      struct ReservationInfo
      {
         std::string client_id;
         std::unique_ptr<internal::Semaphore> lock;
         std::chrono::steady_clock::time_point creation_time;
         int client_count;
      };

      struct SessionInfo
      {
<<<<<<< HEAD
         virtual ~SessionInfo();

=======
>>>>>>> b8012dfa
         uint64_t id;
         std::string name;
         std::chrono::steady_clock::time_point last_access_time;
         SessionRepository::CleanupSessionFunc cleanup_func;
      };

      using NamedSessionMap = std::map<std::string, std::shared_ptr<SessionInfo>>;
      using SessionMap = std::map<google::protobuf::int64, std::shared_ptr<SessionInfo>>;
      using ReservationMap = std::map<std::string, std::shared_ptr<ReservationInfo>>;

      std::shared_ptr<ReservationInfo> find_or_create_reservation(const std::string& reservation_id, const std::string& client_id);
<<<<<<< HEAD
      void clear_reservations();
      bool release_reservation(const ReservationInfo* reservation_info);
=======
>>>>>>> b8012dfa

      std::shared_mutex repository_lock_;
      SessionMap sessions_;
      NamedSessionMap named_sessions_;
      ReservationMap reservations_;
   };
} // namespace internal
} // namespace grpc
} // namespace hardware
} // namespace ni
#endif // NI_HARDWARE_GRPC_INTERNAL_SESSIONREPOSITORY<|MERGE_RESOLUTION|>--- conflicted
+++ resolved
@@ -19,25 +19,16 @@
    public:
       SessionRepository();
 
-<<<<<<< HEAD
-      using CleanupSessioFunc = void (*)(uint64_t session_id);
-
-      int add_session(const std::string& session_name, std::function<std::tuple<int, uint64_t>()> init_func, CleanupSessionFunc cleanup_func, uint64_t& session_id);
-=======
-      using CleanupSessionProc = void (*)(uint64_t session_id);
+      using CleanupSessionFunc = void (*)(uint64_t session_id);
 
       int add_session(const std::string& session_name, std::function<std::tuple<int, uint64_t>()> init_func, CleanupSessionProc cleanup_proc, uint64_t& session_id);
->>>>>>> b8012dfa
       uint64_t access_session(uint64_t session_id, const std::string& session_name);
       void remove_session(uint64_t id);
 
       bool reserve(const std::string& reservation_id, const std::string& client_id);
       bool is_reserved_by_client(const std::string& reservation_id, const std::string& client_id);
       bool unreserve(const std::string& reservation_id, const std::string& client_id);
-<<<<<<< HEAD
       bool reset_server();
-=======
->>>>>>> b8012dfa
 
    private:
       struct ReservationInfo
@@ -50,11 +41,8 @@
 
       struct SessionInfo
       {
-<<<<<<< HEAD
          virtual ~SessionInfo();
 
-=======
->>>>>>> b8012dfa
          uint64_t id;
          std::string name;
          std::chrono::steady_clock::time_point last_access_time;
@@ -66,11 +54,8 @@
       using ReservationMap = std::map<std::string, std::shared_ptr<ReservationInfo>>;
 
       std::shared_ptr<ReservationInfo> find_or_create_reservation(const std::string& reservation_id, const std::string& client_id);
-<<<<<<< HEAD
       void clear_reservations();
       bool release_reservation(const ReservationInfo* reservation_info);
-=======
->>>>>>> b8012dfa
 
       std::shared_mutex repository_lock_;
       SessionMap sessions_;
