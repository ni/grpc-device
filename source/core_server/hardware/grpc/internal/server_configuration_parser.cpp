#include "server_configuration_parser.h"

#include <climits>
#include <iostream>

#if defined(_MSC_VER)
#include <windows.h>
#else
#include <unistd.h>
#endif

namespace ni {
namespace hardware {
namespace grpc {
namespace internal {

static const char* kDefaultAddressPrefix = "0.0.0.0:";
static const char* kDefaultFilename = "server_config.json";
static const char* kPortKey = "port";

ServerConfigurationParser::ServerConfigurationParser()
    : config_file_(load(get_exe_path() + kDefaultFilename))
{
}

ServerConfigurationParser::ServerConfigurationParser(const char* config_file_path)
    : config_file_path_(config_file_path), config_file_(load(config_file_path))
{
}

ServerConfigurationParser::ServerConfigurationParser(const nlohmann::json& config_file)
    : config_file_(config_file)
{
}

std::string ServerConfigurationParser::get_exe_path()
{
  #if defined(_MSC_VER)
    char filename[MAX_PATH];
    GetModuleFileNameA(NULL, filename, MAX_PATH);
    std::string exe_filename(filename);
    return exe_filename.erase(exe_filename.find_last_of("\\") + 1);
  #else
    //TODO
    char filepath[PATH_MAX];
    readlink("/proc/self/exe", filepath, PATH_MAX)
    std::cout << "Current path: " << filepath << std::endl;
  #endif
}

nlohmann::json ServerConfigurationParser::load(const std::string& config_file_path)
{
  // TODO: Prefer a passed in configuration file path and then search next to
  // the binary and finally at platform specific default config file locations.
<<<<<<< HEAD
  std::ifstream input_stream(config_file_path);
=======
  std::string file_path = config_file_path.empty() ? kDefaultFilename : config_file_path;
  
  std::ifstream input_stream(file_path);
>>>>>>> 408bb012
  if (!input_stream) {
    throw ConfigFileNotFoundException();
  }

  try {
    return nlohmann::json::parse(input_stream);
  }
  catch (const nlohmann::json::parse_error& ex) {
    throw MalformedJsonException(ex.what());
  }
}

std::string ServerConfigurationParser::parse_address()
{
  int parsed_port = -1;
  std::string key(kPortKey);

  auto it = config_file_.find(key);
  if (it != config_file_.end()) {
    try {
      parsed_port = it->get<int>();
    }
    catch (const nlohmann::json::type_error& ex) {
      throw WrongPortTypeException(ex.what());
    }
  }
  else {
    throw UnspecifiedPortException();
  }

  if (parsed_port < 0 || parsed_port > USHRT_MAX) {
    throw InvalidPortException();
  }
  return kDefaultAddressPrefix + std::to_string(parsed_port);
}

ServerConfigurationParser::ConfigFileNotFoundException::ConfigFileNotFoundException()
    : std::runtime_error(kConfigFileNotFoundMessage)
{
}

ServerConfigurationParser::InvalidPortException::InvalidPortException()
    : std::runtime_error(kInvalidPortMessage)
{
}

ServerConfigurationParser::MalformedJsonException::MalformedJsonException(const std::string& parse_error_details)
    : std::runtime_error(kMalformedJsonMessage + parse_error_details)
{
}

ServerConfigurationParser::WrongPortTypeException::WrongPortTypeException(const std::string& type_error_details)
    : std::runtime_error(kWrongPortTypeMessage + type_error_details)
{
}

ServerConfigurationParser::UnspecifiedPortException::UnspecifiedPortException()
    : std::runtime_error(kUnspecifiedPortMessage)
{
}

}  // namespace internal
}  // namespace grpc
}  // namespace hardware
}  // namespace ni<|MERGE_RESOLUTION|>--- conflicted
+++ resolved
@@ -52,13 +52,8 @@
 {
   // TODO: Prefer a passed in configuration file path and then search next to
   // the binary and finally at platform specific default config file locations.
-<<<<<<< HEAD
   std::ifstream input_stream(config_file_path);
-=======
-  std::string file_path = config_file_path.empty() ? kDefaultFilename : config_file_path;
-  
-  std::ifstream input_stream(file_path);
->>>>>>> 408bb012
+
   if (!input_stream) {
     throw ConfigFileNotFoundException();
   }
