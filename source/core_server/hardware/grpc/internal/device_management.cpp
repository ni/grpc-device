#include "device_management.h"

namespace ni {
namespace hardware {
namespace grpc {
namespace internal {

#if defined(_MSC_VER)
static const char* syscfg_api_library_name = "nisyscfg.dll";
#else
static const char* syscfg_api_library_name = "libnisyscfg.so";
#endif

using NISysCfgInitializeSessionPtr = NISysCfgStatus (*)(
  const char*                            targetName,
  const char*                            username,
  const char*                            password,
  NISysCfgLocale                         language,
  NISysCfgBool                           forcePropertyRefresh,
  unsigned int                           connectTimeoutMsec,
  NISysCfgEnumExpertHandle*              expertEnumHandle,
  NISysCfgSessionHandle*                 sessionHandle
  );
using NISysCfgCreateFilterPtr = NISysCfgStatus(*)(
  NISysCfgSessionHandle                  sessionHandle,
  NISysCfgFilterHandle*                  filterHandle
  );
using NISysCfgSetFilterPropertyPtr = NISysCfgStatus (*)(
  NISysCfgFilterHandle                   filterHandle,
  NISysCfgFilterProperty                 propertyID,
  ...
  );
using NISysCfgFindHardwarePtr = NISysCfgStatus (*)(
  NISysCfgSessionHandle                  sessionHandle,
  NISysCfgFilterMode                     filterMode,
  NISysCfgFilterHandle                   filterHandle,
  const char*                            expertNames,
  NISysCfgEnumResourceHandle*            resourceEnumHandle
  );
using NISysCfgNextResourcePtr = NISysCfgStatus(*)(
  NISysCfgSessionHandle                  sessionHandle,
  NISysCfgEnumResourceHandle             resourceEnumHandle,
  NISysCfgResourceHandle*                resourceHandle
  );
using NISysCfgGetResourceIndexedPropertyPtr = NISysCfgStatus(*)(
  NISysCfgResourceHandle                 resourceHandle,
  NISysCfgIndexedProperty                propertyID,
  unsigned int                           index,
  void *                                 value
  );
using NISysCfgGetResourcePropertyPtr = NISysCfgStatus(*)(
  NISysCfgResourceHandle                 resourceHandle,
  NISysCfgResourceProperty               propertyID,
  void*                                  value
  );
using NISysCfgCloseHandlePtr = NISysCfgStatus(*)(void* syscfgHandle);

DeviceManagement::DeviceManagement()
    : syscfg_library_(syscfg_api_library_name)
{
}

DeviceManagement::DeviceManagement(const char* library_name)
    : syscfg_library_(library_name)
{
<<<<<<< HEAD
  syscfg_library_->set_library_name(syscfg_api_library_name);
  cached_syscfg_session = get_syscfg_session(false);
  }
}

// This method caches the NISysCfgSession into cached_syscfg_session field.
// This takes an optional reinitialize boolean as input which can be used to enforce initialization when needed.
// This method takes a unique lock to access cached_syscfg_session and returns if its not null otherwise creates a new session
// when reinitialize is true or cached_syscfg_session is null and returns it.
// This method doesn't check for return of null session after failed initialization.
NISysCfgSessionHandle DeviceManagement::get_syscfg_session(bool reinitialize = false)
{
  std::unique_lock<std::shared_mutex> lock(session_mutex);
  if (!reinitialize && cached_syscfg_session != nullptr) {
    return cached_syscfg_session;
  }
  else {

      if (cached_syscfg_session == nullptr) {
      syscfg_library_->load();
      if (!syscfg_library_->is_loaded()) {
        std::string message("The library could not be loaded: ");
        message += syscfg_api_library_name;
      }
    
      // Need to Initialize syscfg session here by calling NISysCfgInitializeSession. NISysCfgInitializeSession should exist.
      /*
      auto niSysCfg_Initialize_Session_function = (NISysCfgSessionHandle*)syscfg_library_->get_function_pointer("NISysCfgInitializeSession");
      if (niSysCfg_Initialize_Session_function == nullptr) {
        return nullptr;
      }
      niSysCfg_Initialize_Session_function("localhost", NULL, NULL, NISysCfgLocaleDefault, NISysCfgBoolTrue, 10000, NULL, &cached_syscfg_session); */
      return cached_syscfg_session;
  }
=======
>>>>>>> 517206cd
}

// Provides a list of devices or chassis connected to server under localhost. This internally uses the "NI System Configuration API". If it is not
// currently installed, it can be downloaded from this page: https://www.ni.com/en-in/support/downloads/drivers/download.system-configuration.html.
::grpc::Status DeviceManagement::enumerate_devices(google::protobuf::RepeatedPtrField<DeviceProperties>* devices)
{
  syscfg_library_.load();

  if (!syscfg_library_.is_loaded()) {
    std::string message("The library could not be loaded: ");
    message += syscfg_api_library_name;
    return ::grpc::Status(::grpc::StatusCode::NOT_FOUND, message.c_str());
  }

  NISysCfgStatus status = get_list_of_devices(devices);
  if (NISysCfg_Failed(status)) {
    return ::grpc::Status(::grpc::StatusCode::INTERNAL, "The NI System Configuration API was unable to enumerate the devices.");
  }

  return ::grpc::Status::OK;
}

std::string DeviceManagement::get_syscfg_library_name() const
{
  return syscfg_library_.get_library_name();
}

bool DeviceManagement::is_syscfg_library_loaded() const
{
  return syscfg_library_.is_loaded();
}

NISysCfgStatus DeviceManagement::get_list_of_devices(google::protobuf::RepeatedPtrField<DeviceProperties>* devices)
{
  NISysCfgStatus status = NISysCfg_OK;
  NISysCfgSessionHandle session = NULL;
  NISysCfgEnumResourceHandle resources_handle = NULL;
  NISysCfgResourceHandle resource = NULL;
  NISysCfgFilterHandle filter = NULL;
  char expert_name[NISYSCFG_SIMPLE_STRING_LENGTH] = "";
  char name[NISYSCFG_SIMPLE_STRING_LENGTH] = "";
  char model[NISYSCFG_SIMPLE_STRING_LENGTH] = "";
  char vendor[NISYSCFG_SIMPLE_STRING_LENGTH] = "";
  char serial_number[NISYSCFG_SIMPLE_STRING_LENGTH] = "";

  auto syscfg_initialize_session = reinterpret_cast<NISysCfgInitializeSessionPtr>(syscfg_library_.get_function_pointer("NISysCfgInitializeSession"));
  auto syscfg_create_filter = reinterpret_cast<NISysCfgCreateFilterPtr>(syscfg_library_.get_function_pointer("NISysCfgCreateFilter"));
  auto syscfg_set_filter_property = reinterpret_cast<NISysCfgSetFilterPropertyPtr>(syscfg_library_.get_function_pointer("NISysCfgSetFilterProperty"));
  auto syscfg_find_hardware = reinterpret_cast<NISysCfgFindHardwarePtr>(syscfg_library_.get_function_pointer("NISysCfgFindHardware"));
  auto sysycfg_next_resource = reinterpret_cast<NISysCfgNextResourcePtr>(syscfg_library_.get_function_pointer("NISysCfgNextResource"));
  auto sysycfg_get_resource_indexed_property = reinterpret_cast<NISysCfgGetResourceIndexedPropertyPtr>(syscfg_library_.get_function_pointer("NISysCfgGetResourceIndexedProperty"));
  auto sysycfg_get_resource_property = reinterpret_cast<NISysCfgGetResourcePropertyPtr>(syscfg_library_.get_function_pointer("NISysCfgGetResourceProperty"));
  auto sysycfg_close_handle = reinterpret_cast<NISysCfgCloseHandlePtr>(syscfg_library_.get_function_pointer("NISysCfgCloseHandle"));

  if (NISysCfg_Succeeded(status = syscfg_initialize_session("localhost", NULL, NULL, NISysCfgLocaleEnglish, NISysCfgBoolTrue, 10000, NULL, &session))) {
    if (NISysCfg_Succeeded(status = syscfg_create_filter(session, &filter))) {
      syscfg_set_filter_property(filter, NISysCfgFilterPropertyIsDevice, NISysCfgBoolTrue);
      syscfg_set_filter_property(filter, NISysCfgFilterPropertyIsChassis, NISysCfgBoolTrue);
      if (NISysCfg_Succeeded(status = syscfg_find_hardware(session, NISysCfgFilterModeAny, filter, NULL, &resources_handle))) {
        while (NISysCfg_Succeeded(status) && (status = sysycfg_next_resource(session, resources_handle, &resource)) == NISysCfg_OK) {
          sysycfg_get_resource_indexed_property(resource, NISysCfgIndexedPropertyExpertName, 0, expert_name);
          if ((strcmp(expert_name, "network") != 0)) {
            DeviceProperties* properties = devices->Add();
            sysycfg_get_resource_indexed_property(resource, NISysCfgIndexedPropertyExpertUserAlias, 0, name);
            sysycfg_get_resource_property(resource, NISysCfgResourcePropertyProductName, model);
            sysycfg_get_resource_property(resource, NISysCfgResourcePropertyVendorName, vendor);
            sysycfg_get_resource_property(resource, NISysCfgResourcePropertySerialNumber, serial_number);
            properties->set_name(name);
            properties->set_model(model);
            properties->set_vendor(vendor);
            properties->set_serial_number(serial_number);
            status = sysycfg_close_handle(resource);
          }
        }
      }
    }
  }
  sysycfg_close_handle(filter);
  sysycfg_close_handle(resources_handle);
  sysycfg_close_handle(session);
  return status;
}

void DeviceManagement::clear_sysconfig_session()
{
  std::unique_lock<std::shared_mutex> lock(session_mutex);
  cached_syscfg_session = nullptr;
}

}  // namespace internal
}  // namespace grpc
}  // namespace hardware
}  // namespace ni<|MERGE_RESOLUTION|>--- conflicted
+++ resolved
@@ -63,7 +63,6 @@
 DeviceManagement::DeviceManagement(const char* library_name)
     : syscfg_library_(library_name)
 {
-<<<<<<< HEAD
   syscfg_library_->set_library_name(syscfg_api_library_name);
   cached_syscfg_session = get_syscfg_session(false);
   }
@@ -98,8 +97,6 @@
       niSysCfg_Initialize_Session_function("localhost", NULL, NULL, NISysCfgLocaleDefault, NISysCfgBoolTrue, 10000, NULL, &cached_syscfg_session); */
       return cached_syscfg_session;
   }
-=======
->>>>>>> 517206cd
 }
 
 // Provides a list of devices or chassis connected to server under localhost. This internally uses the "NI System Configuration API". If it is not
