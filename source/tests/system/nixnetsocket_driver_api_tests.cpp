--- conflicted
+++ resolved
@@ -551,7 +551,6 @@
   EXPECT_EQ(MESSAGE, recv.mem());
 }
 
-<<<<<<< HEAD
 TEST_F(NiXnetSocketLoopbackTests, IPv4Address_GetAddrInfo_ReturnsExpectedAddrInfo)
 {
   const auto ADDRESS = "127.0.0.1"s;
@@ -600,7 +599,8 @@
   auto addr_info = addr_info_response.res()[0];
   EXPECT_ADDR_EQ(addr_info, AddressFamily::ADDRESS_FAMILY_INET, (0, 0, 0, 0));
   EXPECT_EQ(htons(21), addr_info.addr().ipv4().port());
-=======
+}
+
 TEST_F(NiXnetSocketLoopbackTests, IPv4SockAddr_GetNameInfo_ReturnsExpectedNameInfo)
 {
   const auto ADDRESS = "192.168.0.1"s;
@@ -633,7 +633,6 @@
   EXPECT_SUCCESS(name_info);
   EXPECT_EQ(ADDRESS, name_info.host());
   EXPECT_THAT(name_info.serv(), IsEmpty());
->>>>>>> ee11b93b
 }
 
 }  // namespace
