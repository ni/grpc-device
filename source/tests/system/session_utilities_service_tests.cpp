--- conflicted
+++ resolved
@@ -68,19 +68,12 @@
 
   ::grpc::Status status = GetStub()->EnumerateDevices(&context, request, &response);
 
-<<<<<<< HEAD
   for (auto it : response.devices()) {
     EXPECT_THAT(it.name(), AnyOf( Not(IsEmpty()), IsEmpty()));
     EXPECT_NE(it.model().c_str(), nullptr);
     EXPECT_NE(it.vendor().c_str(), nullptr);
     EXPECT_NE(it.serial_number().c_str(), nullptr);
-=======
-  for (auto device : response.devices()) {
-    EXPECT_THAT(device.name(), Not(IsEmpty()));
-    EXPECT_NE(device.model().c_str(), nullptr);
-    EXPECT_THAT(device.vendor(), Not(IsEmpty()));
-    EXPECT_NE(device.serial_number().c_str(), nullptr);
->>>>>>> 8cc3247f
+
   }
 }
 
