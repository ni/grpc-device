#include <gtest/gtest.h>

#include "nisync/nisync_library.h"
#include "nisync/nisync_service.h"

namespace ni {
namespace tests {
namespace system {

namespace nisync = nisync_grpc;

static const ViStatus kSyncInvalidSrcTerminal = 0xBFFA4032;
// Update the value of 'kTestRsrcName' to the name of your NI-Sync device.
static const char* kTestRsrcName = "Dev1";
static const char* kTestSessionName = "TestSession";
static const char* kEmptySessionName = "";
static const char* kInvalidRsrcName = "InvalidName";
static const char* kInvalidTerminal = "Invalid";

class NiSyncDriverApiTest : public ::testing::Test {
 protected:
  NiSyncDriverApiTest()
  {
    ::grpc::ServerBuilder builder;
    session_repository_ = std::make_unique<nidevice_grpc::SessionRepository>();
    nisync_library_ = std::make_unique<nisync::NiSyncLibrary>();
    nisync_service_ = std::make_unique<nisync::NiSyncService>(nisync_library_.get(), session_repository_.get());
    builder.RegisterService(nisync_service_.get());

    server_ = builder.BuildAndStart();
    ResetStubs();
  }

  virtual ~NiSyncDriverApiTest() {}

  void SetUp() override
  {
    initialize_driver_session();
  }

  void TearDown() override
  {
    close_driver_session();
  }

  void ResetStubs()
  {
    channel_ = server_->InProcessChannel(::grpc::ChannelArguments());
    nisync_stub_ = nisync::NiSync::NewStub(channel_);
  }

  std::unique_ptr<nisync::NiSync::Stub>& GetStub()
  {
    return nisync_stub_;
  }

  void initialize_driver_session()
  {
    ::grpc::ClientContext context;
    nisync::InitRequest request;
    nisync::InitResponse response;
    request.set_resource_name(kTestRsrcName);
    request.set_session_name(kTestSessionName);
    request.set_reset_device(false);

    ::grpc::Status status = GetStub()->Init(&context, request, &response);
    driver_session_ = std::make_unique<nidevice_grpc::Session>(response.vi());

    EXPECT_TRUE(status.ok());
    EXPECT_EQ(VI_SUCCESS, response.status());
  }

  void close_driver_session()
  {
    ::grpc::ClientContext context;
    nisync::CloseRequest request;
    request.mutable_vi()->set_id(driver_session_->id());
    nisync::CloseResponse response;

    ::grpc::Status status = GetStub()->Close(&context, request, &response);

    EXPECT_TRUE(status.ok());
    EXPECT_EQ(VI_SUCCESS, response.status());
  }

  ::grpc::Status call_SendSoftwareTrigger(ViConstString srcTerminal, ViStatus* viStatusOut)
  {
    ::grpc::ClientContext clientContext;
    nisync::SendSoftwareTriggerRequest request;
    nisync::SendSoftwareTriggerResponse response;
    request.set_src_terminal(srcTerminal);
    request.mutable_vi()->set_id(driver_session_->id());
    auto grpcStatus = GetStub()->SendSoftwareTrigger(&clientContext, request, &response);
    *viStatusOut = response.status();
    return grpcStatus;
  }

  ::grpc::Status call_ConnectClkTerminals(ViConstString srcTerminal, ViConstString destTerminal, ViStatus* viStatusOut)
  {
    ::grpc::ClientContext clientContext;
    nisync::ConnectClkTerminalsRequest request;
    nisync::ConnectClkTerminalsResponse response;
    request.set_src_terminal(srcTerminal);
    request.set_dest_terminal(destTerminal);
    request.mutable_vi()->set_id(driver_session_->id());
    auto grpcStatus = GetStub()->ConnectClkTerminals(&clientContext, request, &response);
    *viStatusOut = response.status();
    return grpcStatus;
  }

  ::grpc::Status call_DisconnectClkTerminals(ViConstString srcTerminal, ViConstString destTerminal, ViStatus* viStatusOut)
  {
    ::grpc::ClientContext clientContext;
    nisync::DisconnectClkTerminalsRequest request;
    nisync::DisconnectClkTerminalsResponse response;
    request.set_src_terminal(srcTerminal);
    request.set_dest_terminal(destTerminal);
    request.mutable_vi()->set_id(driver_session_->id());
    auto grpcStatus = GetStub()->DisconnectClkTerminals(&clientContext, request, &response);
    *viStatusOut = response.status();
    return grpcStatus;
  }

  ::grpc::Status call_ConnectSWTrigToTerminal(
    ViConstString srcTerminal,
    ViConstString destTerminal,
    ViConstString syncClock,
    ViInt32 invert,
    ViInt32 updateEdge,
    ViReal64 delay,
    ViStatus* viStatusOut)
  {
    ::grpc::ClientContext clientContext;
    nisync::ConnectSWTrigToTerminalRequest request;
    nisync::ConnectSWTrigToTerminalResponse response;
    request.set_src_terminal(srcTerminal);
    request.set_dest_terminal(destTerminal);
    request.set_sync_clock(syncClock);
    request.set_invert(invert);
    request.set_update_edge(updateEdge);
    request.set_delay(delay);
    request.mutable_vi()->set_id(driver_session_->id());
    auto grpcStatus = GetStub()->ConnectSWTrigToTerminal(&clientContext, request, &response);
    *viStatusOut = response.status();
    return grpcStatus;
  }

  ::grpc::Status call_DisconnectSWTrigFromTerminal(ViConstString srcTerminal, ViConstString destTerminal, ViStatus* viStatusOut)
  {
    ::grpc::ClientContext clientContext;
    nisync::DisconnectSWTrigFromTerminalRequest request;
    nisync::DisconnectSWTrigFromTerminalResponse response;
    request.set_src_terminal(srcTerminal);
    request.set_dest_terminal(destTerminal);
    request.mutable_vi()->set_id(driver_session_->id());
    auto grpcStatus = GetStub()->DisconnectSWTrigFromTerminal(&clientContext, request, &response);
    *viStatusOut = response.status();
    return grpcStatus;
  }

  ::grpc::Status call_ConnectTrigTerminals(
    ViConstString srcTerminal,
    ViConstString destTerminal,
    ViConstString syncClock,
    ViInt32 invert,
    ViInt32 updateEdge,
    ViStatus* viStatusOut)
  {
    ::grpc::ClientContext clientContext;
    nisync::ConnectTrigTerminalsRequest request;
    nisync::ConnectTrigTerminalsResponse response;
    request.set_src_terminal(srcTerminal);
    request.set_dest_terminal(destTerminal);
    request.set_sync_clock(syncClock);
    request.set_invert(invert);
    request.set_update_edge(updateEdge);
    request.mutable_vi()->set_id(driver_session_->id());
    auto grpcStatus = GetStub()->ConnectTrigTerminals(&clientContext, request, &response);
    *viStatusOut = response.status();
    return grpcStatus;
  }

  ::grpc::Status call_DisconnectTrigTerminals(ViConstString srcTerminal, ViConstString destTerminal, ViStatus* viStatusOut)
  {
    ::grpc::ClientContext clientContext;
    nisync::DisconnectTrigTerminalsRequest request;
    nisync::DisconnectTrigTerminalsResponse response;
    request.set_src_terminal(srcTerminal);
    request.set_dest_terminal(destTerminal);
    request.mutable_vi()->set_id(driver_session_->id());
    auto grpcStatus = GetStub()->DisconnectTrigTerminals(&clientContext, request, &response);
    *viStatusOut = response.status();
    return grpcStatus;
  }

  ::grpc::Status call_SetAttributeViInt32(ViConstString activeItem, ViAttr attribute, ViInt32 value, ViStatus* viStatusOut)
  {
    ::grpc::ClientContext clientContext;
    nisync::SetAttributeViInt32Request request;
    nisync::SetAttributeViInt32Response response;
    request.set_active_item(activeItem);
    request.set_attribute(static_cast<nisync::NiSyncAttributes>(attribute));
    request.set_value(value);
    request.mutable_vi()->set_id(driver_session_->id());
    auto grpcStatus = GetStub()->SetAttributeViInt32(&clientContext, request, &response);
    *viStatusOut = response.status();
    return grpcStatus;
  }

  ::grpc::Status call_GetAttributeViInt32(ViConstString activeItem, ViAttr attribute, ViInt32* valueOut, ViStatus* viStatusOut)
  {
    ::grpc::ClientContext clientContext;
    nisync::GetAttributeViInt32Request request;
    nisync::GetAttributeViInt32Response response;
    request.set_active_item(activeItem);
    request.set_attribute(static_cast<nisync::NiSyncAttributes>(attribute));
    request.mutable_vi()->set_id(driver_session_->id());
    auto grpcStatus = GetStub()->GetAttributeViInt32(&clientContext, request, &response);
    *valueOut = response.value();
    *viStatusOut = response.status();
    return grpcStatus;
  }

  ::grpc::Status call_SetAttributeViString(ViConstString activeItem, ViAttr attribute, ViConstString value, ViStatus* viStatusOut)
  {
    ::grpc::ClientContext clientContext;
    nisync::SetAttributeViStringRequest request;
    nisync::SetAttributeViStringResponse response;
    request.set_active_item(activeItem);
    request.set_attribute(static_cast<nisync::NiSyncAttributes>(attribute));
    request.set_value(value);
    request.mutable_vi()->set_id(driver_session_->id());
    auto grpcStatus = GetStub()->SetAttributeViString(&clientContext, request, &response);
    *viStatusOut = response.status();
    return grpcStatus;
  }

  ::grpc::Status call_GetAttributeViString(ViConstString activeItem, ViAttr attribute, std::string* valueOut, ViStatus* viStatusOut)
  {
    ::grpc::ClientContext clientContext;
    nisync::GetAttributeViStringRequest request;
    nisync::GetAttributeViStringResponse response;
    request.set_active_item(activeItem);
    request.set_attribute(static_cast<nisync::NiSyncAttributes>(attribute));
    request.mutable_vi()->set_id(driver_session_->id());
    auto grpcStatus = GetStub()->GetAttributeViString(&clientContext, request, &response);
    *valueOut = response.value();
    *viStatusOut = response.status();
    return grpcStatus;
  }
 
  ::grpc::Status call_SetAttributeViBoolean(ViConstString activeItem, ViAttr attribute, ViBoolean value, ViStatus* viStatusOut)
  {
    ::grpc::ClientContext clientContext;
    nisync::SetAttributeViBooleanRequest request;
    nisync::SetAttributeViBooleanResponse response;
    request.set_active_item(activeItem);
    request.set_attribute(static_cast<nisync::NiSyncAttributes>(attribute));
    request.set_value(value);
    request.mutable_vi()->set_id(driver_session_->id());
    auto grpcStatus = GetStub()->SetAttributeViBoolean(&clientContext, request, &response);
    *viStatusOut = response.status();
    return grpcStatus;
  }

  ::grpc::Status call_GetAttributeViBoolean(ViConstString activeItem, ViAttr attribute, ViBoolean* valueOut, ViStatus* viStatusOut)
  {
    ::grpc::ClientContext clientContext;
    nisync::GetAttributeViBooleanRequest request;
    nisync::GetAttributeViBooleanResponse response;
    request.set_active_item(activeItem);
    request.set_attribute(static_cast<nisync::NiSyncAttributes>(attribute));
    request.mutable_vi()->set_id(driver_session_->id());
    auto grpcStatus = GetStub()->GetAttributeViBoolean(&clientContext, request, &response);
    *valueOut = response.value();
    *viStatusOut = response.status();
    return grpcStatus;
  }

  ::grpc::Status call_SetAttributeViReal64(ViConstString activeItem, ViAttr attribute, ViReal64 value, ViStatus* viStatusOut)
  {
    ::grpc::ClientContext clientContext;
    nisync::SetAttributeViReal64Request request;
    nisync::SetAttributeViReal64Response response;
    request.set_active_item(activeItem);
    request.set_attribute(static_cast<nisync::NiSyncAttributes>(attribute));
    request.set_value(value);
    request.mutable_vi()->set_id(driver_session_->id());
    auto grpcStatus = GetStub()->SetAttributeViReal64(&clientContext, request, &response);
    *viStatusOut = response.status();
    return grpcStatus;
  }

  ::grpc::Status call_GetAttributeViReal64(ViConstString activeItem, ViAttr attribute, ViReal64* valueOut, ViStatus* viStatusOut)
  {
    ::grpc::ClientContext clientContext;
    nisync::GetAttributeViReal64Request request;
    nisync::GetAttributeViReal64Response response;
    request.set_active_item(activeItem);
    request.set_attribute(static_cast<nisync::NiSyncAttributes>(attribute));
    request.mutable_vi()->set_id(driver_session_->id());
    auto grpcStatus = GetStub()->GetAttributeViReal64(&clientContext, request, &response);
    *valueOut = response.value();
    *viStatusOut = response.status();
    return grpcStatus;
  }

  ::grpc::Status call_MeasureFrequencyEx(
     ViConstString srcTerminal,
     ViReal64 duration,
     ViUInt32 decimationCount,
     ViReal64* actualDurationOut,
     ViReal64* frequencyOut,
     ViReal64* frequencyErrorOut,
     ViStatus* viStatusOut)
  {
    ::grpc::ClientContext clientContext;
    nisync::MeasureFrequencyExRequest request;
    nisync::MeasureFrequencyExResponse response;
    request.set_src_terminal(srcTerminal);
    request.set_duration(duration);
    request.set_decimation_count(decimationCount);
    request.mutable_vi()->set_id(driver_session_->id());
    auto grpcStatus = GetStub()->MeasureFrequencyEx(&clientContext, request, &response);
    *actualDurationOut = response.actual_duration();
    *frequencyOut = response.frequency();
    *frequencyErrorOut = response.frequency_error();
    *viStatusOut = response.status();
    return grpcStatus;
  }

private:
  std::shared_ptr<::grpc::Channel> channel_;
  std::unique_ptr<::nidevice_grpc::Session> driver_session_;
  std::unique_ptr<nisync::NiSync::Stub> nisync_stub_;
  std::unique_ptr<nidevice_grpc::SessionRepository> session_repository_;
  std::unique_ptr<nisync::NiSyncLibrary> nisync_library_;
  std::unique_ptr<nisync::NiSyncService> nisync_service_;
  std::unique_ptr<::grpc::Server> server_;
};

TEST_F(NiSyncDriverApiTest, ConnectClkTerminals_ReturnsSuccess)
{
  ViStatus viStatus;
  auto srcTerminal = NISYNC_VAL_OSCILLATOR, destTerminal = NISYNC_VAL_CLKOUT;
  auto grpcStatus = call_ConnectClkTerminals(srcTerminal, destTerminal, &viStatus);

  EXPECT_TRUE(grpcStatus.ok());
  EXPECT_EQ(VI_SUCCESS, viStatus);
  call_DisconnectClkTerminals(srcTerminal, destTerminal, &viStatus);
}

TEST_F(NiSyncDriverApiTest, ConnectInvalidClkTerminals_ReturnsInvalidSrcTerminal)
{
  ViStatus viStatus;
  auto srcTerminal = kInvalidTerminal, destTerminal = NISYNC_VAL_CLKOUT;
  auto grpcStatus = call_ConnectClkTerminals(srcTerminal, destTerminal, &viStatus);

  EXPECT_TRUE(grpcStatus.ok());
  EXPECT_EQ(kSyncInvalidSrcTerminal, viStatus);
}

TEST_F(NiSyncDriverApiTest, ConnectedClkTerminals_DisconnectClkTerminals_ReturnsSuccess)
{
  ViStatus viStatus;
  auto srcTerminal = NISYNC_VAL_OSCILLATOR, destTerminal = NISYNC_VAL_CLKOUT;
  auto grpcStatus = call_ConnectClkTerminals(srcTerminal, destTerminal, &viStatus);
  EXPECT_TRUE(grpcStatus.ok());
  EXPECT_EQ(VI_SUCCESS, viStatus);

  grpcStatus = call_DisconnectClkTerminals(srcTerminal, destTerminal, &viStatus);

  EXPECT_TRUE(grpcStatus.ok());
  EXPECT_EQ(VI_SUCCESS, viStatus);
}

TEST_F(NiSyncDriverApiTest, ConnectedClkTerminals_DisconnectNotConnectedClkTerminals_ReturnsSuccess)
{
  ViStatus viStatus;
  auto srcTerminal = NISYNC_VAL_OSCILLATOR, destTerminal = NISYNC_VAL_CLKOUT;
  auto grpcStatus = call_ConnectClkTerminals(srcTerminal, destTerminal, &viStatus);
  EXPECT_TRUE(grpcStatus.ok());
  EXPECT_EQ(VI_SUCCESS, viStatus);

  auto notConnectedSrcTerminal = NISYNC_VAL_CLKIN;
  grpcStatus = call_DisconnectClkTerminals(notConnectedSrcTerminal, destTerminal, &viStatus);

  EXPECT_TRUE(grpcStatus.ok());
  EXPECT_EQ(VI_SUCCESS, viStatus);
  call_DisconnectClkTerminals(srcTerminal, destTerminal, &viStatus);
}

TEST_F(NiSyncDriverApiTest, ConnectSWTrigToTerminal_ReturnsSuccess)
{
  ViStatus viStatus;
  auto srcTerminal = NISYNC_VAL_SWTRIG_GLOBAL, destTerminal = NISYNC_VAL_PXIEDSTARC;
  auto syncClock = NISYNC_VAL_SYNC_CLK_FULLSPEED;
  ViInt32 invert = VI_TRUE, updateEdge = VI_FALSE;
  ViReal64 delay = 0;
  auto grpcStatus = call_ConnectSWTrigToTerminal(
    srcTerminal,
    destTerminal,
    syncClock,
    invert,
    updateEdge,
    delay,
    &viStatus);

  EXPECT_TRUE(grpcStatus.ok());
  EXPECT_EQ(VI_SUCCESS, viStatus);
  call_DisconnectSWTrigFromTerminal(srcTerminal, destTerminal, &viStatus);
}

TEST_F(NiSyncDriverApiTest, ConnectInvalidSWTrigToTerminal_ReturnsInvalidSrcTerminal)
{
  ViStatus viStatus;
  auto srcTerminal = kInvalidTerminal, destTerminal = NISYNC_VAL_PXIEDSTARC;
  auto syncClock = NISYNC_VAL_SYNC_CLK_FULLSPEED;
  ViInt32 invert = VI_TRUE, updateEdge = VI_FALSE;
  ViReal64 delay = 0;
  auto grpcStatus = call_ConnectSWTrigToTerminal(
    srcTerminal,
    destTerminal,
    syncClock,
    invert,
    updateEdge,
    delay,
    &viStatus);

  EXPECT_TRUE(grpcStatus.ok());
  EXPECT_EQ(kSyncInvalidSrcTerminal, viStatus);
}

TEST_F(NiSyncDriverApiTest, ConnectedSWTrigToTerminal_DisconnectSWTrigFromTerminal_ReturnsSuccess)
{
  ViStatus viStatus;
  auto srcTerminal = NISYNC_VAL_SWTRIG_GLOBAL, destTerminal = NISYNC_VAL_PXIEDSTARC;
  auto syncClock = NISYNC_VAL_SYNC_CLK_FULLSPEED;
  ViInt32 invert = VI_TRUE, updateEdge = VI_FALSE;
  ViReal64 delay = 0;
  auto grpcStatus = call_ConnectSWTrigToTerminal(
    srcTerminal,
    destTerminal,
    syncClock,
    invert,
    updateEdge,
    delay,
    &viStatus);
  EXPECT_TRUE(grpcStatus.ok());
  EXPECT_EQ(VI_SUCCESS, viStatus);

  grpcStatus = call_DisconnectSWTrigFromTerminal(srcTerminal, destTerminal, &viStatus);

  EXPECT_TRUE(grpcStatus.ok());
  EXPECT_EQ(VI_SUCCESS, viStatus);
}

TEST_F(NiSyncDriverApiTest, SWTrigConnectedToTerminal_DisconnectSWTrigFromNotConnectedTerminal_ReturnsSuccess)
{
  ViStatus viStatus;
  auto srcTerminal = NISYNC_VAL_SWTRIG_GLOBAL, destTerminal = NISYNC_VAL_PXIEDSTARC;
  auto syncClock = NISYNC_VAL_SYNC_CLK_FULLSPEED;
  ViInt32 invert = VI_TRUE, updateEdge = VI_FALSE;
  ViReal64 delay = 0;
  auto grpcStatus = call_ConnectSWTrigToTerminal(
    srcTerminal,
    destTerminal,
    syncClock,
    invert,
    updateEdge,
    delay,
    &viStatus);
  EXPECT_TRUE(grpcStatus.ok());
  EXPECT_EQ(VI_SUCCESS, viStatus);

  auto notConnectedDestTerminal = NISYNC_VAL_CLK100;
  grpcStatus = call_DisconnectSWTrigFromTerminal(srcTerminal, notConnectedDestTerminal, &viStatus);

  EXPECT_TRUE(grpcStatus.ok());
  EXPECT_EQ(VI_SUCCESS, viStatus);
  call_DisconnectSWTrigFromTerminal(srcTerminal, destTerminal, &viStatus);
}

TEST_F(NiSyncDriverApiTest, SendSoftwareTrigger_ReturnsSuccess)
{
  ViStatus viStatus;
  auto srcTerminal = NISYNC_VAL_SWTRIG_GLOBAL;
  auto grpcStatus = call_SendSoftwareTrigger(srcTerminal, &viStatus);

  EXPECT_TRUE(grpcStatus.ok());
  EXPECT_EQ(VI_SUCCESS, viStatus);
}

TEST_F(NiSyncDriverApiTest, SendSoftwareTriggerOnInvalidTerminal_ReturnsInvalidSrcTerminal)
{
  ViStatus viStatus;
  auto srcTerminal = kInvalidTerminal;
  auto grpcStatus = call_SendSoftwareTrigger(srcTerminal, &viStatus);

  EXPECT_TRUE(grpcStatus.ok());
  EXPECT_EQ(kSyncInvalidSrcTerminal, viStatus);
}

TEST_F(NiSyncDriverApiTest, ConnectTrigTerminals_ReturnsSuccess)
{
  ViStatus viStatus;
  auto srcTerminal = NISYNC_VAL_PFI0, destTerminal = NISYNC_VAL_PFI1;
  auto syncClock = NISYNC_VAL_SYNC_CLK_ASYNC;
  ViInt32 invert = VI_FALSE, updateEdge = VI_FALSE;
  auto grpcStatus = call_ConnectTrigTerminals(
    srcTerminal,
    destTerminal,
    syncClock,
    invert,
    updateEdge,
    &viStatus);

  EXPECT_TRUE(grpcStatus.ok());
  EXPECT_EQ(VI_SUCCESS, viStatus);
  call_DisconnectTrigTerminals(srcTerminal, destTerminal, &viStatus);
}

TEST_F(NiSyncDriverApiTest, ConnectInvalidTrigTerminals_ReturnsInvalidSrcTerminal)
{
  ViStatus viStatus;
  auto srcTerminal = kInvalidTerminal, destTerminal = NISYNC_VAL_CLKOUT;
  auto syncClock = NISYNC_VAL_SYNC_CLK_ASYNC;
  ViInt32 invert = VI_FALSE, updateEdge = VI_FALSE;
  auto grpcStatus = call_ConnectTrigTerminals(
    srcTerminal,
    destTerminal,
    syncClock,
    invert,
    updateEdge,
    &viStatus);

  EXPECT_TRUE(grpcStatus.ok());
  EXPECT_EQ(kSyncInvalidSrcTerminal, viStatus);
}

TEST_F(NiSyncDriverApiTest, ConnectedTrigTerminals_DisconnectTrigTerminals_ReturnsSuccess)
{
  ViStatus viStatus;
  auto srcTerminal = NISYNC_VAL_PFI0, destTerminal = NISYNC_VAL_PFI1;
  auto syncClock = NISYNC_VAL_SYNC_CLK_ASYNC;
  ViInt32 invert = VI_FALSE, updateEdge = VI_FALSE;
  auto grpcStatus = call_ConnectTrigTerminals(
    srcTerminal,
    destTerminal,
    syncClock,
    invert,
    updateEdge,
    &viStatus);
  EXPECT_TRUE(grpcStatus.ok());
  EXPECT_EQ(VI_SUCCESS, viStatus);

  grpcStatus = call_DisconnectTrigTerminals(srcTerminal, destTerminal, &viStatus);

  EXPECT_TRUE(grpcStatus.ok());
  EXPECT_EQ(VI_SUCCESS, viStatus);
}

TEST_F(NiSyncDriverApiTest, NotConnectedTrigTerminals_DisconnectSWTrigFromTerminal_ReturnsSuccess)
{
  ViStatus viStatus;
  auto srcTerminal = NISYNC_VAL_PFI0, destTerminal = NISYNC_VAL_PFI1;
  auto syncClock = NISYNC_VAL_SYNC_CLK_ASYNC;
  ViInt32 invert = VI_FALSE, updateEdge = VI_FALSE;
  auto grpcStatus = call_ConnectTrigTerminals(
    srcTerminal,
    destTerminal,
    syncClock,
    invert,
    updateEdge,
    &viStatus);
  EXPECT_TRUE(grpcStatus.ok());
  EXPECT_EQ(VI_SUCCESS, viStatus);

  auto notConnectedDestTerminal = NISYNC_VAL_CLK100;
  grpcStatus = call_DisconnectTrigTerminals(srcTerminal, notConnectedDestTerminal, &viStatus);

  EXPECT_TRUE(grpcStatus.ok());
  EXPECT_EQ(VI_SUCCESS, viStatus);
  call_DisconnectTrigTerminals(srcTerminal, destTerminal, &viStatus);
}

TEST_F(NiSyncDriverApiTest, AttributeSet_GetAttributeViInt32_ReturnsValue)
{
  ViStatus viStatus;
  auto activeItem = "";
  ViAttr attribute = NISYNC_ATTR_SYNC_CLK_DIV1;
  ViInt32 expectedValue = NISYNC_VAL_1588_CLK_ACCURACY_WITHIN_1_USEC;
  auto grpcStatus = call_SetAttributeViInt32(activeItem, attribute, expectedValue, &viStatus);
  EXPECT_TRUE(grpcStatus.ok());
  EXPECT_EQ(VI_SUCCESS, viStatus);

  ViInt32 value;
  grpcStatus = call_GetAttributeViInt32(activeItem, attribute, &value, &viStatus);

  EXPECT_TRUE(grpcStatus.ok());
  EXPECT_EQ(VI_SUCCESS, viStatus);
  EXPECT_EQ(expectedValue, value);
}

TEST_F(NiSyncDriverApiTest, AttributeSet_GetAttributeViString_ReturnsValue)
{
  ViStatus viStatus;
  auto activeItem = "";
  ViAttr attribute = NISYNC_ATTR_FRONT_SYNC_CLK_SRC;
  ViConstString expectedValue = NISYNC_VAL_CLK10;
  auto grpcStatus = call_SetAttributeViString(activeItem, attribute, expectedValue, &viStatus);
  EXPECT_TRUE(grpcStatus.ok());
  EXPECT_EQ(VI_SUCCESS, viStatus);

  std::string value;
  grpcStatus = call_GetAttributeViString(activeItem, attribute, &value, &viStatus);

  EXPECT_TRUE(grpcStatus.ok());
  EXPECT_EQ(VI_SUCCESS, viStatus);
  EXPECT_STREQ(expectedValue, value.c_str());
}

<<<<<<< HEAD
TEST_F(NiSyncDriverApiTest, MeasureFrequencyExOnTerminalWithNoFrequency_ReturnsNoFrequency)
{
  ViStatus viStatus;
  ViConstString srcTerminal = NISYNC_VAL_PFI0;
  ViReal64 duration = 0.1; // duration is in seconds
  ViUInt32 decimationCount = 0; // ignored for 6674
  ViReal64 actualDuration, frequency, frequencyError;
  auto grpcStatus = call_MeasureFrequencyEx(
     srcTerminal, 
     duration, 
     decimationCount, 
     &actualDuration, 
     &frequency, 
     &frequencyError, 
     &viStatus);

  EXPECT_TRUE(grpcStatus.ok());
  EXPECT_EQ(VI_SUCCESS, viStatus);
  EXPECT_EQ(0, actualDuration);
  EXPECT_EQ(0, frequency);
}

TEST_F(NiSyncDriverApiTest, MeasureFrequencyExOnOscillatorWithFrequency_ReturnsFrequency)
{
  ViStatus viStatus;
  ViConstString srcTerminal = NISYNC_VAL_OSCILLATOR;
  ViReal64 duration = 0.1; // duration is in seconds
  ViUInt32 decimationCount = 0; // ignored for 6674
  ViReal64 actualDuration, frequency, frequencyError;
  auto grpcStatus = call_MeasureFrequencyEx(
     srcTerminal, 
     duration, 
     decimationCount, 
     &actualDuration, 
     &frequency, 
     &frequencyError, 
     &viStatus);

  EXPECT_TRUE(grpcStatus.ok());
  EXPECT_EQ(VI_SUCCESS, viStatus);
  EXPECT_GT(actualDuration, 0);  
  EXPECT_GT(frequency, 0);
}

=======
TEST_F(NiSyncDriverApiTest, AttributeSet_GetAttributeViBoolean_ReturnsValue)
{
  ViStatus viStatus;
  auto activeItem = "";
  ViAttr attribute = NISYNC_ATTR_CLKIN_ATTENUATION_DISABLE;
  ViBoolean expectedValue = VI_TRUE;
  auto grpcStatus = call_SetAttributeViBoolean(activeItem, attribute, expectedValue, &viStatus);
  EXPECT_TRUE(grpcStatus.ok());
  EXPECT_EQ(VI_SUCCESS, viStatus);

  ViBoolean value;
  grpcStatus = call_GetAttributeViBoolean(activeItem, attribute, &value, &viStatus);

  EXPECT_TRUE(grpcStatus.ok());
  EXPECT_EQ(VI_SUCCESS, viStatus);
  EXPECT_EQ(expectedValue, value);
}

TEST_F(NiSyncDriverApiTest, AttributeSet_GetAttributeViReal64_ReturnsValue)
{
  ViStatus viStatus;
  auto activeItem = "";
  ViAttr attribute = NISYNC_ATTR_PFI0_THRESHOLD;
  ViReal64 expectedValue = 2.3;
  auto grpcStatus = call_SetAttributeViReal64(activeItem, attribute, expectedValue, &viStatus);
  EXPECT_TRUE(grpcStatus.ok());
  EXPECT_EQ(VI_SUCCESS, viStatus);

  ViReal64 value;
  grpcStatus = call_GetAttributeViReal64(activeItem, attribute, &value, &viStatus);

  EXPECT_TRUE(grpcStatus.ok());
  EXPECT_EQ(VI_SUCCESS, viStatus);
  EXPECT_DOUBLE_EQ(expectedValue, value);
}



>>>>>>> 216d71b2
}  // namespace system
}  // namespace tests
}  // namespace ni<|MERGE_RESOLUTION|>--- conflicted
+++ resolved
@@ -620,52 +620,6 @@
   EXPECT_STREQ(expectedValue, value.c_str());
 }
 
-<<<<<<< HEAD
-TEST_F(NiSyncDriverApiTest, MeasureFrequencyExOnTerminalWithNoFrequency_ReturnsNoFrequency)
-{
-  ViStatus viStatus;
-  ViConstString srcTerminal = NISYNC_VAL_PFI0;
-  ViReal64 duration = 0.1; // duration is in seconds
-  ViUInt32 decimationCount = 0; // ignored for 6674
-  ViReal64 actualDuration, frequency, frequencyError;
-  auto grpcStatus = call_MeasureFrequencyEx(
-     srcTerminal, 
-     duration, 
-     decimationCount, 
-     &actualDuration, 
-     &frequency, 
-     &frequencyError, 
-     &viStatus);
-
-  EXPECT_TRUE(grpcStatus.ok());
-  EXPECT_EQ(VI_SUCCESS, viStatus);
-  EXPECT_EQ(0, actualDuration);
-  EXPECT_EQ(0, frequency);
-}
-
-TEST_F(NiSyncDriverApiTest, MeasureFrequencyExOnOscillatorWithFrequency_ReturnsFrequency)
-{
-  ViStatus viStatus;
-  ViConstString srcTerminal = NISYNC_VAL_OSCILLATOR;
-  ViReal64 duration = 0.1; // duration is in seconds
-  ViUInt32 decimationCount = 0; // ignored for 6674
-  ViReal64 actualDuration, frequency, frequencyError;
-  auto grpcStatus = call_MeasureFrequencyEx(
-     srcTerminal, 
-     duration, 
-     decimationCount, 
-     &actualDuration, 
-     &frequency, 
-     &frequencyError, 
-     &viStatus);
-
-  EXPECT_TRUE(grpcStatus.ok());
-  EXPECT_EQ(VI_SUCCESS, viStatus);
-  EXPECT_GT(actualDuration, 0);  
-  EXPECT_GT(frequency, 0);
-}
-
-=======
 TEST_F(NiSyncDriverApiTest, AttributeSet_GetAttributeViBoolean_ReturnsValue)
 {
   ViStatus viStatus;
@@ -704,7 +658,6 @@
 
 
 
->>>>>>> 216d71b2
 }  // namespace system
 }  // namespace tests
 }  // namespace ni