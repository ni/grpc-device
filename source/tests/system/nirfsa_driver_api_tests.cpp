#include <gmock/gmock.h>
#include <gtest/gtest.h>  // For EXPECT matchers.

#include <algorithm>
#include <nlohmann/json.hpp>

#include "device_server.h"
#include "niRFSAErrors.h"
#include "nirfsa/nirfsa_client.h"
#include "niscope/niscope_client.h"
#include "nitclk/nitclk_client.h"

using namespace ::testing;
using namespace nirfsa_grpc;
namespace client = nirfsa_grpc::experimental::client;
namespace nitclk_client = nitclk_grpc::experimental::client;
namespace niscope_client = niscope_grpc::experimental::client;
namespace pb = google::protobuf;

namespace ni {
namespace tests {
namespace system {
namespace {

const auto PXI_5663E = "5663E";
const auto PXI_5603 = "5603";
const auto IVI_ATTRIBUTE_NOT_SUPPORTED_ERROR = 0xBFFA0012;
const auto REF_OUT_STR = "RefOut";

template <typename TResponse>
void EXPECT_SUCCESS(const TResponse& response)
{
  EXPECT_EQ(0, response.status());
}

class NiRFSADriverApiTests : public Test {
 protected:
  NiRFSADriverApiTests()
      : device_server_(DeviceServerInterface::Singleton()),
        stub_(NiRFSA::NewStub(device_server_->InProcessChannel()))
  {
  }

  virtual ~NiRFSADriverApiTests() {}

  void TearDown() override
  {
    device_server_->ResetServer();
  }

  const std::unique_ptr<NiRFSA::Stub>& stub() const
  {
    return stub_;
  }

  std::unique_ptr<nitclk_grpc::NiTClk::Stub> create_tclk_stub() const
  {
    return nitclk_grpc::NiTClk::NewStub(device_server_->InProcessChannel());
  }

  std::unique_ptr<niscope_grpc::NiScope::Stub> create_scope_stub() const
  {
    return niscope_grpc::NiScope::NewStub(device_server_->InProcessChannel());
  }

  void check_error(const nidevice_grpc::Session& session)
  {
    auto response = client::get_error(stub(), session);
    EXPECT_EQ("", std::string(response.error_description().c_str()));
  }

  void clear_error(const nidevice_grpc::Session& session)
  {
    auto response = client::clear_error(stub(), session);
    ni::tests::system::EXPECT_SUCCESS(response);
  }

  template <typename TResponse>
  void EXPECT_SUCCESS(const nidevice_grpc::Session& session, const TResponse& response)
  {
    ni::tests::system::EXPECT_SUCCESS(response);
    check_error(session);
  }

  std::string EXPECT_RFSA_ERROR(int32_t expected_error, const nidevice_grpc::experimental::client::grpc_driver_error& ex)
  {
    const auto& error = ex.Trailers().find("ni-error")->second;
    EXPECT_EQ(expected_error, std::stoi(error));
    return ex.what();
  }

  void EXPECT_RFSA_ERROR(int32_t expected_error, const std::string& message_substring, const nidevice_grpc::experimental::client::grpc_driver_error& ex, const nidevice_grpc::Session& session)
  {
    auto message = EXPECT_RFSA_ERROR(expected_error, ex);
    EXPECT_THAT(message, HasSubstr(message_substring));
    clear_error(session);
  }

 private:
  DeviceServerInterface* device_server_;
  std::unique_ptr<NiRFSA::Stub> stub_;
};

InitWithOptionsResponse init(const client::StubPtr& stub, const std::string& model)
{
  auto options = std::string("Simulate=1, DriverSetup=Model:") + model;
  return client::init_with_options(stub, "FakeDevice", false, false, options);
}

nidevice_grpc::Session init_session(const client::StubPtr& stub, const std::string& model)
{
  auto response = init(stub, model);
  auto session = response.vi();
  EXPECT_SUCCESS(response);
  return session;
}

TEST_F(NiRFSADriverApiTests, Init_Close_Succeeds)
{
  auto init_response = init(stub(), PXI_5663E);
  auto session = init_response.vi();
  EXPECT_SUCCESS(session, init_response);

  auto close_response = client::close(stub(), session);

  EXPECT_SUCCESS(session, close_response);
}

TEST_F(NiRFSADriverApiTests, InitWithErrorFromDriver_ReturnsDriverErrorWithUserErrorMessage)
{
  try {
    client::init_with_options(stub(), "", false, false, "");
    EXPECT_FALSE(true);
  }
  catch (const nidevice_grpc::experimental::client::grpc_driver_error& ex) {
<<<<<<< HEAD
    auto message = EXPECT_RFSA_ERROR(-200220, ex);
=======
    auto message = EXPECT_RFSA_ERROR(-200220, ex.what());
>>>>>>> 0d939920
    EXPECT_STREQ("Device identifier is invalid.", message.c_str());
  }
}

MATCHER(IsNonDefaultComplexArray, "")
{
  return std::all_of(
      arg.cbegin(),
      arg.cend(),
      [](const auto& val) { return (val.real() != 0 && val.imaginary() != 0); });
}

TEST_F(NiRFSADriverApiTests, ConfigureGettingStartedIQ_FetchIQSingleRecordComplexF64_ReturnsData)
{
  const auto NUMBER_OF_SAMPLES = 1000;
  auto session = init_session(stub(), PXI_5663E);
  auto configure_clock = client::configure_ref_clock(stub(), session, RefClockSource::REF_CLOCK_SOURCE_ONBOARD_CLOCK, 10e6);
  auto configure_reference_level = client::configure_reference_level(stub(), session, "", 0);
  auto configure_acquisition_type = client::configure_acquisition_type(stub(), session, AcquisitionType::ACQUISITION_TYPE_IQ);
  auto configure_number_of_samples = client::configure_number_of_samples(stub(), session, "", true, 1000);
  auto configure_iq_rate = client::configure_iq_rate(stub(), session, "", 1e6);
  EXPECT_SUCCESS(session, configure_clock);
  EXPECT_SUCCESS(session, configure_reference_level);
  EXPECT_SUCCESS(session, configure_acquisition_type);
  EXPECT_SUCCESS(session, configure_number_of_samples);
  EXPECT_SUCCESS(session, configure_iq_rate);

  auto fetch_record = client::read_iq_single_record_complex_f64(stub(), session, "", 10.0, NUMBER_OF_SAMPLES);

  EXPECT_SUCCESS(session, fetch_record);
  EXPECT_EQ(NUMBER_OF_SAMPLES, fetch_record.data().size());
  EXPECT_THAT(fetch_record.data(), IsNonDefaultComplexArray());
  EXPECT_EQ(0, fetch_record.wfm_info().absolute_initial_x());
  EXPECT_EQ(NUMBER_OF_SAMPLES, fetch_record.wfm_info().actual_samples());
  EXPECT_EQ(1, fetch_record.wfm_info().gain());
  EXPECT_NEAR(1e-06, fetch_record.wfm_info().x_increment(), 1e-08);
}

TEST_F(NiRFSADriverApiTests, ConfigureGettingStartedIQ_FetchIQMultiRecordComplexF32_ReturnsData)
{
  const auto NUMBER_OF_SAMPLES = 10;
  const auto NUMBER_OF_RECORDS = 2;
  auto session = init_session(stub(), PXI_5663E);
  auto configure_acquisition_type = client::configure_acquisition_type(stub(), session, AcquisitionType::ACQUISITION_TYPE_IQ);
  auto configure_number_of_samples = client::configure_number_of_samples(stub(), session, "", true, NUMBER_OF_SAMPLES);
  auto configure_number_of_records = client::configure_number_of_records(stub(), session, "", true, NUMBER_OF_RECORDS);
  EXPECT_SUCCESS(session, configure_acquisition_type);
  EXPECT_SUCCESS(session, configure_number_of_samples);
  EXPECT_SUCCESS(session, configure_number_of_records);

  auto initiate = client::initiate(stub(), session);
  auto fetch_record = client::fetch_iq_multi_record_complex_f32(stub(), session, "", 0, NUMBER_OF_RECORDS, NUMBER_OF_SAMPLES, 10.0);

  EXPECT_SUCCESS(session, fetch_record);
  EXPECT_EQ(NUMBER_OF_SAMPLES * NUMBER_OF_RECORDS, fetch_record.data().size());
  EXPECT_THAT(fetch_record.data(), IsNonDefaultComplexArray());
  EXPECT_EQ(NUMBER_OF_RECORDS, fetch_record.wfm_info().size());
}

TEST_F(NiRFSADriverApiTests, ConfigureGettingStartedIQ_FetchIQSingleRecordComplexI16_ReturnsData)
{
  const auto NUMBER_OF_SAMPLES = 10;
  auto session = init_session(stub(), PXI_5663E);
  auto configure_acquisition_type = client::configure_acquisition_type(stub(), session, AcquisitionType::ACQUISITION_TYPE_IQ);
  auto configure_number_of_samples = client::configure_number_of_samples(stub(), session, "", true, NUMBER_OF_SAMPLES);
  EXPECT_SUCCESS(session, configure_acquisition_type);
  EXPECT_SUCCESS(session, configure_number_of_samples);

  auto initiate = client::initiate(stub(), session);
  auto fetch_record = client::fetch_iq_single_record_complex_i16(stub(), session, "", 0, NUMBER_OF_SAMPLES, 10.0);

  EXPECT_SUCCESS(session, fetch_record);
  EXPECT_EQ(NUMBER_OF_SAMPLES, fetch_record.data().size());
  EXPECT_THAT(fetch_record.data(), IsNonDefaultComplexArray());
}

TEST_F(NiRFSADriverApiTests, ConfigureGettingStartedSpectrum_ReadPowerSpectrumF64_ReturnsSpectrumData)
{
  auto session = init_session(stub(), PXI_5663E);
  auto configure_clock = client::configure_ref_clock(stub(), session, std::string("OnboardClock"), 10e6);
  auto configure_reference_level = client::configure_reference_level(stub(), session, "", 0);
  auto configure_acquisition_type = client::configure_acquisition_type(stub(), session, AcquisitionType::ACQUISITION_TYPE_SPECTRUM);
  auto configure_frequency_start_stop = client::configure_spectrum_frequency_start_stop(stub(), session, "", 990e6, 1010e6);
  auto configure_resolution_bandwidth = client::configure_resolution_bandwidth(stub(), session, "", 10e3);
  auto number_of_spectral_lines = client::get_number_of_spectral_lines(stub(), session, "");
  EXPECT_SUCCESS(session, configure_clock);
  EXPECT_SUCCESS(session, configure_reference_level);
  EXPECT_SUCCESS(session, configure_acquisition_type);
  EXPECT_SUCCESS(session, configure_frequency_start_stop);
  EXPECT_SUCCESS(session, configure_resolution_bandwidth);
  EXPECT_SUCCESS(session, number_of_spectral_lines);
  EXPECT_EQ(4974, number_of_spectral_lines.number_of_spectral_lines());

  auto power_spectrum = client::read_power_spectrum_f64(
      stub(),
      session,
      "",
      10.0,
      number_of_spectral_lines.number_of_spectral_lines());
  EXPECT_SUCCESS(session, power_spectrum);
  auto max_power_iter = std::max_element(
      power_spectrum.power_spectrum_data().cbegin(),
      power_spectrum.power_spectrum_data().cend());
  EXPECT_NE(0.0, *max_power_iter);
  EXPECT_THAT(power_spectrum.power_spectrum_data(), Each(Ne(0.0)));
  EXPECT_EQ(
      power_spectrum.spectrum_info().number_of_spectral_lines(),
      number_of_spectral_lines.number_of_spectral_lines());
  EXPECT_NE(0.0, power_spectrum.spectrum_info().initial_frequency());
  EXPECT_NE(0.0, power_spectrum.spectrum_info().frequency_increment());
}

TEST_F(NiRFSADriverApiTests, GetDeviceResponse_ReturnsResponseData)
{
  auto session = init_session(stub(), PXI_5663E);
  auto response = client::get_device_response(stub(), session, "", DeviceResponse::DEVICE_RESPONSE_DOWNCONVERTER_IF_RESPONSE);

  const auto EXPECTED_SIZE = 81;
  EXPECT_SUCCESS(session, response);
  EXPECT_THAT(response.frequencies(), Each(Not(Eq(0))));
  EXPECT_THAT(response.phase_response(), Each(Eq(0)));
  EXPECT_THAT(response.magnitude_response(), Each(Eq(0)));
  EXPECT_EQ(EXPECTED_SIZE, response.frequencies().size());
  EXPECT_EQ(EXPECTED_SIZE, response.phase_response().size());
  EXPECT_EQ(EXPECTED_SIZE, response.magnitude_response().size());
}

// TODO: AB#1639825. This currently fails because of an off-by-one error.
TEST_F(NiRFSADriverApiTests, GetRelayName_ReturnsRelayName)
{
  auto session = init_session(stub(), PXI_5603);
  auto response = client::get_relay_name(stub(), session, "", 1);

  EXPECT_SUCCESS(session, response);
  EXPECT_EQ("Cal Tone Path Switch", response.name());
}

TEST_F(NiRFSADriverApiTests, GetRelayOperationsCount_ReturnsOperationCounts)
{
  const auto EXPECTED = std::vector<pb::int32>{0, 0, 0, 0};
  auto session = init_session(stub(), PXI_5603);
  auto response = client::get_relay_operations_count(stub(), session, "");

  EXPECT_SUCCESS(session, response);
  EXPECT_THAT(
      response.operations_count(),
      ElementsAreArray(EXPECTED.cbegin(), EXPECTED.cend()));
}

TEST_F(NiRFSADriverApiTests, ConfigureDigitalEdgeRefTrigger_Succeeds)
{
  auto session = init_session(stub(), PXI_5663E);
  auto response = client::configure_digital_edge_ref_trigger(
      stub(),
      session,
      DigitalEdgeTriggerSource::DIGITAL_EDGE_TRIGGER_SOURCE_PXI_TRIG0,
      DigitalEdge::DIGITAL_EDGE_RISING_EDGE,
      10);

  EXPECT_SUCCESS(session, response);
}

TEST_F(NiRFSADriverApiTests, ReconfigureExportedRefClockOutTerminal_UpdatesRefClockSuccessfully)
{
  auto session = init_session(stub(), PXI_5663E);
  auto initial_response = client::get_attribute_vi_string(
      stub(),
      session,
      "",
      NiRFSAAttribute::NIRFSA_ATTRIBUTE_EXPORTED_REF_CLOCK_OUTPUT_TERMINAL);
  auto set_response = client::set_attribute_vi_string(
      stub(),
      session,
      "",
      NiRFSAAttribute::NIRFSA_ATTRIBUTE_EXPORTED_REF_CLOCK_OUTPUT_TERMINAL,
      NiRFSAStringAttributeValuesMapped::NIRFSA_STRING_REF_CLOCK_OUT_TERMINAL_REF_OUT);
  auto get_response = client::get_attribute_vi_string(
      stub(),
      session,
      "",
      NiRFSAAttribute::NIRFSA_ATTRIBUTE_EXPORTED_REF_CLOCK_OUTPUT_TERMINAL);

  EXPECT_SUCCESS(session, initial_response);
  EXPECT_SUCCESS(session, set_response);
  EXPECT_SUCCESS(session, get_response);
  EXPECT_NE(initial_response.value(), get_response.value());
  EXPECT_EQ(REF_OUT_STR, get_response.value());
}

TEST_F(NiRFSADriverApiTests, ReconfigureFFTWindowType_UpdatesFFTWindowSuccessfully)
{
  auto session = init_session(stub(), PXI_5663E);
  auto initial_response = client::get_attribute_vi_int32(
      stub(),
      session,
      "",
      NiRFSAAttribute::NIRFSA_ATTRIBUTE_FFT_WINDOW_TYPE);
  auto set_response = client::set_attribute_vi_int32(
      stub(),
      session,
      "",
      NiRFSAAttribute::NIRFSA_ATTRIBUTE_FFT_WINDOW_TYPE,
      NiRFSAInt32AttributeValues::NIRFSA_INT32_FFT_WINDOW_TYPE_GAUSSIAN);
  auto get_response = client::get_attribute_vi_int32(
      stub(),
      session,
      "",
      NiRFSAAttribute::NIRFSA_ATTRIBUTE_FFT_WINDOW_TYPE);

  EXPECT_SUCCESS(session, initial_response);
  EXPECT_SUCCESS(session, set_response);
  EXPECT_SUCCESS(session, get_response);
  EXPECT_NE(initial_response.value(), get_response.value());
  EXPECT_EQ(
      NiRFSAInt32AttributeValues::NIRFSA_INT32_FFT_WINDOW_TYPE_GAUSSIAN,
      get_response.value());
}

TEST_F(NiRFSADriverApiTests, ExportSignal_Succeeds)
{
  auto session = init_session(stub(), PXI_5663E);
  auto response = client::export_signal(
      stub(),
      session,
      Signal::SIGNAL_START_TRIGGER,
      "",
      ExportTerminal::EXPORT_TERMINAL_REF_OUT);

  EXPECT_SUCCESS(session, response);
}

TEST_F(NiRFSADriverApiTests, DisableFractionalResampling_FractionalResamplingIsDisabled)
{
  auto session = init_session(stub(), PXI_5663E);
  auto initial_response = client::get_attribute_vi_boolean(
      stub(),
      session,
      "",
      NiRFSAAttribute::NIRFSA_ATTRIBUTE_ENABLE_FRACTIONAL_RESAMPLING);
  auto set_response = client::set_attribute_vi_boolean(
      stub(),
      session,
      "",
      NiRFSAAttribute::NIRFSA_ATTRIBUTE_ENABLE_FRACTIONAL_RESAMPLING,
      false);
  auto get_response = client::get_attribute_vi_boolean(
      stub(),
      session,
      "",
      NiRFSAAttribute::NIRFSA_ATTRIBUTE_ENABLE_FRACTIONAL_RESAMPLING);

  EXPECT_SUCCESS(session, initial_response);
  EXPECT_SUCCESS(session, set_response);
  EXPECT_SUCCESS(session, get_response);
  EXPECT_NE(initial_response.value(), get_response.value());
  EXPECT_FALSE(get_response.value());
}

TEST_F(NiRFSADriverApiTests, ReconfigureIQRate_UpdatesIQRateSuccessfully)
{
  auto NEW_RATE = 1.2e6;
  auto session = init_session(stub(), PXI_5663E);
  auto initial_response = client::get_attribute_vi_real64(
      stub(),
      session,
      "",
      NiRFSAAttribute::NIRFSA_ATTRIBUTE_IQ_RATE);
  auto set_response = client::set_attribute_vi_real64(
      stub(),
      session,
      "",
      NiRFSAAttribute::NIRFSA_ATTRIBUTE_IQ_RATE,
      NEW_RATE);
  auto get_response = client::get_attribute_vi_real64(
      stub(),
      session,
      "",
      NiRFSAAttribute::NIRFSA_ATTRIBUTE_IQ_RATE);

  EXPECT_SUCCESS(session, initial_response);
  EXPECT_SUCCESS(session, set_response);
  EXPECT_SUCCESS(session, get_response);
  EXPECT_NE(initial_response.value(), get_response.value());
  EXPECT_NEAR(NEW_RATE, get_response.value(), .0001);
}

TEST_F(NiRFSADriverApiTests, ReconfigureFetchOffset_UpdatesFetchOffsetSuccessfully)
{
  const auto NEW_OFFSET = 100ULL;
  auto session = init_session(stub(), PXI_5663E);
  auto initial_response = client::get_attribute_vi_int64(
      stub(),
      session,
      "",
      NiRFSAAttribute::NIRFSA_ATTRIBUTE_FETCH_OFFSET);
  auto set_response = client::set_attribute_vi_int64(
      stub(),
      session,
      "",
      NiRFSAAttribute::NIRFSA_ATTRIBUTE_FETCH_OFFSET,
      NEW_OFFSET);
  auto get_response = client::get_attribute_vi_int64(
      stub(),
      session,
      "",
      NiRFSAAttribute::NIRFSA_ATTRIBUTE_FETCH_OFFSET);

  EXPECT_SUCCESS(session, initial_response);
  EXPECT_SUCCESS(session, set_response);
  EXPECT_SUCCESS(session, get_response);
  EXPECT_NE(initial_response.value(), get_response.value());
  EXPECT_EQ(NEW_OFFSET, get_response.value());
}

// NOTE: disabled because this test requires a 58XX device. Simulating a 58XX hangs on shutdown.
// FIXED in RFSA 21.5 (in development as of this comment).
TEST_F(NiRFSADriverApiTests, DISABLED_ReconfigureDowncoverterMode_UpdatesDownconverterModeSuccessfully)
{
  constexpr auto USER_DEFINED = NiRFSAInt32AttributeValues::NIRFSA_INT32_DOWNCONVERTER_FREQUENCY_OFFSET_MODE_USER_DEFINED;
  constexpr auto ENABLED = NiRFSAInt32AttributeValues::NIRFSA_INT32_DOWNCONVERTER_FREQUENCY_OFFSET_MODE_ENABLED;
  const auto session = init_session(stub(), "5841");
  // Per nirfsa.sub: "NOTE: You must set this attribute to enable the NIRFSA_ATTR_DOWNCONVERTER_FREQUENCY_OFFSET_MODE attribute."
  const auto bandwidth_response = client::set_attribute_vi_real64(
      stub(),
      session,
      "",
      NiRFSAAttribute::NIRFSA_ATTRIBUTE_SIGNAL_BANDWIDTH,
      1e4);
  const auto initial_response = client::get_attribute_vi_int32(stub(), session, "", NiRFSAAttribute::NIRFSA_ATTRIBUTE_DOWNCONVERTER_FREQUENCY_OFFSET_MODE);
  // Toggle the mode since it persists between sessions.
  const auto new_mode = (initial_response.value() == USER_DEFINED) ? ENABLED : USER_DEFINED;
  const auto set_response = client::set_attribute_vi_int32(
      stub(),
      session,
      "",
      NiRFSAAttribute::NIRFSA_ATTRIBUTE_DOWNCONVERTER_FREQUENCY_OFFSET_MODE,
      new_mode);
  const auto get_response = client::get_attribute_vi_int32(
      stub(),
      session,
      "",
      NiRFSAAttribute::NIRFSA_ATTRIBUTE_DOWNCONVERTER_FREQUENCY_OFFSET_MODE);

  EXPECT_SUCCESS(session, initial_response);
  EXPECT_SUCCESS(session, set_response);
  EXPECT_SUCCESS(session, get_response);
  EXPECT_NE(initial_response.value(), get_response.value());
  EXPECT_EQ(new_mode, get_response.value());
}

TEST_F(NiRFSADriverApiTests, CreateConfigurationList_Succeeds)
{
  const auto LIST_NAME = "MyList";
  auto session = init_session(stub(), PXI_5663E);
  auto response = client::create_configuration_list(
      stub(),
      session,
      LIST_NAME,
      {NiRFSAAttribute::NIRFSA_ATTRIBUTE_EXTERNAL_GAIN, NiRFSAAttribute::NIRFSA_ATTRIBUTE_DEVICE_INSTANTANEOUS_BANDWIDTH},
      true);

  EXPECT_SUCCESS(session, response);
}

TEST_F(NiRFSADriverApiTests, CreateConfigurationListWithInvalidAttribute_ReportsError)
{
  const auto LIST_NAME = "MyList";
  auto session = init_session(stub(), PXI_5663E);

  try {
    client::create_configuration_list(
        stub(),
        session,
        LIST_NAME,
        {NiRFSAAttribute::NIRFSA_ATTRIBUTE_EXTERNAL_GAIN, NiRFSAAttribute::NIRFSA_ATTRIBUTE_NOTCH_FILTER_ENABLED},
        true);
    EXPECT_FALSE(true);
  }
  catch (const nidevice_grpc::experimental::client::grpc_driver_error& ex) {
<<<<<<< HEAD
    EXPECT_RFSA_ERROR(IVI_ATTRIBUTE_NOT_SUPPORTED_ERROR, "Attribute or property not supported.", ex, session);
=======
    EXPECT_RFSA_ERROR(IVI_ATTRIBUTE_NOT_SUPPORTED_ERROR, "Attribute or property not supported.", ex.what(), session);
>>>>>>> 0d939920
  }
}

TEST_F(NiRFSADriverApiTests, GetScalingCoefficients_ReturnsCoefficients)
{
  auto session = init_session(stub(), PXI_5663E);
  auto response = client::get_scaling_coefficients(
      stub(),
      session,
      "");

  EXPECT_SUCCESS(session, response);
  EXPECT_EQ(1, response.coefficient_info().size());
  EXPECT_NE(0.0, response.coefficient_info()[0].gain());
  EXPECT_EQ(0.0, response.coefficient_info()[0].offset());
}

TEST_F(NiRFSADriverApiTests, GetNormalizationCoefficients_ReturnsCoefficients)
{
  auto session = init_session(stub(), PXI_5663E);
  auto response = client::get_normalization_coefficients(
      stub(),
      session,
      "");

  EXPECT_SUCCESS(session, response);
  EXPECT_EQ(1, response.coefficient_info().size());
  EXPECT_NE(0.0, response.coefficient_info()[0].gain());
  EXPECT_EQ(0.0, response.coefficient_info()[0].offset());
}

TEST_F(NiRFSADriverApiTests, ConfiguredSpectrumAcquisition_GetSpectralInfoForSmt_ReturnsSpectralInforForSmt)
{
  auto session = init_session(stub(), PXI_5663E);
  auto spectral_lines = client::get_number_of_spectral_lines(stub(), session, "");
  auto configure_acquisition_type = client::configure_acquisition_type(
      stub(),
      session,
      AcquisitionType::ACQUISITION_TYPE_SPECTRUM);
  auto power_spectrum = client::read_power_spectrum_f64(stub(), session, "", 10.0, spectral_lines.number_of_spectral_lines());
  auto response = client::get_spectral_info_for_smt(stub(), session);

  EXPECT_SUCCESS(session, response);
  EXPECT_EQ(312, response.spectrum_info().fft_size());
  EXPECT_EQ(1, response.spectrum_info().linear_db());
  EXPECT_EQ(2, response.spectrum_info().spectrum_type());
  EXPECT_EQ(312, response.spectrum_info().window_size());
  EXPECT_EQ(8, response.spectrum_info().window());
}

TEST_F(NiRFSADriverApiTests, TwoSessions_SetupTclkSyncPulseSenderSynchronization_Succeeds)
{
  auto first_session = init_session(stub(), PXI_5663E);
  auto second_session = init_session(stub(), PXI_5663E);

  auto tclk_stub = create_tclk_stub();
  auto result = nitclk_client::setup_for_sync_pulse_sender_synchronize(tclk_stub, {first_session, second_session}, 0);

  EXPECT_SUCCESS(first_session, result);
}

TEST_F(NiRFSADriverApiTests, SelfCalibrateWithStepsToOmit_Succeeds)
{
  auto session = init_session(stub(), PXI_5663E);
  const auto response = client::self_calibrate(stub(), session, SelfCalibrateSteps::SELF_CALIBRATE_STEPS_ALIGNMENT);

  EXPECT_SUCCESS(session, response);
}

TEST_F(NiRFSADriverApiTests, IsSelfCalValid)
{
  auto session = init_session(stub(), PXI_5663E);
  const auto response = client::is_self_cal_valid(stub(), session);

  EXPECT_SUCCESS(session, response);
  EXPECT_THAT(response.valid_steps_array(), ElementsAre(SELF_CALIBRATE_STEPS_DIGITIZER_SELF_CAL));
  EXPECT_EQ(SELF_CALIBRATE_STEPS_DIGITIZER_SELF_CAL, response.valid_steps_raw());
}

TEST_F(NiRFSADriverApiTests, SelfTest_Succeeds)
{
  auto session = init_session(stub(), PXI_5663E);
  const auto response = client::self_test(stub(), session);

  EXPECT_SUCCESS(session, response);
  EXPECT_EQ("PASS", response.test_message());
}

TEST_F(NiRFSADriverApiTests, ErrorMessage_ReturnsErrorMessage)
{
  auto session = init_session(stub(), PXI_5663E);
  const auto response = client::error_message(stub(), session, IVI_ATTRIBUTE_NOT_SUPPORTED_ERROR);

  EXPECT_SUCCESS(session, response);
  EXPECT_THAT(
      response.error_message(),
      HasSubstr("Attribute or property not supported."));
}

TEST_F(NiRFSADriverApiTests, GetCalUserDefinedInfo_Succeeds)
{
  auto session = init_session(stub(), PXI_5663E);
  const auto response = client::get_cal_user_defined_info(stub(), session);

  EXPECT_SUCCESS(session, response);
  EXPECT_EQ(
      "Simulated Device",
      response.info());
}

// NOTE: disabled because this test requires a 58XX device. Simulating a 58XX hangs on shutdown.
// FIXED in RFSA 21.5 (in development as of this comment).
TEST_F(NiRFSADriverApiTests, DISABLED_GetDeembeddingCompensationGain_Succeeds)
{
  auto session = init_session(stub(), "5830");

  const auto deembedding_type = client::set_attribute_vi_int32(
      stub(),
      session,
      "if1",
      NiRFSAAttribute::NIRFSA_ATTRIBUTE_DEEMBEDDING_TYPE,
      NiRFSAInt32AttributeValues::NIRFSA_INT32_DEEMBEDDING_TYPE_SCALAR);
  const auto compensation_gain = client::get_attribute_vi_real64(stub(), session, "", NiRFSAAttribute::NIRFSA_ATTRIBUTE_DEEMBEDDING_COMPENSATION_GAIN);

  EXPECT_NEAR(0.0, compensation_gain.value(), 1e-6);
  EXPECT_SUCCESS(session, compensation_gain);
}

}  // namespace
}  // namespace system
}  // namespace tests
}  // namespace ni<|MERGE_RESOLUTION|>--- conflicted
+++ resolved
@@ -133,11 +133,7 @@
     EXPECT_FALSE(true);
   }
   catch (const nidevice_grpc::experimental::client::grpc_driver_error& ex) {
-<<<<<<< HEAD
     auto message = EXPECT_RFSA_ERROR(-200220, ex);
-=======
-    auto message = EXPECT_RFSA_ERROR(-200220, ex.what());
->>>>>>> 0d939920
     EXPECT_STREQ("Device identifier is invalid.", message.c_str());
   }
 }
@@ -517,11 +513,7 @@
     EXPECT_FALSE(true);
   }
   catch (const nidevice_grpc::experimental::client::grpc_driver_error& ex) {
-<<<<<<< HEAD
     EXPECT_RFSA_ERROR(IVI_ATTRIBUTE_NOT_SUPPORTED_ERROR, "Attribute or property not supported.", ex, session);
-=======
-    EXPECT_RFSA_ERROR(IVI_ATTRIBUTE_NOT_SUPPORTED_ERROR, "Attribute or property not supported.", ex.what(), session);
->>>>>>> 0d939920
   }
 }
 
