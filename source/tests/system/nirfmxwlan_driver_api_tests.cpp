#include <gtest/gtest.h>

#include "device_server.h"
#include "niRFmxWLAN.h"
#include "nirfmxinstr/nirfmxinstr_client.h"
#include "nirfmxwlan/nirfmxwlan_client.h"
#include "nirfsa/nirfsa_client.h"
#include "waveform_helpers.h"

#ifdef WIN32
  #define strncpy strncpy_s
#endif

using namespace ::testing;
using namespace nirfmxwlan_grpc;
namespace client = nirfmxwlan_grpc::experimental::client;
namespace instr_client = nirfmxinstr_grpc::experimental::client;
namespace nirfsa_client = nirfsa_grpc::experimental::client;

namespace ni {
namespace tests {
namespace system {
namespace {

const auto PXI_5663E = "5663E";
const int RISING_EDGE_DETECTION_FAILED_WARNING = 379206;
const int EVM_CHIPS_MUST_BE_300_WARNING = 685353;

template <typename TResponse>
void EXPECT_SUCCESS(const TResponse& response)
{
  EXPECT_EQ(0, response.status());
}

template <typename TResponse>
void EXPECT_WARNING(const TResponse& response, const int expected_warning_id)
{
  EXPECT_EQ(expected_warning_id, response.status());
}

class NiRFmxWLANDriverApiTests : public Test {
 protected:
  NiRFmxWLANDriverApiTests()
      : device_server_(DeviceServerInterface::Singleton()),
        stub_(NiRFmxWLAN::NewStub(device_server_->InProcessChannel()))
  {
    device_server_->ResetServer();
  }

  virtual ~NiRFmxWLANDriverApiTests() {}

  void TearDown() override
  {
    device_server_->ResetServer();
  }

  const std::unique_ptr<NiRFmxWLAN::Stub>& stub() const
  {
    return stub_;
  }

  void check_error(const nidevice_grpc::Session& session)
  {
    auto response = client::get_error(stub(), session);
    EXPECT_EQ("", std::string(response.error_description().c_str()));
  }

  template <typename TResponse>
  void EXPECT_SUCCESS(const nidevice_grpc::Session& session, const TResponse& response)
  {
    ni::tests::system::EXPECT_SUCCESS(response);
    check_error(session);
  }

  template <typename TService>
  std::unique_ptr<typename TService::Stub> create_stub()
  {
    return TService::NewStub(device_server_->InProcessChannel());
  }

  template <typename TAttr>
  int32 get_attr_i32(const nidevice_grpc::Session& session, const std::string& selector_string, TAttr attribute_id)
  {
    auto response = client::get_attribute_i32(stub(), session, selector_string, attribute_id);
    EXPECT_SUCCESS(session, response);
    return response.attr_val();
  }

 private:
  DeviceServerInterface* device_server_;
  std::unique_ptr<NiRFmxWLAN::Stub> stub_;
};

void GetCommaSeparatedStringFromArray(char* array_of_names, int num_of_names, int name_length, char* comma_seperated_name)
{
  int name_index = 0;
  int comma_index = 0;
  while (name_index < num_of_names) {
    int char_index;
    for (char_index = 0; char_index < name_length; ++char_index) {
      if (*(array_of_names + name_index * name_length + char_index) == '\0') break;
      comma_seperated_name[comma_index++] = *(array_of_names + name_index * name_length + char_index);
    }
    if (++name_index != num_of_names) {
      comma_seperated_name[comma_index++] = ',';
    }
  }
  comma_seperated_name[comma_index] = '\0';
}

InitializeResponse init(const client::StubPtr& stub, const std::string& model, const std::string& resource_name)
{
  auto options = std::string("Simulate=1, DriverSetup=Model:") + model;
  return client::initialize(stub, resource_name, options);
}

InitializeResponse init(const client::StubPtr& stub, const std::string& model)
{
  return init(stub, model, "FakeDevice");
}

nidevice_grpc::Session init_session(const client::StubPtr& stub, const std::string& model, const std::string& resource_name)
{
  auto response = init(stub, model, resource_name);
  auto session = response.instrument();
  EXPECT_SUCCESS(response);
  return session;
}

nidevice_grpc::Session init_session(const client::StubPtr& stub, const std::string& model)
{
  return init_session(stub, model, "FakeDevice");
}

nidevice_grpc::Session init_instr_session(const instr_client::StubPtr& stub, const char* resource_name)
{
  auto options = std::string("Simulate=1, DriverSetup=Model:") + PXI_5663E;
  auto response = instr_client::initialize(stub, std::string(resource_name), options);
  auto session = response.instrument();
  EXPECT_SUCCESS(response);
  return session;
}

nirfsa_grpc::InitWithOptionsResponse init_rfsa(const nirfsa_client::StubPtr& stub, const std::string& resource_name)
{
  return nirfsa_client::init_with_options(stub, resource_name, false, false, "Simulate=1, DriverSetup=Model:5663E");
}

nidevice_grpc::Session init_analysis_session(const client::StubPtr& stub)
{
  auto options = std::string("Analysisonly = 1; MaxNumWfms:8");
  auto response = client::initialize(stub, "", options);
  auto session = response.instrument();
  EXPECT_SUCCESS(response);
  return session;
}

TEST_F(NiRFmxWLANDriverApiTests, Init_Close_Succeeds)
{
  auto init_response = init(stub(), PXI_5663E);
  auto session = init_response.instrument();
  EXPECT_SUCCESS(session, init_response);

  auto close_response = client::close(stub(), session, 0);

  ni::tests::system::EXPECT_SUCCESS(close_response);
}

TEST_F(NiRFmxWLANDriverApiTests, InitializeFromNIRFSA_Close_Succeeds)
{
  auto rfsa_stub = create_stub<nirfsa_grpc::NiRFSA>();
  auto init_rfsa_response = init_rfsa(rfsa_stub, "Sim");
  ni::tests::system::EXPECT_SUCCESS(init_rfsa_response);
  auto init_response = client::initialize_from_nirfsa_session(stub(), init_rfsa_response.vi());
  auto session = init_response.instrument();
  EXPECT_SUCCESS(session, init_response);

  auto close_response = client::close(stub(), session, 0);

  ni::tests::system::EXPECT_SUCCESS(close_response);
}

TEST_F(NiRFmxWLANDriverApiTests, OFDMModAccTXPCompositeFromExample_FetchData_DataLooksReasonable)
{
  auto session = init_session(stub(), PXI_5663E);
  EXPECT_SUCCESS(session, client::cfg_frequency_reference(stub(), session, "", FREQUENCY_REFERENCE_SOURCE_ONBOARD_CLOCK, 10e6));
  EXPECT_SUCCESS(session, client::cfg_frequency(stub(), session, "", 2.412e9));
  EXPECT_SUCCESS(session, client::cfg_reference_level(stub(), session, "", 0.0));
  EXPECT_SUCCESS(session, client::cfg_external_attenuation(stub(), session, "", 0.0));
  EXPECT_SUCCESS(session, client::cfg_iq_power_edge_trigger(stub(), session, "", "0", IQ_POWER_EDGE_TRIGGER_SLOPE_RISING_SLOPE, -20.0, 0.0, TRIGGER_MINIMUM_QUIET_TIME_MODE_AUTO, 5.0e-6, IQ_POWER_EDGE_TRIGGER_LEVEL_TYPE_RELATIVE, true));
  EXPECT_SUCCESS(session, client::cfg_standard(stub(), session, "", STANDARD_802_11_AG));
  EXPECT_SUCCESS(session, client::cfg_channel_bandwidth(stub(), session, "", 20e6));
  EXPECT_SUCCESS(session, client::select_measurements(stub(), session, "", MEASUREMENT_TYPES_TXP | MEASUREMENT_TYPES_OFDMMODACC, true));
  EXPECT_SUCCESS(session, client::ofdm_mod_acc_cfg_measurement_length(stub(), session, "", 0, 16));
  EXPECT_SUCCESS(session, client::ofdm_mod_acc_cfg_averaging(stub(), session, "", OFDM_MODACC_AVERAGING_ENABLED_FALSE, 10));
  EXPECT_SUCCESS(session, client::txp_cfg_averaging(stub(), session, "", TXP_AVERAGING_ENABLED_FALSE, 10));
  EXPECT_SUCCESS(session, client::txp_cfg_maximum_measurement_interval(stub(), session, "", 1e-3));
  EXPECT_SUCCESS(session, client::initiate(stub(), session, "", ""));

  const auto ofdm_mod_acc_fetch_composite_rmsevm_response = client::ofdm_mod_acc_fetch_composite_rmsevm(stub(), session, "", 10.0);
  EXPECT_SUCCESS(session, ofdm_mod_acc_fetch_composite_rmsevm_response);
  const auto txp_fetch_measurement_response = client::txp_fetch_measurement(stub(), session, "", 10.0);
  EXPECT_WARNING(txp_fetch_measurement_response, RISING_EDGE_DETECTION_FAILED_WARNING);

  EXPECT_LT(0.0, ofdm_mod_acc_fetch_composite_rmsevm_response.composite_rms_evm_mean());
  EXPECT_LT(0.0, ofdm_mod_acc_fetch_composite_rmsevm_response.composite_data_rms_evm_mean());
  EXPECT_LT(0.0, ofdm_mod_acc_fetch_composite_rmsevm_response.composite_pilot_rms_evm_mean());
  EXPECT_LT(0.0, txp_fetch_measurement_response.average_power_mean());
  EXPECT_LT(0.0, txp_fetch_measurement_response.peak_power_maximum());
}

TEST_F(NiRFmxWLANDriverApiTests, SemFromExample_FetchData_DataLooksReasonable)
{
  auto session = init_session(stub(), PXI_5663E);
  EXPECT_SUCCESS(session, client::cfg_frequency_reference(stub(), session, "", FREQUENCY_REFERENCE_SOURCE_ONBOARD_CLOCK, 10e6));
  EXPECT_SUCCESS(session, client::cfg_frequency(stub(), session, "", 2.412e9));
  EXPECT_SUCCESS(session, client::cfg_reference_level(stub(), session, "", 0.0));
  EXPECT_SUCCESS(session, client::cfg_external_attenuation(stub(), session, "", 0.0));
  EXPECT_SUCCESS(session, client::cfg_iq_power_edge_trigger(stub(), session, "", "0", IQ_POWER_EDGE_TRIGGER_SLOPE_RISING_SLOPE, -20.0, 0.0, TRIGGER_MINIMUM_QUIET_TIME_MODE_AUTO, 5.0e-6, IQ_POWER_EDGE_TRIGGER_LEVEL_TYPE_RELATIVE, true));
  EXPECT_SUCCESS(session, client::cfg_standard(stub(), session, "", STANDARD_802_11_AG));
  EXPECT_SUCCESS(session, client::cfg_channel_bandwidth(stub(), session, "", 20e6));
  EXPECT_SUCCESS(session, client::select_measurements(stub(), session, "", MEASUREMENT_TYPES_SEM, true));
  EXPECT_SUCCESS(session, client::sem_cfg_averaging(stub(), session, "", SEM_AVERAGING_ENABLED_FALSE, 10, SEM_AVERAGING_TYPE_RMS));
  EXPECT_SUCCESS(session, client::sem_cfg_mask_type(stub(), session, "", SEM_MASK_TYPE_STANDARD));
  EXPECT_SUCCESS(session, client::sem_cfg_sweep_time(stub(), session, "", SEM_SWEEP_TIME_AUTO_TRUE, 1.0e-3));
  EXPECT_SUCCESS(session, client::sem_cfg_span(stub(), session, "", SEM_SPAN_AUTO_TRUE, 66.0e6));
  EXPECT_SUCCESS(session, client::initiate(stub(), session, "", ""));

  const auto sem_fetch_measurement_status_response = client::sem_fetch_measurement_status(stub(), session, "", 10.0);
  const auto sem_fetch_carrier_measurement_response = client::sem_fetch_carrier_measurement(stub(), session, "", 10.0);
  const auto sem_fetch_lower_offset_margin_array_response = client::sem_fetch_lower_offset_margin_array(stub(), session, "", 10.0);
  const auto sem_fetch_upper_offset_margin_array_response = client::sem_fetch_upper_offset_margin_array(stub(), session, "", 10.0);
  int32 arraySize = sem_fetch_upper_offset_margin_array_response.measurement_status_size();
  const auto sem_fetch_spectrum_response = client::sem_fetch_spectrum(stub(), session, "", 10.0);

  EXPECT_SUCCESS(session, sem_fetch_measurement_status_response);
  EXPECT_EQ(1, sem_fetch_measurement_status_response.measurement_status());
  EXPECT_SUCCESS(session, sem_fetch_carrier_measurement_response);
  EXPECT_LT(0.0, sem_fetch_carrier_measurement_response.absolute_power());
  EXPECT_LT(0.0, sem_fetch_carrier_measurement_response.relative_power());
  EXPECT_SUCCESS(session, sem_fetch_lower_offset_margin_array_response);
  EXPECT_EQ(4, sem_fetch_lower_offset_margin_array_response.measurement_status_size());
  EXPECT_EQ(4, sem_fetch_lower_offset_margin_array_response.measurement_status().size());
  EXPECT_EQ(1, sem_fetch_lower_offset_margin_array_response.measurement_status(0));
  EXPECT_EQ(4, sem_fetch_lower_offset_margin_array_response.margin_size());
  EXPECT_EQ(4, sem_fetch_lower_offset_margin_array_response.margin().size());
  EXPECT_GT(0.0, sem_fetch_lower_offset_margin_array_response.margin(0));
  EXPECT_EQ(4, sem_fetch_lower_offset_margin_array_response.margin_frequency_size());
  EXPECT_EQ(4, sem_fetch_lower_offset_margin_array_response.margin_frequency().size());
  EXPECT_LT(0.0, sem_fetch_lower_offset_margin_array_response.margin_frequency(0));
  EXPECT_EQ(4, sem_fetch_lower_offset_margin_array_response.margin_absolute_power_size());
  EXPECT_EQ(4, sem_fetch_lower_offset_margin_array_response.margin_absolute_power().size());
  EXPECT_GT(0.0, sem_fetch_lower_offset_margin_array_response.margin_absolute_power(0));
  EXPECT_EQ(4, sem_fetch_lower_offset_margin_array_response.margin_relative_power_size());
  EXPECT_EQ(4, sem_fetch_lower_offset_margin_array_response.margin_relative_power().size());
  EXPECT_GT(0.0, sem_fetch_lower_offset_margin_array_response.margin_relative_power(0));
  EXPECT_SUCCESS(session, sem_fetch_upper_offset_margin_array_response);
  EXPECT_EQ(4, sem_fetch_upper_offset_margin_array_response.measurement_status_size());
  EXPECT_EQ(4, sem_fetch_upper_offset_margin_array_response.measurement_status().size());
  EXPECT_EQ(1, sem_fetch_upper_offset_margin_array_response.measurement_status(0));
  EXPECT_EQ(4, sem_fetch_upper_offset_margin_array_response.margin_size());
  EXPECT_EQ(4, sem_fetch_upper_offset_margin_array_response.margin().size());
  EXPECT_GT(0.0, sem_fetch_upper_offset_margin_array_response.margin(0));
  EXPECT_EQ(4, sem_fetch_upper_offset_margin_array_response.margin_frequency_size());
  EXPECT_EQ(4, sem_fetch_upper_offset_margin_array_response.margin_frequency().size());
  EXPECT_LT(0.0, sem_fetch_upper_offset_margin_array_response.margin_frequency(0));
  EXPECT_EQ(4, sem_fetch_upper_offset_margin_array_response.margin_absolute_power_size());
  EXPECT_EQ(4, sem_fetch_upper_offset_margin_array_response.margin_absolute_power().size());
  EXPECT_GT(0.0, sem_fetch_upper_offset_margin_array_response.margin_absolute_power(0));
  EXPECT_EQ(4, sem_fetch_upper_offset_margin_array_response.margin_relative_power_size());
  EXPECT_EQ(4, sem_fetch_upper_offset_margin_array_response.margin_relative_power().size());
  EXPECT_GT(0.0, sem_fetch_upper_offset_margin_array_response.margin_relative_power(0));
  EXPECT_SUCCESS(session, sem_fetch_spectrum_response);
  EXPECT_LT(0.0, sem_fetch_spectrum_response.x0());
  EXPECT_LT(0.0, sem_fetch_spectrum_response.dx());
  EXPECT_EQ(2454, sem_fetch_spectrum_response.spectrum_size());
  EXPECT_EQ(2454, sem_fetch_spectrum_response.spectrum().size());
  EXPECT_GT(0.0, sem_fetch_spectrum_response.spectrum(0));
  EXPECT_EQ(2454, sem_fetch_spectrum_response.composite_mask_size());
  EXPECT_EQ(2454, sem_fetch_spectrum_response.composite_mask().size());
  EXPECT_GT(0.0, sem_fetch_spectrum_response.composite_mask(0));
}

TEST_F(NiRFmxWLANDriverApiTests, SEMCustomMaskFromExample_FetchData_DataLooksReasonable)
{
  const auto NUMBER_OF_OFFSETS = 3;
  std::vector<float64> offsetStartFrequency{9e06, 11e06, 20e06};
  std::vector<float64> offsetStopFrequency{11e06, 20e06, 40e06};
  std::vector<int> offsetSideband{RFMXWLAN_VAL_SEM_OFFSET_SIDEBAND_BOTH, RFMXWLAN_VAL_SEM_OFFSET_SIDEBAND_BOTH, RFMXWLAN_VAL_SEM_OFFSET_SIDEBAND_BOTH};
  std::vector<float64> relativeLimitStart{0.0, -20.0, -28.0};
  std::vector<float64> relativeLimitStop{-20.0, -28.0, -40.0};
  auto session = init_session(stub(), PXI_5663E);
  EXPECT_SUCCESS(session, client::cfg_frequency_reference(stub(), session, "", FREQUENCY_REFERENCE_SOURCE_ONBOARD_CLOCK, 10e6));
  EXPECT_SUCCESS(session, client::cfg_frequency(stub(), session, "", 2.412e9));
  EXPECT_SUCCESS(session, client::cfg_reference_level(stub(), session, "", 0.0));
  EXPECT_SUCCESS(session, client::cfg_external_attenuation(stub(), session, "", 0.0));
  EXPECT_SUCCESS(session, client::cfg_iq_power_edge_trigger(stub(), session, "", "0", IQ_POWER_EDGE_TRIGGER_SLOPE_RISING_SLOPE, -20.0, 0.0, TRIGGER_MINIMUM_QUIET_TIME_MODE_AUTO, 5.0e-6, IQ_POWER_EDGE_TRIGGER_LEVEL_TYPE_RELATIVE, true));
  EXPECT_SUCCESS(session, client::cfg_standard(stub(), session, "", STANDARD_802_11_AG));
  EXPECT_SUCCESS(session, client::cfg_channel_bandwidth(stub(), session, "", 20e6));
  EXPECT_SUCCESS(session, client::select_measurements(stub(), session, "", MEASUREMENT_TYPES_SEM, true));
  EXPECT_SUCCESS(session, client::sem_cfg_mask_type(stub(), session, "", SEM_MASK_TYPE_CUSTOM));
  EXPECT_SUCCESS(session, client::sem_cfg_averaging(stub(), session, "", SEM_AVERAGING_ENABLED_FALSE, 10, SEM_AVERAGING_TYPE_RMS));
  EXPECT_SUCCESS(session, client::sem_cfg_sweep_time(stub(), session, "", SEM_SWEEP_TIME_AUTO_TRUE, 1.0e-3));
  EXPECT_SUCCESS(session, client::sem_cfg_number_of_offsets(stub(), session, "", NUMBER_OF_OFFSETS));
  EXPECT_SUCCESS(session, client::sem_cfg_offset_frequency_array(stub(), session, "", offsetStartFrequency, offsetStopFrequency, offsetSideband));
  EXPECT_SUCCESS(session, client::sem_cfg_offset_relative_limit_array(stub(), session, "", relativeLimitStart, relativeLimitStop));
  EXPECT_SUCCESS(session, client::initiate(stub(), session, "", ""));

  const auto sem_fetch_measurement_status_response = client::sem_fetch_measurement_status(stub(), session, "", 10.0);
  const auto sem_fetch_carrier_measurement_response = client::sem_fetch_carrier_measurement(stub(), session, "", 10.0);
  const auto sem_fetch_lower_offset_margin_array_response = client::sem_fetch_lower_offset_margin_array(stub(), session, "", 10.0);
  const auto sem_fetch_upper_offset_margin_array_response = client::sem_fetch_upper_offset_margin_array(stub(), session, "", 10.0);
  int32 arraySize = sem_fetch_upper_offset_margin_array_response.measurement_status_size();
  const auto sem_fetch_spectrum_response = client::sem_fetch_spectrum(stub(), session, "", 10.0);

  EXPECT_SUCCESS(session, sem_fetch_measurement_status_response);
  EXPECT_EQ(0, sem_fetch_measurement_status_response.measurement_status());
  EXPECT_SUCCESS(session, sem_fetch_carrier_measurement_response);
  EXPECT_LT(0.0, sem_fetch_carrier_measurement_response.absolute_power());
  EXPECT_LT(0.0, sem_fetch_carrier_measurement_response.relative_power());
  EXPECT_SUCCESS(session, sem_fetch_lower_offset_margin_array_response);
  EXPECT_EQ(3, sem_fetch_lower_offset_margin_array_response.measurement_status_size());
  EXPECT_EQ(3, sem_fetch_lower_offset_margin_array_response.measurement_status().size());
  EXPECT_EQ(1, sem_fetch_lower_offset_margin_array_response.measurement_status(0));
  EXPECT_EQ(3, sem_fetch_lower_offset_margin_array_response.margin_size());
  EXPECT_EQ(3, sem_fetch_lower_offset_margin_array_response.margin().size());
  EXPECT_GT(0.0, sem_fetch_lower_offset_margin_array_response.margin(0));
  EXPECT_EQ(3, sem_fetch_lower_offset_margin_array_response.margin_frequency_size());
  EXPECT_EQ(3, sem_fetch_lower_offset_margin_array_response.margin_frequency().size());
  EXPECT_LT(0.0, sem_fetch_lower_offset_margin_array_response.margin_frequency(0));
  EXPECT_EQ(3, sem_fetch_lower_offset_margin_array_response.margin_absolute_power_size());
  EXPECT_EQ(3, sem_fetch_lower_offset_margin_array_response.margin_absolute_power().size());
  EXPECT_GT(0.0, sem_fetch_lower_offset_margin_array_response.margin_absolute_power(0));
  EXPECT_EQ(3, sem_fetch_lower_offset_margin_array_response.margin_relative_power_size());
  EXPECT_EQ(3, sem_fetch_lower_offset_margin_array_response.margin_relative_power().size());
  EXPECT_GT(0.0, sem_fetch_lower_offset_margin_array_response.margin_relative_power(0));
  EXPECT_SUCCESS(session, sem_fetch_upper_offset_margin_array_response);
  EXPECT_EQ(3, sem_fetch_upper_offset_margin_array_response.measurement_status_size());
  EXPECT_EQ(3, sem_fetch_upper_offset_margin_array_response.measurement_status().size());
  EXPECT_EQ(1, sem_fetch_upper_offset_margin_array_response.measurement_status(0));
  EXPECT_EQ(3, sem_fetch_upper_offset_margin_array_response.margin_size());
  EXPECT_EQ(3, sem_fetch_upper_offset_margin_array_response.margin().size());
  EXPECT_GT(0.0, sem_fetch_upper_offset_margin_array_response.margin(0));
  EXPECT_EQ(3, sem_fetch_upper_offset_margin_array_response.margin_frequency_size());
  EXPECT_EQ(3, sem_fetch_upper_offset_margin_array_response.margin_frequency().size());
  EXPECT_LT(0.0, sem_fetch_upper_offset_margin_array_response.margin_frequency(0));
  EXPECT_EQ(3, sem_fetch_upper_offset_margin_array_response.margin_absolute_power_size());
  EXPECT_EQ(3, sem_fetch_upper_offset_margin_array_response.margin_absolute_power().size());
  EXPECT_GT(0.0, sem_fetch_upper_offset_margin_array_response.margin_absolute_power(0));
  EXPECT_EQ(3, sem_fetch_upper_offset_margin_array_response.margin_relative_power_size());
  EXPECT_EQ(3, sem_fetch_upper_offset_margin_array_response.margin_relative_power().size());
  EXPECT_GT(0.0, sem_fetch_upper_offset_margin_array_response.margin_relative_power(0));
  EXPECT_SUCCESS(session, sem_fetch_spectrum_response);
  EXPECT_LT(0.0, sem_fetch_spectrum_response.x0());
  EXPECT_LT(0.0, sem_fetch_spectrum_response.dx());
  EXPECT_EQ(2974, sem_fetch_spectrum_response.spectrum_size());
  EXPECT_EQ(2974, sem_fetch_spectrum_response.spectrum().size());
  EXPECT_GT(0.0, sem_fetch_spectrum_response.spectrum(0));
  EXPECT_EQ(2974, sem_fetch_spectrum_response.composite_mask_size());
  EXPECT_EQ(2974, sem_fetch_spectrum_response.composite_mask().size());
  EXPECT_GT(0.0, sem_fetch_spectrum_response.composite_mask(0));
}

TEST_F(NiRFmxWLANDriverApiTests, TXPFromExample_FetchData_DataLooksReasonable)
{
  auto session = init_session(stub(), PXI_5663E);
  EXPECT_SUCCESS(session, client::cfg_frequency_reference(stub(), session, "", FREQUENCY_REFERENCE_SOURCE_ONBOARD_CLOCK, 10e6));
  EXPECT_SUCCESS(session, client::cfg_frequency(stub(), session, "", 2.412e9));
  EXPECT_SUCCESS(session, client::cfg_external_attenuation(stub(), session, "", 0.0));
  EXPECT_SUCCESS(session, client::cfg_iq_power_edge_trigger(stub(), session, "", "0", IQ_POWER_EDGE_TRIGGER_SLOPE_RISING_SLOPE, -20.0, 0.0, TRIGGER_MINIMUM_QUIET_TIME_MODE_AUTO, 5.0e-6, IQ_POWER_EDGE_TRIGGER_LEVEL_TYPE_RELATIVE, true));
  EXPECT_SUCCESS(session, client::cfg_standard(stub(), session, "", STANDARD_802_11_AG));
  EXPECT_SUCCESS(session, client::cfg_channel_bandwidth(stub(), session, "", 20e6));
  EXPECT_SUCCESS(session, client::auto_level(stub(), session, "", 10e-3));
  EXPECT_SUCCESS(session, client::select_measurements(stub(), session, "", MEASUREMENT_TYPES_TXP, true));
  EXPECT_SUCCESS(session, client::txp_cfg_maximum_measurement_interval(stub(), session, "", 1e-3));
  EXPECT_SUCCESS(session, client::txp_cfg_averaging(stub(), session, "", TXP_AVERAGING_ENABLED_FALSE, 10));
  EXPECT_SUCCESS(session, client::initiate(stub(), session, "", ""));

  const auto txp_fetch_power_trace_response = client::txp_fetch_power_trace(stub(), session, "", 10.0);
  const auto txp_fetch_measurement_response = client::txp_fetch_measurement(stub(), session, "", 10.0);

  EXPECT_WARNING(txp_fetch_power_trace_response, RISING_EDGE_DETECTION_FAILED_WARNING);
  EXPECT_GT(0.0, txp_fetch_power_trace_response.x0());
  EXPECT_LT(0.0, txp_fetch_power_trace_response.dx());
  EXPECT_EQ(25250, txp_fetch_power_trace_response.power_size());
  EXPECT_EQ(25250, txp_fetch_power_trace_response.power().size());
  EXPECT_LT(0.0, txp_fetch_power_trace_response.power(0));
  EXPECT_WARNING(txp_fetch_measurement_response, RISING_EDGE_DETECTION_FAILED_WARNING);
  EXPECT_LT(0.0, txp_fetch_measurement_response.average_power_mean());
  EXPECT_LT(0.0, txp_fetch_measurement_response.peak_power_maximum());
}

<<<<<<< HEAD
TEST_F(NiRFmxWLANDriverApiTests, AnalyzeNWaveformsIQ_FetchData_DataLooksReasonable)
{
  const auto num_frequency_segments = 1;
  const auto num_receive_chains = 2;
  double centerFrequency[2] = {5.18e9, 5.26e9};
  std::vector<float64> IQx0{0, 0};
  std::vector<float64> IQdx{0, 0};
  std::vector<int> IQSize{0, 0};
  std::vector<nidevice_grpc::NIComplexNumberF32> IQ;

  auto session = init_analysis_session(stub());
  EXPECT_SUCCESS(session, client::cfg_number_of_frequency_segments_and_receive_chains(stub(), session, "", num_frequency_segments, num_receive_chains));
  for (int i = 0; i < num_frequency_segments; i++) {
    const auto build_segment_string_response = client::build_segment_string(stub(), "", i);
    EXPECT_SUCCESS(session, client::cfg_frequency(stub(), session, build_segment_string_response.selector_string_out(), centerFrequency[i]));
  }
  EXPECT_SUCCESS(session, client::cfg_standard(stub(), session, "", STANDARD_802_11_N));
  EXPECT_SUCCESS(session, client::cfg_channel_bandwidth(stub(), session, "", 20e6));
=======
TEST_F(NiRFmxWLANDriverApiTests, DSSSModAccFromExample_FetchData_DataLooksReasonable)
{
  char* resourceName = "RFSA";
  auto instr_stub = create_stub<nirfmxinstr_grpc::NiRFmxInstr>();
  auto session = init_instr_session(instr_stub, resourceName);
  EXPECT_SUCCESS(session, instr_client::cfg_frequency_reference(instr_stub, session, "", nirfmxinstr_grpc::FREQUENCY_REFERENCE_SOURCE_ONBOARD_CLOCK, 10e6));
  EXPECT_SUCCESS(session, client::cfg_frequency(stub(), session, "", 2.412e9));
  EXPECT_SUCCESS(session, client::cfg_reference_level(stub(), session, "", 0.0));
  EXPECT_SUCCESS(session, client::cfg_external_attenuation(stub(), session, "", 0.0));
  EXPECT_SUCCESS(session, client::cfg_iq_power_edge_trigger(stub(), session, "", "0", IQ_POWER_EDGE_TRIGGER_SLOPE_RISING_SLOPE, -20.0, 0.0, TRIGGER_MINIMUM_QUIET_TIME_MODE_AUTO, 5e-6, IQ_POWER_EDGE_TRIGGER_LEVEL_TYPE_RELATIVE, true));
  EXPECT_SUCCESS(session, client::cfg_standard(stub(), session, "", STANDARD_802_11_B));
  EXPECT_SUCCESS(session, client::select_measurements(stub(), session, "", MEASUREMENT_TYPES_DSSSMODACC, true));
  EXPECT_SUCCESS(session, client::dsss_mod_acc_cfg_measurement_length(stub(), session, "", 0, 1000));
  EXPECT_SUCCESS(session, client::set_attribute_i32(stub(), session, "", NIRFMXWLAN_ATTRIBUTE_DSSSMODACC_PULSE_SHAPING_FILTER_TYPE, NIRFMXWLAN_INT32_DSSS_MODACC_PULSE_SHAPING_FILTER_TYPE_RECTANGULAR));
  EXPECT_SUCCESS(session, client::set_attribute_f64(stub(), session, "", NIRFMXWLAN_ATTRIBUTE_DSSSMODACC_PULSE_SHAPING_FILTER_PARAMETER, 0.50));
  EXPECT_SUCCESS(session, client::dsss_mod_acc_cfg_evm_unit(stub(), session, "", DSSS_MODACC_EVM_UNIT_PERCENTAGE));
  EXPECT_SUCCESS(session, client::dsss_mod_acc_cfg_averaging(stub(), session, "", DSSS_MODACC_AVERAGING_ENABLED_FALSE, 10));
  EXPECT_SUCCESS(session, client::initiate(stub(), session, "", ""));

  const auto dsss_mod_acc_fetch_evm_response = client::dsss_mod_acc_fetch_evm(stub(), session, "", 10.0);
  const auto dsss_mod_acc_fetch_ppdu_information_response = client::dsss_mod_acc_fetch_ppdu_information(stub(), session, "", 10.0);
  const auto dsss_mod_acc_fetch_iq_impairments_response = client::dsss_mod_acc_fetch_iq_impairments(stub(), session, "", 10.0);
  const auto dsss_mod_acc_fetch_evm_per_chip_mean_trace_response = client::dsss_mod_acc_fetch_evm_per_chip_mean_trace(stub(), session, "", 10.0);
  const auto dsss_mod_acc_fetch_constellation_trace_response = client::dsss_mod_acc_fetch_constellation_trace(stub(), session, "", 10.0);

  EXPECT_WARNING(dsss_mod_acc_fetch_evm_response, EVM_CHIPS_MUST_BE_300_WARNING);
  EXPECT_EQ(0.0, dsss_mod_acc_fetch_evm_response.rms_evm_mean());
  EXPECT_EQ(0.0, dsss_mod_acc_fetch_evm_response.peak_evm80211_2016_maximum());
  EXPECT_EQ(0.0, dsss_mod_acc_fetch_evm_response.peak_evm80211_2007_maximum());
  EXPECT_EQ(0.0, dsss_mod_acc_fetch_evm_response.peak_evm80211_1999_maximum());
  EXPECT_EQ(0.0, dsss_mod_acc_fetch_evm_response.frequency_error_mean());
  EXPECT_NE(0.0, dsss_mod_acc_fetch_evm_response.chip_clock_error_mean());
  EXPECT_EQ(0, dsss_mod_acc_fetch_evm_response.number_of_chips_used());
  EXPECT_WARNING(dsss_mod_acc_fetch_ppdu_information_response, EVM_CHIPS_MUST_BE_300_WARNING);
  EXPECT_EQ(3, dsss_mod_acc_fetch_ppdu_information_response.data_modulation_format());
  EXPECT_EQ(0, dsss_mod_acc_fetch_ppdu_information_response.payload_length());
  EXPECT_EQ(1, dsss_mod_acc_fetch_ppdu_information_response.preamble_type());
  EXPECT_EQ(0, dsss_mod_acc_fetch_ppdu_information_response.locked_clocks_bit());
  EXPECT_EQ(0, dsss_mod_acc_fetch_ppdu_information_response.header_crc_status());
  EXPECT_EQ(0, dsss_mod_acc_fetch_ppdu_information_response.psdu_crc_status());
  EXPECT_WARNING(dsss_mod_acc_fetch_iq_impairments_response, EVM_CHIPS_MUST_BE_300_WARNING);
  EXPECT_EQ(0.0, dsss_mod_acc_fetch_iq_impairments_response.iq_origin_offset_mean());
  EXPECT_EQ(0.0, dsss_mod_acc_fetch_iq_impairments_response.iq_gain_imbalance_mean());
  EXPECT_EQ(0.0, dsss_mod_acc_fetch_iq_impairments_response.iq_quadrature_error_mean());
  EXPECT_WARNING(dsss_mod_acc_fetch_evm_per_chip_mean_trace_response, EVM_CHIPS_MUST_BE_300_WARNING);
  EXPECT_EQ(0.0, dsss_mod_acc_fetch_evm_per_chip_mean_trace_response.x0());
  EXPECT_EQ(1, dsss_mod_acc_fetch_evm_per_chip_mean_trace_response.dx());
  EXPECT_EQ(0, dsss_mod_acc_fetch_evm_per_chip_mean_trace_response.evm_per_chip_mean_size());
  EXPECT_EQ(0, dsss_mod_acc_fetch_evm_per_chip_mean_trace_response.evm_per_chip_mean().size());
  EXPECT_WARNING(dsss_mod_acc_fetch_constellation_trace_response, EVM_CHIPS_MUST_BE_300_WARNING);
  EXPECT_EQ(0, dsss_mod_acc_fetch_constellation_trace_response.actual_array_size());
}

// TODO AB#1830352:
// Disabled because it's getting the error during initiate of
// "-1074135024: \nIVI: (Hex 0xBFFA0010) Invalid value for parameter or property.\n\nProperty: IQ Rate\nRequested Value:  80.0e6\nValue Must Be Less Than or Equal to:  75.0e6\nDevice: Simulated_NI_PXIe_5601_Device_31\n\nStatus Code: -200077"
TEST_F(NiRFmxWLANDriverApiTests, DISABLED_DSSSPowerRampFromExample_FetchData_DataLooksReasonable)
{
  char* resourceName = "RFSA";
  auto instr_stub = create_stub<nirfmxinstr_grpc::NiRFmxInstr>();
  auto session = init_instr_session(instr_stub, resourceName);
  EXPECT_SUCCESS(session, instr_client::cfg_frequency_reference(instr_stub, session, "", nirfmxinstr_grpc::FREQUENCY_REFERENCE_SOURCE_ONBOARD_CLOCK, 10e6));
  EXPECT_SUCCESS(session, client::cfg_frequency(stub(), session, "", 2.412e9));
  EXPECT_SUCCESS(session, client::cfg_reference_level(stub(), session, "", 0.0));
  EXPECT_SUCCESS(session, client::cfg_external_attenuation(stub(), session, "", 0.0));
  EXPECT_SUCCESS(session, client::cfg_iq_power_edge_trigger(stub(), session, "", "0", IQ_POWER_EDGE_TRIGGER_SLOPE_RISING_SLOPE, -20.0, 0.0, TRIGGER_MINIMUM_QUIET_TIME_MODE_AUTO, 5e-6, IQ_POWER_EDGE_TRIGGER_LEVEL_TYPE_RELATIVE, true));
  EXPECT_SUCCESS(session, client::cfg_standard(stub(), session, "", STANDARD_802_11_B));
  EXPECT_SUCCESS(session, client::select_measurements(stub(), session, "", MEASUREMENT_TYPES_POWERRAMP, true));
  EXPECT_SUCCESS(session, client::power_ramp_cfg_acquisition_length(stub(), session, "", 1e-3));
  EXPECT_SUCCESS(session, client::power_ramp_cfg_averaging(stub(), session, "", POWER_RAMP_AVERAGING_ENABLED_FALSE, 10));
  EXPECT_SUCCESS(session, client::initiate(stub(), session, "", ""));

  float64 x0 = 0;
  float64 dx = 0;
  const auto power_ramp_fetch_measurement_response = client::power_ramp_fetch_measurement(stub(), session, "", 10.0);
  const auto power_ramp_fetch_rise_trace_response = client::power_ramp_fetch_rise_trace(stub(), session, "", 10.0);
  x0 = 0;
  dx = 0;
  const auto power_ramp_fetch_fall_trace_response = client::power_ramp_fetch_fall_trace(stub(), session, "", 10.0);

  EXPECT_SUCCESS(session, power_ramp_fetch_measurement_response);
  EXPECT_EQ(0.0, power_ramp_fetch_measurement_response.rise_time_mean());
  EXPECT_EQ(0.0, power_ramp_fetch_measurement_response.fall_time_mean());
  EXPECT_SUCCESS(session, power_ramp_fetch_rise_trace_response);
  EXPECT_EQ(0.0, power_ramp_fetch_rise_trace_response.x0());
  EXPECT_EQ(0.0, power_ramp_fetch_rise_trace_response.dx());
  EXPECT_EQ(0, power_ramp_fetch_rise_trace_response.raw_waveform_size());
  EXPECT_EQ(0, power_ramp_fetch_rise_trace_response.raw_waveform().size());
  EXPECT_EQ(0.0, power_ramp_fetch_rise_trace_response.raw_waveform(0));
  EXPECT_EQ(999, power_ramp_fetch_rise_trace_response.processed_waveform_size());
  EXPECT_EQ(999, power_ramp_fetch_rise_trace_response.processed_waveform().size());
  EXPECT_EQ(0.0, power_ramp_fetch_rise_trace_response.processed_waveform(0));
  EXPECT_EQ(999, power_ramp_fetch_rise_trace_response.threshold_size());
  EXPECT_EQ(999, power_ramp_fetch_rise_trace_response.threshold().size());
  EXPECT_EQ(0.0, power_ramp_fetch_rise_trace_response.threshold(0));
  EXPECT_EQ(999, power_ramp_fetch_rise_trace_response.power_reference_size());
  EXPECT_EQ(999, power_ramp_fetch_rise_trace_response.power_reference().size());
  EXPECT_EQ(0.0, power_ramp_fetch_rise_trace_response.power_reference(0));
  EXPECT_SUCCESS(session, power_ramp_fetch_fall_trace_response);
  EXPECT_EQ(0.0, power_ramp_fetch_fall_trace_response.x0());
  EXPECT_EQ(0.0, power_ramp_fetch_fall_trace_response.dx());
  EXPECT_EQ(999, power_ramp_fetch_fall_trace_response.raw_waveform_size());
  EXPECT_EQ(999, power_ramp_fetch_fall_trace_response.raw_waveform().size());
  EXPECT_EQ(0.0, power_ramp_fetch_fall_trace_response.raw_waveform(0));
  EXPECT_EQ(999, power_ramp_fetch_fall_trace_response.processed_waveform_size());
  EXPECT_EQ(999, power_ramp_fetch_fall_trace_response.processed_waveform().size());
  EXPECT_EQ(0.0, power_ramp_fetch_fall_trace_response.processed_waveform(0));
  EXPECT_EQ(999, power_ramp_fetch_fall_trace_response.threshold_size());
  EXPECT_EQ(999, power_ramp_fetch_fall_trace_response.threshold().size());
  EXPECT_EQ(0.0, power_ramp_fetch_fall_trace_response.threshold(0));
  EXPECT_EQ(999, power_ramp_fetch_fall_trace_response.power_reference_size());
  EXPECT_EQ(999, power_ramp_fetch_fall_trace_response.power_reference().size());
  EXPECT_EQ(0.0, power_ramp_fetch_fall_trace_response.power_reference(0));
}

TEST_F(NiRFmxWLANDriverApiTests, OFDMModAccFromExample_FetchData_DataLooksReasonable)
{
  char* resourceName = "RFSA";
  auto instr_stub = create_stub<nirfmxinstr_grpc::NiRFmxInstr>();
  auto session = init_instr_session(instr_stub, resourceName);
  EXPECT_SUCCESS(session, instr_client::cfg_frequency_reference(instr_stub, session, "", nirfmxinstr_grpc::FREQUENCY_REFERENCE_SOURCE_ONBOARD_CLOCK, 10e6));
  EXPECT_SUCCESS(session, client::cfg_frequency(stub(), session, "", 2.412e9));
  EXPECT_SUCCESS(session, client::cfg_reference_level(stub(), session, "", 0.0));
  EXPECT_SUCCESS(session, client::cfg_external_attenuation(stub(), session, "", 0.0));
  EXPECT_SUCCESS(session, client::cfg_iq_power_edge_trigger(stub(), session, "", "0", IQ_POWER_EDGE_TRIGGER_SLOPE_RISING_SLOPE, -20.0, 0.0, TRIGGER_MINIMUM_QUIET_TIME_MODE_AUTO, 5e-6, IQ_POWER_EDGE_TRIGGER_LEVEL_TYPE_RELATIVE, true));
  EXPECT_SUCCESS(session, client::cfg_standard(stub(), session, "", STANDARD_802_11_AG));
  EXPECT_SUCCESS(session, client::cfg_channel_bandwidth(stub(), session, "", 20e06));
  EXPECT_SUCCESS(session, client::select_measurements(stub(), session, "", MEASUREMENT_TYPES_OFDMMODACC, true));
  EXPECT_SUCCESS(session, client::ofdm_mod_acc_cfg_measurement_length(stub(), session, "", 0, 16));
  EXPECT_SUCCESS(session, client::ofdm_mod_acc_cfg_frequency_error_estimation_method(stub(), session, "", OFDM_MODACC_FREQUENCY_ERROR_ESTIMATION_METHOD_PREAMBLE_AND_PILOTS));
  EXPECT_SUCCESS(session, client::ofdm_mod_acc_cfg_amplitude_tracking_enabled(stub(), session, "", OFDM_MODACC_AMPLITUDE_TRACKING_ENABLED_FALSE));
  EXPECT_SUCCESS(session, client::ofdm_mod_acc_cfg_phase_tracking_enabled(stub(), session, "", OFDM_MODACC_PHASE_TRACKING_ENABLED_TRUE));
  EXPECT_SUCCESS(session, client::ofdm_mod_acc_cfg_symbol_clock_error_correction_enabled(stub(), session, "", OFDM_MODACC_SYMBOL_CLOCK_ERROR_CORRECTION_ENABLED_TRUE));
  EXPECT_SUCCESS(session, client::ofdm_mod_acc_cfg_channel_estimation_type(stub(), session, "", OFDM_MODACC_CHANNEL_ESTIMATION_TYPE_REFERENCE));
  EXPECT_SUCCESS(session, client::ofdm_mod_acc_cfg_averaging(stub(), session, "", OFDM_MODACC_AVERAGING_ENABLED_FALSE, 10));
  EXPECT_SUCCESS(session, client::initiate(stub(), session, "", ""));

  const auto ofdm_mod_acc_fetch_composite_rmsevm_response = client::ofdm_mod_acc_fetch_composite_rmsevm(stub(), session, "", 10.0);
  const auto ofdm_mod_acc_fetch_numberof_symbols_used_response = client::ofdm_mod_acc_fetch_numberof_symbols_used(stub(), session, "", 10.0);
  const auto ofdm_mod_acc_fetch_frequency_error_mean_response = client::ofdm_mod_acc_fetch_frequency_error_mean(stub(), session, "", 10.0);
  const auto ofdm_mod_acc_fetch_symbol_clock_error_mean_response = client::ofdm_mod_acc_fetch_symbol_clock_error_mean(stub(), session, "", 10.0);
  const auto ofdm_mod_acc_fetch_iq_impairments_response = client::ofdm_mod_acc_fetch_iq_impairments(stub(), session, "", 10.0);
  const auto ofdm_mod_acc_fetch_ppdu_type_response = client::ofdm_mod_acc_fetch_ppdu_type(stub(), session, "", 10.0);
  const auto ofdm_mod_acc_fetch_mcs_index_response = client::ofdm_mod_acc_fetch_mcs_index(stub(), session, "", 10.0);
  const auto ofdm_mod_acc_fetch_guard_interval_type_response = client::ofdm_mod_acc_fetch_guard_interval_type(stub(), session, "", 10.0);
  const auto ofdm_mod_acc_fetch_lsig_parity_check_status_response = client::ofdm_mod_acc_fetch_lsig_parity_check_status(stub(), session, "", 10.0);
  const auto ofdm_mod_acc_fetch_sigcrc_status_response = client::ofdm_mod_acc_fetch_sigcrc_status(stub(), session, "", 10.0);
  const auto ofdm_mod_acc_fetch_sigbcrc_status_response = client::ofdm_mod_acc_fetch_sigbcrc_status(stub(), session, "", 10.0);
  const auto ofdm_mod_acc_fetch_pilot_constellation_trace_response = client::ofdm_mod_acc_fetch_pilot_constellation_trace(stub(), session, "", 10.0);
  const auto ofdm_mod_acc_fetch_data_constellation_trace_response = client::ofdm_mod_acc_fetch_data_constellation_trace(stub(), session, "", 10.0);
  const auto ofdm_mod_acc_fetch_chain_rmsevm_per_subcarrier_mean_trace_response = client::ofdm_mod_acc_fetch_chain_rmsevm_per_subcarrier_mean_trace(stub(), session, "", 10.0);

  EXPECT_SUCCESS(session, ofdm_mod_acc_fetch_composite_rmsevm_response);
  EXPECT_NE(0.0, ofdm_mod_acc_fetch_composite_rmsevm_response.composite_rms_evm_mean());
  EXPECT_NE(0.0, ofdm_mod_acc_fetch_composite_rmsevm_response.composite_data_rms_evm_mean());
  EXPECT_LT(0.0, ofdm_mod_acc_fetch_composite_rmsevm_response.composite_pilot_rms_evm_mean());
  EXPECT_SUCCESS(session, ofdm_mod_acc_fetch_numberof_symbols_used_response);
  EXPECT_EQ(16, ofdm_mod_acc_fetch_numberof_symbols_used_response.number_of_symbols_used());
  EXPECT_SUCCESS(session, ofdm_mod_acc_fetch_frequency_error_mean_response);
  EXPECT_GT(0.0, ofdm_mod_acc_fetch_frequency_error_mean_response.frequency_error_mean());
  EXPECT_SUCCESS(session, ofdm_mod_acc_fetch_symbol_clock_error_mean_response);
  EXPECT_GT(0.0, ofdm_mod_acc_fetch_symbol_clock_error_mean_response.symbol_clock_error_mean());
  EXPECT_SUCCESS(session, ofdm_mod_acc_fetch_iq_impairments_response);
  EXPECT_GT(0.0, ofdm_mod_acc_fetch_iq_impairments_response.relative_iq_origin_offset_mean());
  EXPECT_LT(0.0, ofdm_mod_acc_fetch_iq_impairments_response.iq_gain_imbalance_mean());
  EXPECT_GT(0.0, ofdm_mod_acc_fetch_iq_impairments_response.iq_quadrature_error_mean());
  EXPECT_GT(0.0, ofdm_mod_acc_fetch_iq_impairments_response.absolute_iq_origin_offset_mean());
  EXPECT_LT(0.0, ofdm_mod_acc_fetch_iq_impairments_response.iq_timing_skew_mean());
  EXPECT_SUCCESS(session, ofdm_mod_acc_fetch_ppdu_type_response);
  EXPECT_EQ(0, ofdm_mod_acc_fetch_ppdu_type_response.ppdu_type());
  EXPECT_SUCCESS(session, ofdm_mod_acc_fetch_mcs_index_response);
  EXPECT_SUCCESS(session, ofdm_mod_acc_fetch_guard_interval_type_response);
  EXPECT_EQ(0, ofdm_mod_acc_fetch_guard_interval_type_response.guard_interval_type());
  EXPECT_SUCCESS(session, ofdm_mod_acc_fetch_lsig_parity_check_status_response);
  EXPECT_SUCCESS(session, ofdm_mod_acc_fetch_sigcrc_status_response);
  EXPECT_EQ(-1, ofdm_mod_acc_fetch_sigcrc_status_response.sig_crc_status());
  EXPECT_SUCCESS(session, ofdm_mod_acc_fetch_sigbcrc_status_response);
  EXPECT_EQ(-1, ofdm_mod_acc_fetch_sigbcrc_status_response.sigb_crc_status());
  EXPECT_SUCCESS(session, ofdm_mod_acc_fetch_pilot_constellation_trace_response);
  EXPECT_NE(0.0, ofdm_mod_acc_fetch_pilot_constellation_trace_response.pilot_constellation(0).real());
  EXPECT_NE(0.0, ofdm_mod_acc_fetch_pilot_constellation_trace_response.pilot_constellation(0).imaginary());
  EXPECT_SUCCESS(session, ofdm_mod_acc_fetch_data_constellation_trace_response);
  EXPECT_NE(0.0, ofdm_mod_acc_fetch_data_constellation_trace_response.data_constellation(0).real());
  EXPECT_NE(0.0, ofdm_mod_acc_fetch_data_constellation_trace_response.data_constellation(0).imaginary());
  EXPECT_SUCCESS(session, ofdm_mod_acc_fetch_chain_rmsevm_per_subcarrier_mean_trace_response);
  EXPECT_EQ(-26, ofdm_mod_acc_fetch_chain_rmsevm_per_subcarrier_mean_trace_response.x0());
  EXPECT_EQ(1, ofdm_mod_acc_fetch_chain_rmsevm_per_subcarrier_mean_trace_response.dx());
  EXPECT_EQ(53, ofdm_mod_acc_fetch_chain_rmsevm_per_subcarrier_mean_trace_response.chain_rms_evm_per_subcarrier_mean_size());
  EXPECT_EQ(53, ofdm_mod_acc_fetch_chain_rmsevm_per_subcarrier_mean_trace_response.chain_rms_evm_per_subcarrier_mean().size());
  EXPECT_NE(0.0, ofdm_mod_acc_fetch_chain_rmsevm_per_subcarrier_mean_trace_response.chain_rms_evm_per_subcarrier_mean(0));
}

TEST_F(NiRFmxWLANDriverApiTests, OFDMModAccMIMOFromExample_FetchData_DataLooksReasonable)
{
  const auto NUMBER_OF_DEVICES = 2;
  const auto MAX_SELECTOR_STRING_LENGTH = 256;
  const auto NUMBER_OF_FREQUENCY_SEGMENTS = 1;
  const auto NUMBER_OF_RECEIVE_CHAINS = 2;
  char resourceNames[NUMBER_OF_DEVICES][MAX_SELECTOR_STRING_LENGTH] = {"RFSA1", "RFSA2"};
  char commaSeparatedResourceName[MAX_SELECTOR_STRING_LENGTH * 2 + 1];
  GetCommaSeparatedStringFromArray((char*)resourceNames, NUMBER_OF_DEVICES, MAX_SELECTOR_STRING_LENGTH, commaSeparatedResourceName);
  char selectedPorts[NUMBER_OF_DEVICES][MAX_SELECTOR_STRING_LENGTH] = {"", ""};
  std::vector<float64> centerFrequencyArray{5.180000e9, 5.260000e9};
  char portString[NUMBER_OF_DEVICES][MAX_SELECTOR_STRING_LENGTH];
  char selectedPortsString[NUMBER_OF_DEVICES][MAX_SELECTOR_STRING_LENGTH];
  char selectedPortsStringCommaSeparated[MAX_SELECTOR_STRING_LENGTH * 2 + 1];
  std::vector<float64> referenceLevelArray{0.0, 0.0};
  std::vector<float64> externalAttenuationArray{0.0, 0.0};
  auto instr_stub = create_stub<nirfmxinstr_grpc::NiRFmxInstr>();
  auto session = init_session(stub(), PXI_5663E, commaSeparatedResourceName);
  EXPECT_SUCCESS(session, client::cfg_frequency_reference(stub(), session, "", FREQUENCY_REFERENCE_SOURCE_PXI_CLK, 10e6));
  EXPECT_SUCCESS(session, client::cfg_number_of_frequency_segments_and_receive_chains(stub(), session, "", NUMBER_OF_FREQUENCY_SEGMENTS, NUMBER_OF_RECEIVE_CHAINS));
  for (int i = 0; i < NUMBER_OF_FREQUENCY_SEGMENTS; ++i) {
    auto segment_string_response = client::build_segment_string(stub(), "", i);
    EXPECT_SUCCESS(session, segment_string_response);
    EXPECT_SUCCESS(session, client::cfg_frequency(stub(), session, segment_string_response.selector_string_out(), centerFrequencyArray[i]));
  }
  for (int i = 0; i < NUMBER_OF_DEVICES; ++i) {
    // TODO AB#1830349: Fix build_port_string parameter invalid issue.
    // auto port_string_response = instr_client::build_port_string(instr_stub, "", selectedPorts[i], resourceNames[i], 0);
    // EXPECT_SUCCESS(session, port_string_response);
    // strncpy(selectedPortsString[i], port_string_response.selector_string_out().c_str(), MAX_SELECTOR_STRING_LENGTH);
    // selectedPortsString[i][MAX_SELECTOR_STRING_LENGTH - 1] = '\0';
    // port_string_response = instr_client::build_port_string(instr_stub, "", "", resourceNames[i], 0);
    // EXPECT_SUCCESS(session, port_string_response);
    // strncpy(portString[i], port_string_response.selector_string_out().c_str(), MAX_SELECTOR_STRING_LENGTH);
    // portString[i][MAX_SELECTOR_STRING_LENGTH - 1] = '\0';
    std::string port_string = "port::" + std::string(resourceNames[i]) + "/0";
    strncpy(selectedPortsString[i], port_string.c_str(), MAX_SELECTOR_STRING_LENGTH);
    selectedPortsString[i][MAX_SELECTOR_STRING_LENGTH - 1] = '\0';
    strncpy(portString[i], port_string.c_str(), MAX_SELECTOR_STRING_LENGTH);
    portString[i][MAX_SELECTOR_STRING_LENGTH - 1] = '\0';
    EXPECT_SUCCESS(session, client::cfg_reference_level(stub(), session, portString[i], referenceLevelArray[i]));
    EXPECT_SUCCESS(session, client::cfg_external_attenuation(stub(), session, portString[i], externalAttenuationArray[i]));
  }
  GetCommaSeparatedStringFromArray((char*)selectedPortsString, NUMBER_OF_DEVICES, MAX_SELECTOR_STRING_LENGTH, selectedPortsStringCommaSeparated);
  EXPECT_SUCCESS(session, client::cfg_selected_ports_multiple(stub(), session, "", selectedPortsStringCommaSeparated));
  EXPECT_SUCCESS(session, client::cfg_iq_power_edge_trigger(stub(), session, "", "0", IQ_POWER_EDGE_TRIGGER_SLOPE_RISING_SLOPE, -20.0, 0.0, TRIGGER_MINIMUM_QUIET_TIME_MODE_AUTO, 5e-6, IQ_POWER_EDGE_TRIGGER_LEVEL_TYPE_RELATIVE, true));
  EXPECT_SUCCESS(session, client::cfg_standard(stub(), session, "", STANDARD_802_11_N));
  EXPECT_SUCCESS(session, client::cfg_channel_bandwidth(stub(), session, "", 20e06));
  EXPECT_SUCCESS(session, client::select_measurements(stub(), session, "", MEASUREMENT_TYPES_OFDMMODACC, true));
  EXPECT_SUCCESS(session, client::ofdm_mod_acc_cfg_measurement_length(stub(), session, "", 0, 16));
  EXPECT_SUCCESS(session, client::ofdm_mod_acc_cfg_frequency_error_estimation_method(stub(), session, "", OFDM_MODACC_FREQUENCY_ERROR_ESTIMATION_METHOD_PREAMBLE_AND_PILOTS));
  EXPECT_SUCCESS(session, client::ofdm_mod_acc_cfg_amplitude_tracking_enabled(stub(), session, "", OFDM_MODACC_AMPLITUDE_TRACKING_ENABLED_FALSE));
  EXPECT_SUCCESS(session, client::ofdm_mod_acc_cfg_phase_tracking_enabled(stub(), session, "", OFDM_MODACC_PHASE_TRACKING_ENABLED_TRUE));
  EXPECT_SUCCESS(session, client::ofdm_mod_acc_cfg_symbol_clock_error_correction_enabled(stub(), session, "", OFDM_MODACC_SYMBOL_CLOCK_ERROR_CORRECTION_ENABLED_TRUE));
  EXPECT_SUCCESS(session, client::ofdm_mod_acc_cfg_channel_estimation_type(stub(), session, "", OFDM_MODACC_CHANNEL_ESTIMATION_TYPE_REFERENCE));
  EXPECT_SUCCESS(session, client::ofdm_mod_acc_cfg_averaging(stub(), session, "", OFDM_MODACC_AVERAGING_ENABLED_FALSE, 10));
  EXPECT_SUCCESS(session, client::set_attribute_i32(stub(), session, "", NIRFMXWLAN_ATTRIBUTE_OFDMMODACC_CHANNEL_MATRIX_POWER_ENABLED, NIRFMXWLAN_INT32_OFDM_MODACC_CHANNEL_MATRIX_POWER_ENABLED_TRUE));
  EXPECT_SUCCESS(session, client::initiate(stub(), session, "", ""));

  int32* MCSIndexArray = NULL;
  int32 MCSIndexArrayLength = 0;
  int32* numberOfSpaceTimeStreamsArray = NULL;
  int32 numberOfSpaceTimeStreamsArrayLength = 0;
  int32* spaceTimeStreamOffsetArray = NULL;
  int32 numberOfStreamResults = INT_MIN;
  int32 PPDUType = NIRFMXWLAN_INT32_OFDM_PPDU_TYPE_MU;
  int32 numberOfUsers = 0;
  OFDMModAccFetchNumberOfUsersResponse ofdm_mod_acc_fetch_number_of_users_response;
  OFDMModAccFetchMCSIndexResponse ofdm_mod_acc_fetch_mcs_index_response;
  OFDMModAccFetchNumberOfSpaceTimeStreamsResponse ofdm_mod_acc_fetch_number_of_space_time_streams_response;
  OFDMModAccFetchFrequencyErrorMeanResponse ofdm_mod_acc_fetch_frequency_error_mean_response;
  OFDMModAccFetchSymbolClockErrorMeanResponse ofdm_mod_acc_fetch_symbol_clock_error_mean_response;
  OFDMModAccFetchStreamRMSEVMResponse ofdm_mod_acc_fetch_stream_rmsevm_response;
  OFDMModAccFetchStreamRMSEVMPerSubcarrierMeanTraceResponse ofdm_mod_acc_fetch_stream_rmsevm_per_subcarrier_mean_trace_response;
  OFDMModAccFetchPilotConstellationTraceResponse ofdm_mod_acc_fetch_pilot_constellation_trace_response;
  OFDMModAccFetchDataConstellationTraceResponse ofdm_mod_acc_fetch_data_constellation_trace_response;
  OFDMModAccFetchCrossPowerResponse ofdm_mod_acc_fetch_cross_power_response;
  OFDMModAccFetchIQImpairmentsResponse ofdm_mod_acc_fetch_iq_impairments_response;
  const auto ofdm_mod_acc_fetch_composite_rmsevm_response = client::ofdm_mod_acc_fetch_composite_rmsevm(stub(), session, "", 10.0);
  const auto ofdm_mod_acc_fetch_numberof_symbols_used_response = client::ofdm_mod_acc_fetch_numberof_symbols_used(stub(), session, "", 10.0);
  const auto ofdm_mod_acc_fetch_ppdu_type_response = client::ofdm_mod_acc_fetch_ppdu_type(stub(), session, "", 10.0);
  const auto ofdm_mod_acc_fetch_guard_interval_type_response = client::ofdm_mod_acc_fetch_guard_interval_type(stub(), session, "", 10.0);
  const auto ofdm_mod_acc_fetch_lsig_parity_check_status_response = client::ofdm_mod_acc_fetch_lsig_parity_check_status(stub(), session, "", 10.0);
  const auto ofdm_mod_acc_fetch_sigcrc_status_response = client::ofdm_mod_acc_fetch_sigcrc_status(stub(), session, "", 10.0);
  const auto ofdm_mod_acc_fetch_sigbcrc_status_response = client::ofdm_mod_acc_fetch_sigbcrc_status(stub(), session, "", 10.0);
  ofdm_mod_acc_fetch_number_of_users_response = client::ofdm_mod_acc_fetch_number_of_users(stub(), session, "", 10.0);
  MCSIndexArrayLength = numberOfUsers;
  MCSIndexArray = (int32*)malloc(MCSIndexArrayLength * sizeof(int32));
  numberOfSpaceTimeStreamsArrayLength = numberOfUsers;
  numberOfSpaceTimeStreamsArray = (int32*)malloc(numberOfSpaceTimeStreamsArrayLength * sizeof(int32));
  spaceTimeStreamOffsetArray = (int32*)malloc(numberOfUsers * sizeof(int32));
  for (int i = 0; i < numberOfUsers; i++) {
    auto user_string_response = client::build_user_string(stub(), "", i);
    EXPECT_SUCCESS(session, user_string_response);
    ofdm_mod_acc_fetch_mcs_index_response = client::ofdm_mod_acc_fetch_mcs_index(stub(), session, user_string_response.selector_string_out(), 10.0);
    ofdm_mod_acc_fetch_number_of_space_time_streams_response = client::ofdm_mod_acc_fetch_number_of_space_time_streams(stub(), session, user_string_response.selector_string_out(), 10.0);
    spaceTimeStreamOffsetArray[i] = get_attr_i32(session, user_string_response.selector_string_out(), NIRFMXWLAN_ATTRIBUTE_OFDMMODACC_RESULTS_SPACE_TIME_STREAM_OFFSET);
    if (MCSIndexArray == NULL || numberOfSpaceTimeStreamsArray == NULL) {
      FAIL() << "Could not allocate array";
    }
    if ((spaceTimeStreamOffsetArray[i] + numberOfSpaceTimeStreamsArray[i]) > numberOfStreamResults) {
      numberOfStreamResults = spaceTimeStreamOffsetArray[i] + numberOfSpaceTimeStreamsArray[i];
    }
  }
  for (int i = 0; i < NUMBER_OF_FREQUENCY_SEGMENTS; i++) {
    auto segment_string_response = client::build_segment_string(stub(), "", i);
    EXPECT_SUCCESS(session, segment_string_response);
    ofdm_mod_acc_fetch_frequency_error_mean_response = client::ofdm_mod_acc_fetch_frequency_error_mean(stub(), session, segment_string_response.selector_string_out(), 10.0);
    ofdm_mod_acc_fetch_symbol_clock_error_mean_response = client::ofdm_mod_acc_fetch_symbol_clock_error_mean(stub(), session, segment_string_response.selector_string_out(), 10.0);
    for (int j = 0; j < numberOfStreamResults; j++) {
      auto stream_string_response = client::build_stream_string(stub(), segment_string_response.selector_string_out(), j);
      EXPECT_SUCCESS(session, stream_string_response);
      ofdm_mod_acc_fetch_stream_rmsevm_response = client::ofdm_mod_acc_fetch_stream_rmsevm(stub(), session, stream_string_response.selector_string_out(), 10.0);
      ofdm_mod_acc_fetch_stream_rmsevm_per_subcarrier_mean_trace_response = client::ofdm_mod_acc_fetch_stream_rmsevm_per_subcarrier_mean_trace(stub(), session, stream_string_response.selector_string_out(), 10.0);
      ofdm_mod_acc_fetch_pilot_constellation_trace_response = client::ofdm_mod_acc_fetch_pilot_constellation_trace(stub(), session, stream_string_response.selector_string_out(), 10.0);
      ofdm_mod_acc_fetch_data_constellation_trace_response = client::ofdm_mod_acc_fetch_data_constellation_trace(stub(), session, stream_string_response.selector_string_out(), 10.0);
    }
    for (int j = 0; j < NUMBER_OF_RECEIVE_CHAINS; j++) {
      auto chain_string_response = client::build_chain_string(stub(), segment_string_response.selector_string_out(), j);
      EXPECT_SUCCESS(session, chain_string_response);
      ofdm_mod_acc_fetch_cross_power_response = client::ofdm_mod_acc_fetch_cross_power(stub(), session, chain_string_response.selector_string_out(), 10.0);
      ofdm_mod_acc_fetch_iq_impairments_response = client::ofdm_mod_acc_fetch_iq_impairments(stub(), session, chain_string_response.selector_string_out(), 10.0);
    }
  }

  EXPECT_SUCCESS(session, ofdm_mod_acc_fetch_composite_rmsevm_response);
  EXPECT_NE(0.0, ofdm_mod_acc_fetch_composite_rmsevm_response.composite_rms_evm_mean());
  EXPECT_NE(0.0, ofdm_mod_acc_fetch_composite_rmsevm_response.composite_data_rms_evm_mean());
  EXPECT_LT(0.0, ofdm_mod_acc_fetch_composite_rmsevm_response.composite_pilot_rms_evm_mean());
  EXPECT_SUCCESS(session, ofdm_mod_acc_fetch_numberof_symbols_used_response);
  EXPECT_EQ(16, ofdm_mod_acc_fetch_numberof_symbols_used_response.number_of_symbols_used());
  EXPECT_SUCCESS(session, ofdm_mod_acc_fetch_ppdu_type_response);
  EXPECT_EQ(2, ofdm_mod_acc_fetch_ppdu_type_response.ppdu_type());
  EXPECT_SUCCESS(session, ofdm_mod_acc_fetch_guard_interval_type_response);
  EXPECT_SUCCESS(session, ofdm_mod_acc_fetch_lsig_parity_check_status_response);
  EXPECT_EQ(-1, ofdm_mod_acc_fetch_lsig_parity_check_status_response.lsig_parity_check_status());
  EXPECT_SUCCESS(session, ofdm_mod_acc_fetch_sigcrc_status_response);
  EXPECT_EQ(0, ofdm_mod_acc_fetch_sigcrc_status_response.sig_crc_status());
  EXPECT_SUCCESS(session, ofdm_mod_acc_fetch_sigbcrc_status_response);
  EXPECT_EQ(-1, ofdm_mod_acc_fetch_sigbcrc_status_response.sigb_crc_status());
  EXPECT_SUCCESS(session, ofdm_mod_acc_fetch_number_of_users_response);
  EXPECT_EQ(1, ofdm_mod_acc_fetch_number_of_users_response.number_of_users());
  EXPECT_SUCCESS(session, ofdm_mod_acc_fetch_mcs_index_response);
  EXPECT_EQ(0, ofdm_mod_acc_fetch_mcs_index_response.mcs_index());
  EXPECT_SUCCESS(session, ofdm_mod_acc_fetch_number_of_space_time_streams_response);
  for (int i = 0; i < numberOfUsers; i++) {
    EXPECT_EQ(0, spaceTimeStreamOffsetArray[i]);
  }
  EXPECT_SUCCESS(session, ofdm_mod_acc_fetch_mcs_index_response);
  EXPECT_EQ(0, ofdm_mod_acc_fetch_mcs_index_response.mcs_index());
  EXPECT_SUCCESS(session, ofdm_mod_acc_fetch_number_of_space_time_streams_response);
  EXPECT_SUCCESS(session, ofdm_mod_acc_fetch_frequency_error_mean_response);
  EXPECT_GT(0.0, ofdm_mod_acc_fetch_frequency_error_mean_response.frequency_error_mean());
  EXPECT_SUCCESS(session, ofdm_mod_acc_fetch_symbol_clock_error_mean_response);
  EXPECT_GT(0.0, ofdm_mod_acc_fetch_symbol_clock_error_mean_response.symbol_clock_error_mean());
  EXPECT_SUCCESS(session, ofdm_mod_acc_fetch_stream_rmsevm_response);
  EXPECT_EQ(0.0, ofdm_mod_acc_fetch_stream_rmsevm_response.stream_rms_evm_mean());
  EXPECT_EQ(0.0, ofdm_mod_acc_fetch_stream_rmsevm_response.stream_data_rms_evm_mean());
  EXPECT_EQ(0.0, ofdm_mod_acc_fetch_stream_rmsevm_response.stream_pilot_rms_evm_mean());
  EXPECT_SUCCESS(session, ofdm_mod_acc_fetch_stream_rmsevm_per_subcarrier_mean_trace_response);
  EXPECT_EQ(0.0, ofdm_mod_acc_fetch_stream_rmsevm_per_subcarrier_mean_trace_response.x0());
  EXPECT_EQ(0.0, ofdm_mod_acc_fetch_stream_rmsevm_per_subcarrier_mean_trace_response.dx());
  EXPECT_EQ(0, ofdm_mod_acc_fetch_stream_rmsevm_per_subcarrier_mean_trace_response.stream_rms_evm_per_subcarrier_mean_size());
  EXPECT_EQ(0, ofdm_mod_acc_fetch_stream_rmsevm_per_subcarrier_mean_trace_response.stream_rms_evm_per_subcarrier_mean().size());
  // EXPECT_EQ(0.0, ofdm_mod_acc_fetch_stream_rmsevm_per_subcarrier_mean_trace_response.stream_rms_evm_per_subcarrier_mean(0));
  EXPECT_SUCCESS(session, ofdm_mod_acc_fetch_pilot_constellation_trace_response);
  EXPECT_EQ(0, ofdm_mod_acc_fetch_pilot_constellation_trace_response.pilot_constellation().size());
  // EXPECT_EQ(0.0, ofdm_mod_acc_fetch_pilot_constellation_trace_response.pilot_constellation(0).real());
  // EXPECT_EQ(0.0, ofdm_mod_acc_fetch_pilot_constellation_trace_response.pilot_constellation(0).imaginary());
  EXPECT_SUCCESS(session, ofdm_mod_acc_fetch_data_constellation_trace_response);
  EXPECT_EQ(0, ofdm_mod_acc_fetch_data_constellation_trace_response.data_constellation().size());
  // EXPECT_EQ(0.0, ofdm_mod_acc_fetch_data_constellation_trace_response.data_constellation(0).real());
  // EXPECT_EQ(0.0, ofdm_mod_acc_fetch_data_constellation_trace_response.data_constellation(0).imaginary());
  EXPECT_SUCCESS(session, ofdm_mod_acc_fetch_cross_power_response);
  EXPECT_NE(0.0, ofdm_mod_acc_fetch_cross_power_response.cross_power_mean());
  EXPECT_SUCCESS(session, ofdm_mod_acc_fetch_iq_impairments_response);
  EXPECT_GT(0.0, ofdm_mod_acc_fetch_iq_impairments_response.relative_iq_origin_offset_mean());
  EXPECT_LT(0.0, ofdm_mod_acc_fetch_iq_impairments_response.iq_gain_imbalance_mean());
  EXPECT_GT(0.0, ofdm_mod_acc_fetch_iq_impairments_response.iq_quadrature_error_mean());
  EXPECT_NE(0.0, ofdm_mod_acc_fetch_iq_impairments_response.absolute_iq_origin_offset_mean());
  EXPECT_NE(0.0, ofdm_mod_acc_fetch_iq_impairments_response.iq_timing_skew_mean());
}

TEST_F(NiRFmxWLANDriverApiTests, OFDMModAccSpeedOptimizedFromExample_FetchData_DataLooksReasonable)
{
  char* resourceName = "RFSA";
  auto instr_stub = create_stub<nirfmxinstr_grpc::NiRFmxInstr>();
  auto session = init_instr_session(instr_stub, resourceName);
  EXPECT_SUCCESS(session, instr_client::cfg_frequency_reference(instr_stub, session, "", nirfmxinstr_grpc::FREQUENCY_REFERENCE_SOURCE_ONBOARD_CLOCK, 10e6));
  EXPECT_SUCCESS(session, client::cfg_frequency(stub(), session, "", 2.412e9));
  EXPECT_SUCCESS(session, client::cfg_reference_level(stub(), session, "", 0.0));
  EXPECT_SUCCESS(session, client::cfg_external_attenuation(stub(), session, "", 0.0));
  EXPECT_SUCCESS(session, client::cfg_iq_power_edge_trigger(stub(), session, "", "0", IQ_POWER_EDGE_TRIGGER_SLOPE_RISING_SLOPE, -20.0, 0.0, TRIGGER_MINIMUM_QUIET_TIME_MODE_AUTO, 5e-6, IQ_POWER_EDGE_TRIGGER_LEVEL_TYPE_RELATIVE, true));
  EXPECT_SUCCESS(session, client::cfg_standard(stub(), session, "", STANDARD_802_11_AG));
  EXPECT_SUCCESS(session, client::cfg_channel_bandwidth(stub(), session, "", 20e06));
  EXPECT_SUCCESS(session, client::set_attribute_i32(stub(), session, "", NIRFMXWLAN_ATTRIBUTE_OFDM_AUTO_PPDU_TYPE_DETECTION_ENABLED, NIRFMXWLAN_INT32_OFDM_AUTO_PPDU_TYPE_DETECTION_ENABLED_FALSE));
  EXPECT_SUCCESS(session, client::set_attribute_i32(stub(), session, "", NIRFMXWLAN_ATTRIBUTE_OFDM_PPDU_TYPE, NIRFMXWLAN_INT32_OFDM_PPDU_TYPE_NON_HT));
  EXPECT_SUCCESS(session, client::set_attribute_i32(stub(), session, "", NIRFMXWLAN_ATTRIBUTE_OFDM_HEADER_DECODING_ENABLED, NIRFMXWLAN_INT32_OFDM_HEADER_DECODING_ENABLED_FALSE));
  EXPECT_SUCCESS(session, client::set_attribute_i32(stub(), session, "", NIRFMXWLAN_ATTRIBUTE_OFDM_MCS_INDEX, 0));
  EXPECT_SUCCESS(session, client::set_attribute_i32(stub(), session, "", NIRFMXWLAN_ATTRIBUTE_OFDM_GUARD_INTERVAL_TYPE, NIRFMXWLAN_INT32_OFDM_GUARD_INTERVAL_TYPE_1_4));
  EXPECT_SUCCESS(session, client::set_attribute_i32(stub(), session, "", NIRFMXWLAN_ATTRIBUTE_OFDM_LTF_SIZE, NIRFMXWLAN_INT32_OFDM_LTF_SIZE_4_X));
  EXPECT_SUCCESS(session, client::select_measurements(stub(), session, "", MEASUREMENT_TYPES_OFDMMODACC, true));
  EXPECT_SUCCESS(session, client::ofdm_mod_acc_cfg_measurement_length(stub(), session, "", 0, 16));
  EXPECT_SUCCESS(session, client::ofdm_mod_acc_cfg_frequency_error_estimation_method(stub(), session, "", OFDM_MODACC_FREQUENCY_ERROR_ESTIMATION_METHOD_PREAMBLE_AND_PILOTS));
  EXPECT_SUCCESS(session, client::ofdm_mod_acc_cfg_amplitude_tracking_enabled(stub(), session, "", OFDM_MODACC_AMPLITUDE_TRACKING_ENABLED_FALSE));
  EXPECT_SUCCESS(session, client::ofdm_mod_acc_cfg_phase_tracking_enabled(stub(), session, "", OFDM_MODACC_PHASE_TRACKING_ENABLED_TRUE));
  EXPECT_SUCCESS(session, client::ofdm_mod_acc_cfg_symbol_clock_error_correction_enabled(stub(), session, "", OFDM_MODACC_SYMBOL_CLOCK_ERROR_CORRECTION_ENABLED_TRUE));
  EXPECT_SUCCESS(session, client::ofdm_mod_acc_cfg_averaging(stub(), session, "", OFDM_MODACC_AVERAGING_ENABLED_FALSE, 10));
  EXPECT_SUCCESS(session, client::set_attribute_i32(stub(), session, "", NIRFMXWLAN_ATTRIBUTE_OFDMMODACC_BURST_START_DETECTION_ENABLED, NIRFMXWLAN_INT32_OFDM_MODACC_BURST_START_DETECTION_ENABLED_FALSE));
  EXPECT_SUCCESS(session, client::set_attribute_i32(stub(), session, "", NIRFMXWLAN_ATTRIBUTE_OFDMMODACC_IQ_IMPAIRMENTS_ESTIMATION_ENABLED, NIRFMXWLAN_INT32_OFDM_MODACC_IQ_IMPAIRMENTS_ESTIMATION_ENABLED_FALSE));
  EXPECT_SUCCESS(session, client::initiate(stub(), session, "", ""));

  const auto ofdm_mod_acc_fetch_composite_rmsevm_response = client::ofdm_mod_acc_fetch_composite_rmsevm(stub(), session, "", 10.0);
  const auto ofdm_mod_acc_fetch_numberof_symbols_used_response = client::ofdm_mod_acc_fetch_numberof_symbols_used(stub(), session, "", 10.0);
  const auto ofdm_mod_acc_fetch_frequency_error_mean_response = client::ofdm_mod_acc_fetch_frequency_error_mean(stub(), session, "", 10.0);
  const auto ofdm_mod_acc_fetch_symbol_clock_error_mean_response = client::ofdm_mod_acc_fetch_symbol_clock_error_mean(stub(), session, "", 10.0);

  EXPECT_SUCCESS(session, ofdm_mod_acc_fetch_composite_rmsevm_response);
  EXPECT_LT(0.0, ofdm_mod_acc_fetch_composite_rmsevm_response.composite_rms_evm_mean());
  EXPECT_LT(0.0, ofdm_mod_acc_fetch_composite_rmsevm_response.composite_data_rms_evm_mean());
  EXPECT_LT(0.0, ofdm_mod_acc_fetch_composite_rmsevm_response.composite_pilot_rms_evm_mean());
  EXPECT_SUCCESS(session, ofdm_mod_acc_fetch_numberof_symbols_used_response);
  EXPECT_EQ(16, ofdm_mod_acc_fetch_numberof_symbols_used_response.number_of_symbols_used());
  EXPECT_SUCCESS(session, ofdm_mod_acc_fetch_frequency_error_mean_response);
  EXPECT_GT(0.0, ofdm_mod_acc_fetch_frequency_error_mean_response.frequency_error_mean());
  EXPECT_SUCCESS(session, ofdm_mod_acc_fetch_symbol_clock_error_mean_response);
  EXPECT_GT(0.0, ofdm_mod_acc_fetch_symbol_clock_error_mean_response.symbol_clock_error_mean());
}

TEST_F(NiRFmxWLANDriverApiTests, OFDMModAccTriggerBasedPPDUFromExample_FetchData_DataLooksReasonable)
{
  char* resourceName = "RFSA";
  auto instr_stub = create_stub<nirfmxinstr_grpc::NiRFmxInstr>();
  auto session = init_instr_session(instr_stub, resourceName);
  EXPECT_SUCCESS(session, instr_client::cfg_frequency_reference(instr_stub, session, "", nirfmxinstr_grpc::FREQUENCY_REFERENCE_SOURCE_ONBOARD_CLOCK, 10e6));
  EXPECT_SUCCESS(session, client::cfg_frequency(stub(), session, "", 2.412e9));
  EXPECT_SUCCESS(session, client::cfg_reference_level(stub(), session, "", 0.0));
  EXPECT_SUCCESS(session, client::cfg_external_attenuation(stub(), session, "", 0.0));
  EXPECT_SUCCESS(session, client::cfg_iq_power_edge_trigger(stub(), session, "", "0", IQ_POWER_EDGE_TRIGGER_SLOPE_RISING_SLOPE, -20.0, 0.0, TRIGGER_MINIMUM_QUIET_TIME_MODE_AUTO, 5e-6, IQ_POWER_EDGE_TRIGGER_LEVEL_TYPE_RELATIVE, true));
  EXPECT_SUCCESS(session, client::cfg_standard(stub(), session, "", STANDARD_802_11_AX));
  EXPECT_SUCCESS(session, client::cfg_channel_bandwidth(stub(), session, "", 20e06));
  EXPECT_SUCCESS(session, client::set_attribute_i32(stub(), session, "", NIRFMXWLAN_ATTRIBUTE_OFDM_MCS_INDEX, 0));
  EXPECT_SUCCESS(session, client::set_attribute_i32(stub(), session, "", NIRFMXWLAN_ATTRIBUTE_OFDM_RU_SIZE, 26));
  EXPECT_SUCCESS(session, client::set_attribute_i32(stub(), session, "", NIRFMXWLAN_ATTRIBUTE_OFDM_RU_OFFSET_MRU_INDEX, 0));
  EXPECT_SUCCESS(session, client::set_attribute_i32(stub(), session, "", NIRFMXWLAN_ATTRIBUTE_OFDM_GUARD_INTERVAL_TYPE, NIRFMXWLAN_INT32_OFDM_GUARD_INTERVAL_TYPE_1_4));
  EXPECT_SUCCESS(session, client::set_attribute_i32(stub(), session, "", NIRFMXWLAN_ATTRIBUTE_OFDM_LTF_SIZE, NIRFMXWLAN_INT32_OFDM_LTF_SIZE_4_X));
  EXPECT_SUCCESS(session, client::set_attribute_i32(stub(), session, "", NIRFMXWLAN_ATTRIBUTE_OFDM_PE_DISAMBIGUITY, 0));
  EXPECT_SUCCESS(session, client::select_measurements(stub(), session, "", MEASUREMENT_TYPES_OFDMMODACC, true));
  EXPECT_SUCCESS(session, client::ofdm_mod_acc_cfg_measurement_length(stub(), session, "", 0, 16));
  EXPECT_SUCCESS(session, client::set_attribute_i32(stub(), session, "", NIRFMXWLAN_ATTRIBUTE_OFDMMODACC_UNUSED_TONE_ERROR_MASK_REFERENCE, NIRFMXWLAN_INT32_OFDM_MODACC_UNUSED_TONE_ERROR_MASK_REFERENCE_LIMIT1));
  EXPECT_SUCCESS(session, client::ofdm_mod_acc_cfg_averaging(stub(), session, "", OFDM_MODACC_AVERAGING_ENABLED_FALSE, 10));
  EXPECT_SUCCESS(session, client::initiate(stub(), session, "", ""));

  const auto ofdm_mod_acc_fetch_composite_rmsevm_response = client::ofdm_mod_acc_fetch_composite_rmsevm(stub(), session, "", 10.0);
  const auto ofdm_mod_acc_fetch_unused_tone_error_response = client::ofdm_mod_acc_fetch_unused_tone_error(stub(), session, "", 10.0);
  const auto ofdm_mod_acc_fetch_unused_tone_error_margin_per_ru_response = client::ofdm_mod_acc_fetch_unused_tone_error_margin_per_ru(stub(), session, "", 10.0);
  const auto ofdm_mod_acc_fetch_frequency_error_mean_response = client::ofdm_mod_acc_fetch_frequency_error_mean(stub(), session, "", 10.0);
  const auto ofdm_mod_acc_fetch_frequency_error_ccdf10_percent_response = client::ofdm_mod_acc_fetch_frequency_error_ccdf10_percent(stub(), session, "", 10.0);
  const auto ofdm_mod_acc_fetch_symbol_clock_error_mean_response = client::ofdm_mod_acc_fetch_symbol_clock_error_mean(stub(), session, "", 10.0);
  const auto ofdm_mod_acc_fetch_ppdu_type_response = client::ofdm_mod_acc_fetch_ppdu_type(stub(), session, "", 10.0);
  const auto ofdm_mod_acc_fetch_pilot_constellation_trace_response = client::ofdm_mod_acc_fetch_pilot_constellation_trace(stub(), session, "", 10.0);
  const auto ofdm_mod_acc_fetch_data_constellation_trace_response = client::ofdm_mod_acc_fetch_data_constellation_trace(stub(), session, "", 10.0);
  const auto ofdm_mod_acc_fetch_unused_tone_error_mean_trace_response = client::ofdm_mod_acc_fetch_unused_tone_error_mean_trace(stub(), session, "", 10.0);

  EXPECT_SUCCESS(session, ofdm_mod_acc_fetch_composite_rmsevm_response);
  EXPECT_NE(0.0, ofdm_mod_acc_fetch_composite_rmsevm_response.composite_rms_evm_mean());
  EXPECT_NE(0.0, ofdm_mod_acc_fetch_composite_rmsevm_response.composite_data_rms_evm_mean());
  EXPECT_NE(0.0, ofdm_mod_acc_fetch_composite_rmsevm_response.composite_pilot_rms_evm_mean());
  EXPECT_SUCCESS(session, ofdm_mod_acc_fetch_unused_tone_error_response);
  EXPECT_NE(0.0, ofdm_mod_acc_fetch_unused_tone_error_response.unused_tone_error_margin());
  EXPECT_EQ(-1, ofdm_mod_acc_fetch_unused_tone_error_response.unused_tone_error_margin_ru_index());
  EXPECT_SUCCESS(session, ofdm_mod_acc_fetch_unused_tone_error_margin_per_ru_response);
  EXPECT_EQ(1, ofdm_mod_acc_fetch_unused_tone_error_margin_per_ru_response.unused_tone_error_margin_per_ru_size());
  EXPECT_EQ(1, ofdm_mod_acc_fetch_unused_tone_error_margin_per_ru_response.unused_tone_error_margin_per_ru().size());
  EXPECT_NE(0.0, ofdm_mod_acc_fetch_unused_tone_error_margin_per_ru_response.unused_tone_error_margin_per_ru(0));
  EXPECT_SUCCESS(session, ofdm_mod_acc_fetch_frequency_error_mean_response);
  EXPECT_NE(0.0, ofdm_mod_acc_fetch_frequency_error_mean_response.frequency_error_mean());
  EXPECT_SUCCESS(session, ofdm_mod_acc_fetch_frequency_error_ccdf10_percent_response);
  EXPECT_SUCCESS(session, ofdm_mod_acc_fetch_symbol_clock_error_mean_response);
  EXPECT_NE(0.0, ofdm_mod_acc_fetch_symbol_clock_error_mean_response.symbol_clock_error_mean());
  EXPECT_SUCCESS(session, ofdm_mod_acc_fetch_ppdu_type_response);
  EXPECT_EQ(3, ofdm_mod_acc_fetch_ppdu_type_response.ppdu_type());
  EXPECT_SUCCESS(session, ofdm_mod_acc_fetch_pilot_constellation_trace_response);
  EXPECT_NE(0.0, ofdm_mod_acc_fetch_pilot_constellation_trace_response.pilot_constellation(0).real());
  EXPECT_NE(0.0, ofdm_mod_acc_fetch_pilot_constellation_trace_response.pilot_constellation(0).imaginary());
  EXPECT_SUCCESS(session, ofdm_mod_acc_fetch_data_constellation_trace_response);
  EXPECT_NE(0.0, ofdm_mod_acc_fetch_data_constellation_trace_response.data_constellation(0).real());
  EXPECT_NE(0.0, ofdm_mod_acc_fetch_data_constellation_trace_response.data_constellation(0).imaginary());
  EXPECT_SUCCESS(session, ofdm_mod_acc_fetch_unused_tone_error_mean_trace_response);
  EXPECT_EQ(0.0, ofdm_mod_acc_fetch_unused_tone_error_mean_trace_response.x0());
  EXPECT_EQ(0.0, ofdm_mod_acc_fetch_unused_tone_error_mean_trace_response.dx());
  EXPECT_EQ(0, ofdm_mod_acc_fetch_unused_tone_error_mean_trace_response.unused_tone_error_size());
  EXPECT_EQ(0, ofdm_mod_acc_fetch_unused_tone_error_mean_trace_response.unused_tone_error().size());
  EXPECT_EQ(0, ofdm_mod_acc_fetch_unused_tone_error_mean_trace_response.unused_tone_error_mask_size());
  EXPECT_EQ(0, ofdm_mod_acc_fetch_unused_tone_error_mean_trace_response.unused_tone_error_mask().size());
}

// TODO AB#1830352:
// Failing on ofdm_mod_acc_auto_level call with "-685094: The configured reference level is too high, The reference level should accurately represent the peak power in the signal."
TEST_F(NiRFmxWLANDriverApiTests, DISABLED_OFDMModAccWithEVMBasedAutoLevelFromExample_FetchData_DataLooksReasonable)
{
  char* resourceName = "RFSA";
  auto instr_stub = create_stub<nirfmxinstr_grpc::NiRFmxInstr>();
  auto session = init_instr_session(instr_stub, resourceName);
  EXPECT_SUCCESS(session, instr_client::cfg_frequency_reference(instr_stub, session, "", nirfmxinstr_grpc::FREQUENCY_REFERENCE_SOURCE_ONBOARD_CLOCK, 10e6));
  EXPECT_SUCCESS(session, client::cfg_frequency(stub(), session, "", 2.412e9));
  EXPECT_SUCCESS(session, client::cfg_reference_level(stub(), session, "", 0.0));
  EXPECT_SUCCESS(session, client::cfg_external_attenuation(stub(), session, "", 0.0));
  EXPECT_SUCCESS(session, client::cfg_iq_power_edge_trigger(stub(), session, "", "0", IQ_POWER_EDGE_TRIGGER_SLOPE_RISING_SLOPE, -20.0, 0.0, TRIGGER_MINIMUM_QUIET_TIME_MODE_AUTO, 5e-6, IQ_POWER_EDGE_TRIGGER_LEVEL_TYPE_RELATIVE, true));
  EXPECT_SUCCESS(session, client::cfg_standard(stub(), session, "", STANDARD_802_11_AG));
  EXPECT_SUCCESS(session, client::cfg_channel_bandwidth(stub(), session, "", 20e06));
>>>>>>> 7caeb5b2
  EXPECT_SUCCESS(session, client::select_measurements(stub(), session, "", MEASUREMENT_TYPES_OFDMMODACC, true));
  EXPECT_SUCCESS(session, client::ofdm_mod_acc_cfg_measurement_length(stub(), session, "", 0, 16));
  EXPECT_SUCCESS(session, client::ofdm_mod_acc_cfg_frequency_error_estimation_method(stub(), session, "", OFDM_MODACC_FREQUENCY_ERROR_ESTIMATION_METHOD_PREAMBLE_AND_PILOTS));
  EXPECT_SUCCESS(session, client::ofdm_mod_acc_cfg_amplitude_tracking_enabled(stub(), session, "", OFDM_MODACC_AMPLITUDE_TRACKING_ENABLED_FALSE));
  EXPECT_SUCCESS(session, client::ofdm_mod_acc_cfg_phase_tracking_enabled(stub(), session, "", OFDM_MODACC_PHASE_TRACKING_ENABLED_TRUE));
  EXPECT_SUCCESS(session, client::ofdm_mod_acc_cfg_symbol_clock_error_correction_enabled(stub(), session, "", OFDM_MODACC_SYMBOL_CLOCK_ERROR_CORRECTION_ENABLED_TRUE));
  EXPECT_SUCCESS(session, client::ofdm_mod_acc_cfg_channel_estimation_type(stub(), session, "", OFDM_MODACC_CHANNEL_ESTIMATION_TYPE_REFERENCE));
<<<<<<< HEAD

  //READ TDMS File
  auto waveforms = load_test_multiple_waveforms_data<float, nidevice_grpc::NIComplexNumberF32>("WLAN_80211n_20MHz_1Seg_2Chain_MIMO.json", 2);

  for (int i = 0; i < 2; i++) {
    auto waveform = waveforms[i];
    auto data = waveform.data;
    IQx0[i] = waveform.t0;
    IQdx[i] = waveform.dt;
    IQSize[i] = static_cast<int>(data.size());
    IQ.insert(IQ.end(), data.begin(), data.end());
  }

  //Analyze Waveforms
  EXPECT_SUCCESS(session, client::analyze_n_waveforms_iq(stub(), session, "", "", IQx0, IQdx, IQ, IQSize, true));

  //Fetch Results and check they are reasonable
  const auto fetch_composite_response = client::ofdm_mod_acc_fetch_composite_rmsevm(stub(), session, "", 10.0);
  EXPECT_GT(0.0, fetch_composite_response.composite_rms_evm_mean());
  EXPECT_GT(0.0, fetch_composite_response.composite_data_rms_evm_mean());
  EXPECT_GT(0.0, fetch_composite_response.composite_pilot_rms_evm_mean());
=======
  EXPECT_SUCCESS(session, client::ofdm_mod_acc_cfg_averaging(stub(), session, "", OFDM_MODACC_AVERAGING_ENABLED_FALSE, 10));
  EXPECT_SUCCESS(session, client::ofdm_mod_acc_auto_level(stub(), session, "", 10.0));
  EXPECT_SUCCESS(session, client::initiate(stub(), session, "", ""));

  const auto ofdm_mod_acc_fetch_composite_rmsevm_response = client::ofdm_mod_acc_fetch_composite_rmsevm(stub(), session, "", 10.0);
  const auto ofdm_mod_acc_fetch_numberof_symbols_used_response = client::ofdm_mod_acc_fetch_numberof_symbols_used(stub(), session, "", 10.0);
  const auto ofdm_mod_acc_fetch_frequency_error_mean_response = client::ofdm_mod_acc_fetch_frequency_error_mean(stub(), session, "", 10.0);
  const auto ofdm_mod_acc_fetch_symbol_clock_error_mean_response = client::ofdm_mod_acc_fetch_symbol_clock_error_mean(stub(), session, "", 10.0);
  const auto ofdm_mod_acc_fetch_iq_impairments_response = client::ofdm_mod_acc_fetch_iq_impairments(stub(), session, "", 10.0);
  const auto ofdm_mod_acc_fetch_ppdu_type_response = client::ofdm_mod_acc_fetch_ppdu_type(stub(), session, "", 10.0);
  const auto ofdm_mod_acc_fetch_mcs_index_response = client::ofdm_mod_acc_fetch_mcs_index(stub(), session, "", 10.0);
  const auto ofdm_mod_acc_fetch_guard_interval_type_response = client::ofdm_mod_acc_fetch_guard_interval_type(stub(), session, "", 10.0);
  const auto ofdm_mod_acc_fetch_lsig_parity_check_status_response = client::ofdm_mod_acc_fetch_lsig_parity_check_status(stub(), session, "", 10.0);
  const auto ofdm_mod_acc_fetch_sigcrc_status_response = client::ofdm_mod_acc_fetch_sigcrc_status(stub(), session, "", 10.0);
  const auto ofdm_mod_acc_fetch_sigbcrc_status_response = client::ofdm_mod_acc_fetch_sigbcrc_status(stub(), session, "", 10.0);
  const auto ofdm_mod_acc_fetch_pilot_constellation_trace_response = client::ofdm_mod_acc_fetch_pilot_constellation_trace(stub(), session, "", 10.0);
  const auto ofdm_mod_acc_fetch_data_constellation_trace_response = client::ofdm_mod_acc_fetch_data_constellation_trace(stub(), session, "", 10.0);
  const auto ofdm_mod_acc_fetch_chain_rmsevm_per_subcarrier_mean_trace_response = client::ofdm_mod_acc_fetch_chain_rmsevm_per_subcarrier_mean_trace(stub(), session, "", 10.0);

  EXPECT_SUCCESS(session, ofdm_mod_acc_fetch_composite_rmsevm_response);
  EXPECT_EQ(0.0, ofdm_mod_acc_fetch_composite_rmsevm_response.composite_rms_evm_mean());
  EXPECT_EQ(0.0, ofdm_mod_acc_fetch_composite_rmsevm_response.composite_data_rms_evm_mean());
  EXPECT_EQ(0.0, ofdm_mod_acc_fetch_composite_rmsevm_response.composite_pilot_rms_evm_mean());
  EXPECT_SUCCESS(session, ofdm_mod_acc_fetch_numberof_symbols_used_response);
  EXPECT_EQ(0, ofdm_mod_acc_fetch_numberof_symbols_used_response.number_of_symbols_used());
  EXPECT_SUCCESS(session, ofdm_mod_acc_fetch_frequency_error_mean_response);
  EXPECT_EQ(0.0, ofdm_mod_acc_fetch_frequency_error_mean_response.frequency_error_mean());
  EXPECT_SUCCESS(session, ofdm_mod_acc_fetch_symbol_clock_error_mean_response);
  EXPECT_EQ(0.0, ofdm_mod_acc_fetch_symbol_clock_error_mean_response.symbol_clock_error_mean());
  EXPECT_SUCCESS(session, ofdm_mod_acc_fetch_iq_impairments_response);
  EXPECT_EQ(0.0, ofdm_mod_acc_fetch_iq_impairments_response.relative_iq_origin_offset_mean());
  EXPECT_EQ(0.0, ofdm_mod_acc_fetch_iq_impairments_response.iq_gain_imbalance_mean());
  EXPECT_EQ(0.0, ofdm_mod_acc_fetch_iq_impairments_response.iq_quadrature_error_mean());
  EXPECT_EQ(0.0, ofdm_mod_acc_fetch_iq_impairments_response.absolute_iq_origin_offset_mean());
  EXPECT_EQ(0.0, ofdm_mod_acc_fetch_iq_impairments_response.iq_timing_skew_mean());
  EXPECT_SUCCESS(session, ofdm_mod_acc_fetch_ppdu_type_response);
  EXPECT_EQ(0, ofdm_mod_acc_fetch_ppdu_type_response.ppdu_type());
  EXPECT_SUCCESS(session, ofdm_mod_acc_fetch_mcs_index_response);
  EXPECT_EQ(0, ofdm_mod_acc_fetch_mcs_index_response.mcs_index());
  EXPECT_SUCCESS(session, ofdm_mod_acc_fetch_guard_interval_type_response);
  EXPECT_EQ(0, ofdm_mod_acc_fetch_guard_interval_type_response.guard_interval_type());
  EXPECT_SUCCESS(session, ofdm_mod_acc_fetch_lsig_parity_check_status_response);
  EXPECT_EQ(0, ofdm_mod_acc_fetch_lsig_parity_check_status_response.lsig_parity_check_status());
  EXPECT_SUCCESS(session, ofdm_mod_acc_fetch_sigcrc_status_response);
  EXPECT_EQ(0, ofdm_mod_acc_fetch_sigcrc_status_response.sig_crc_status());
  EXPECT_SUCCESS(session, ofdm_mod_acc_fetch_sigbcrc_status_response);
  EXPECT_EQ(0, ofdm_mod_acc_fetch_sigbcrc_status_response.sigb_crc_status());
  EXPECT_SUCCESS(session, ofdm_mod_acc_fetch_pilot_constellation_trace_response);
  EXPECT_EQ(0.0, ofdm_mod_acc_fetch_pilot_constellation_trace_response.pilot_constellation(0).real());
  EXPECT_EQ(0.0, ofdm_mod_acc_fetch_pilot_constellation_trace_response.pilot_constellation(0).imaginary());
  EXPECT_SUCCESS(session, ofdm_mod_acc_fetch_data_constellation_trace_response);
  EXPECT_EQ(0.0, ofdm_mod_acc_fetch_data_constellation_trace_response.data_constellation(0).real());
  EXPECT_EQ(0.0, ofdm_mod_acc_fetch_data_constellation_trace_response.data_constellation(0).imaginary());
  EXPECT_SUCCESS(session, ofdm_mod_acc_fetch_chain_rmsevm_per_subcarrier_mean_trace_response);
  EXPECT_EQ(0.0, ofdm_mod_acc_fetch_chain_rmsevm_per_subcarrier_mean_trace_response.x0());
  EXPECT_EQ(0.0, ofdm_mod_acc_fetch_chain_rmsevm_per_subcarrier_mean_trace_response.dx());
  EXPECT_EQ(999, ofdm_mod_acc_fetch_chain_rmsevm_per_subcarrier_mean_trace_response.chain_rms_evm_per_subcarrier_mean_size());
  EXPECT_EQ(999, ofdm_mod_acc_fetch_chain_rmsevm_per_subcarrier_mean_trace_response.chain_rms_evm_per_subcarrier_mean().size());
  EXPECT_EQ(0.0, ofdm_mod_acc_fetch_chain_rmsevm_per_subcarrier_mean_trace_response.chain_rms_evm_per_subcarrier_mean(0));
}

TEST_F(NiRFmxWLANDriverApiTests, SemMIMOFromExample_FetchData_DataLooksReasonable)
{
  const auto NUMBER_OF_DEVICES = 2;
  const auto MAX_SELECTOR_STRING_LENGTH = 256;
  const auto NUMBER_OF_FREQUENCY_SEGMENTS = 1;
  const auto NUMBER_OF_RECEIVE_CHAINS = 2;
  char resourceNames[NUMBER_OF_DEVICES][MAX_SELECTOR_STRING_LENGTH] = {"RFSA1", "RFSA2"};
  char commaSeparatedResourceName[MAX_SELECTOR_STRING_LENGTH * 2 + 1];
  GetCommaSeparatedStringFromArray((char*)resourceNames, NUMBER_OF_DEVICES, MAX_SELECTOR_STRING_LENGTH, commaSeparatedResourceName);
  char selectedPorts[NUMBER_OF_DEVICES][MAX_SELECTOR_STRING_LENGTH] = {"", ""};
  std::vector<float64> centerFrequencyArray{5.180000e9, 5.260000e9};
  std::vector<float64> referenceLevelArray{0.0, 0.0};
  std::vector<float64> externalAttenuationArray{0.0, 0.0};
  char portString[NUMBER_OF_DEVICES][MAX_SELECTOR_STRING_LENGTH];
  char selectedPortsString[NUMBER_OF_DEVICES][MAX_SELECTOR_STRING_LENGTH];
  char selectedPortsStringCommaSeparated[MAX_SELECTOR_STRING_LENGTH * 2 + 1];
  auto instr_stub = create_stub<nirfmxinstr_grpc::NiRFmxInstr>();
  auto session = init_session(stub(), PXI_5663E, commaSeparatedResourceName);
  EXPECT_SUCCESS(session, client::cfg_frequency_reference(stub(), session, "", FREQUENCY_REFERENCE_SOURCE_PXI_CLK, 10e6));
  EXPECT_SUCCESS(session, client::cfg_number_of_frequency_segments_and_receive_chains(stub(), session, "", NUMBER_OF_FREQUENCY_SEGMENTS, NUMBER_OF_RECEIVE_CHAINS));
  for (int i = 0; i < NUMBER_OF_FREQUENCY_SEGMENTS; ++i) {
    auto segment_string_response = client::build_segment_string(stub(), "", i);
    EXPECT_SUCCESS(session, segment_string_response);
    EXPECT_SUCCESS(session, client::cfg_frequency(stub(), session, segment_string_response.selector_string_out(), centerFrequencyArray[i]));
  }
  for (int i = 0; i < NUMBER_OF_DEVICES; ++i) {
    // TODO AB#1830349: Fix build_port_string parameter invalid issue.
    // auto port_string_response = instr_client::build_port_string(instr_stub, "", selectedPorts[i], resourceNames[i], 0);
    // EXPECT_SUCCESS(session, port_string_response);
    // strncpy(selectedPortsString[i], port_string_response.selector_string_out().c_str(), MAX_SELECTOR_STRING_LENGTH);
    // selectedPortsString[i][MAX_SELECTOR_STRING_LENGTH - 1] = '\0';
    // port_string_response = instr_client::build_port_string(instr_stub, "", "", resourceNames[i], 0);
    // EXPECT_SUCCESS(session, port_string_response);
    // strncpy(portString[i], port_string_response.selector_string_out().c_str(), MAX_SELECTOR_STRING_LENGTH);
    // portString[i][MAX_SELECTOR_STRING_LENGTH - 1] = '\0';
    std::string port_string = "port::" + std::string(resourceNames[i]) + "/0";
    strncpy(selectedPortsString[i], port_string.c_str(), MAX_SELECTOR_STRING_LENGTH);
    selectedPortsString[i][MAX_SELECTOR_STRING_LENGTH - 1] = '\0';
    strncpy(portString[i], port_string.c_str(), MAX_SELECTOR_STRING_LENGTH);
    portString[i][MAX_SELECTOR_STRING_LENGTH - 1] = '\0';
    EXPECT_SUCCESS(session, client::cfg_reference_level(stub(), session, portString[i], referenceLevelArray[i]));
    EXPECT_SUCCESS(session, client::cfg_external_attenuation(stub(), session, portString[i], externalAttenuationArray[i]));
  }
  GetCommaSeparatedStringFromArray((char*)selectedPortsString, NUMBER_OF_DEVICES, MAX_SELECTOR_STRING_LENGTH, selectedPortsStringCommaSeparated);
  EXPECT_SUCCESS(session, client::cfg_selected_ports_multiple(stub(), session, "", selectedPortsStringCommaSeparated));
  EXPECT_SUCCESS(session, client::cfg_iq_power_edge_trigger(stub(), session, "", "0", IQ_POWER_EDGE_TRIGGER_SLOPE_RISING_SLOPE, -20.0, 0.0, TRIGGER_MINIMUM_QUIET_TIME_MODE_AUTO, 5.0e-6, IQ_POWER_EDGE_TRIGGER_LEVEL_TYPE_RELATIVE, true));
  EXPECT_SUCCESS(session, client::cfg_standard(stub(), session, "", STANDARD_802_11_N));
  EXPECT_SUCCESS(session, client::cfg_channel_bandwidth(stub(), session, "", 20e6));
  EXPECT_SUCCESS(session, client::select_measurements(stub(), session, "", MEASUREMENT_TYPES_SEM, true));
  EXPECT_SUCCESS(session, client::sem_cfg_mask_type(stub(), session, "", SEM_MASK_TYPE_STANDARD));
  EXPECT_SUCCESS(session, client::sem_cfg_averaging(stub(), session, "", SEM_AVERAGING_ENABLED_FALSE, 10, SEM_AVERAGING_TYPE_RMS));
  EXPECT_SUCCESS(session, client::sem_cfg_sweep_time(stub(), session, "", SEM_SWEEP_TIME_AUTO_TRUE, 1.0e-3));
  EXPECT_SUCCESS(session, client::sem_cfg_span(stub(), session, "", SEM_SPAN_AUTO_TRUE, 66.0e6));
  EXPECT_SUCCESS(session, client::initiate(stub(), session, "", ""));

  int32 arraySize = 0;
  SEMFetchCarrierMeasurementResponse sem_fetch_carrier_measurement_response;
  SEMFetchLowerOffsetMarginArrayResponse sem_fetch_lower_offset_margin_array_response;
  SEMFetchUpperOffsetMarginArrayResponse sem_fetch_upper_offset_margin_array_response;
  SEMFetchSpectrumResponse sem_fetch_spectrum_response;
  const auto sem_fetch_measurement_status_response = client::sem_fetch_measurement_status(stub(), session, "", 10.0);
  for (int i = 0; i < NUMBER_OF_FREQUENCY_SEGMENTS; ++i) {
    auto segment_string_response = client::build_segment_string(stub(), "", i);
    EXPECT_SUCCESS(session, segment_string_response);
    for (int j = 0; j < NUMBER_OF_RECEIVE_CHAINS; ++j) {
      auto chain_string_response = client::build_chain_string(stub(), segment_string_response.selector_string_out(), j);
      EXPECT_SUCCESS(session, chain_string_response);
      sem_fetch_carrier_measurement_response = client::sem_fetch_carrier_measurement(stub(), session, chain_string_response.selector_string_out(), 10.0);
      sem_fetch_lower_offset_margin_array_response = client::sem_fetch_lower_offset_margin_array(stub(), session, chain_string_response.selector_string_out(), 10.0);
      sem_fetch_upper_offset_margin_array_response = client::sem_fetch_upper_offset_margin_array(stub(), session, chain_string_response.selector_string_out(), 10.0);
      arraySize = sem_fetch_upper_offset_margin_array_response.measurement_status_size();
      sem_fetch_spectrum_response = client::sem_fetch_spectrum(stub(), session, chain_string_response.selector_string_out(), 10.0);
    }
  }

  EXPECT_SUCCESS(session, sem_fetch_measurement_status_response);
  EXPECT_EQ(1, sem_fetch_measurement_status_response.measurement_status());
  EXPECT_SUCCESS(session, sem_fetch_carrier_measurement_response);
  EXPECT_LT(0.0, sem_fetch_carrier_measurement_response.absolute_power());
  EXPECT_LT(0.0, sem_fetch_carrier_measurement_response.relative_power());
  EXPECT_SUCCESS(session, sem_fetch_lower_offset_margin_array_response);
  EXPECT_EQ(4, sem_fetch_lower_offset_margin_array_response.measurement_status_size());
  EXPECT_EQ(4, sem_fetch_lower_offset_margin_array_response.measurement_status().size());
  EXPECT_EQ(1, sem_fetch_lower_offset_margin_array_response.measurement_status(0));
  EXPECT_EQ(4, sem_fetch_lower_offset_margin_array_response.margin_size());
  EXPECT_EQ(4, sem_fetch_lower_offset_margin_array_response.margin().size());
  EXPECT_GT(0.0, sem_fetch_lower_offset_margin_array_response.margin(0));
  EXPECT_EQ(4, sem_fetch_lower_offset_margin_array_response.margin_frequency_size());
  EXPECT_EQ(4, sem_fetch_lower_offset_margin_array_response.margin_frequency().size());
  EXPECT_LT(0.0, sem_fetch_lower_offset_margin_array_response.margin_frequency(0));
  EXPECT_EQ(4, sem_fetch_lower_offset_margin_array_response.margin_absolute_power_size());
  EXPECT_EQ(4, sem_fetch_lower_offset_margin_array_response.margin_absolute_power().size());
  EXPECT_GT(0.0, sem_fetch_lower_offset_margin_array_response.margin_absolute_power(0));
  EXPECT_EQ(4, sem_fetch_lower_offset_margin_array_response.margin_relative_power_size());
  EXPECT_EQ(4, sem_fetch_lower_offset_margin_array_response.margin_relative_power().size());
  EXPECT_GT(0.0, sem_fetch_lower_offset_margin_array_response.margin_relative_power(0));
  EXPECT_SUCCESS(session, sem_fetch_upper_offset_margin_array_response);
  EXPECT_EQ(4, sem_fetch_upper_offset_margin_array_response.measurement_status_size());
  EXPECT_EQ(4, sem_fetch_upper_offset_margin_array_response.measurement_status().size());
  EXPECT_EQ(1, sem_fetch_upper_offset_margin_array_response.measurement_status(0));
  EXPECT_EQ(4, sem_fetch_upper_offset_margin_array_response.margin_size());
  EXPECT_EQ(4, sem_fetch_upper_offset_margin_array_response.margin().size());
  EXPECT_GT(0.0, sem_fetch_upper_offset_margin_array_response.margin(0));
  EXPECT_EQ(4, sem_fetch_upper_offset_margin_array_response.margin_frequency_size());
  EXPECT_EQ(4, sem_fetch_upper_offset_margin_array_response.margin_frequency().size());
  EXPECT_LT(0.0, sem_fetch_upper_offset_margin_array_response.margin_frequency(0));
  EXPECT_EQ(4, sem_fetch_upper_offset_margin_array_response.margin_absolute_power_size());
  EXPECT_EQ(4, sem_fetch_upper_offset_margin_array_response.margin_absolute_power().size());
  EXPECT_GT(0.0, sem_fetch_upper_offset_margin_array_response.margin_absolute_power(0));
  EXPECT_EQ(4, sem_fetch_upper_offset_margin_array_response.margin_relative_power_size());
  EXPECT_EQ(4, sem_fetch_upper_offset_margin_array_response.margin_relative_power().size());
  EXPECT_GT(0.0, sem_fetch_upper_offset_margin_array_response.margin_relative_power(0));
  EXPECT_SUCCESS(session, sem_fetch_spectrum_response);
  EXPECT_LT(0.0, sem_fetch_spectrum_response.x0());
  EXPECT_LT(0.0, sem_fetch_spectrum_response.dx());
  EXPECT_EQ(2454, sem_fetch_spectrum_response.spectrum_size());
  EXPECT_EQ(2454, sem_fetch_spectrum_response.spectrum().size());
  EXPECT_GT(0.0, sem_fetch_spectrum_response.spectrum(0));
  EXPECT_EQ(2454, sem_fetch_spectrum_response.composite_mask_size());
  EXPECT_EQ(2454, sem_fetch_spectrum_response.composite_mask().size());
  EXPECT_GT(0.0, sem_fetch_spectrum_response.composite_mask(0));
}

TEST_F(NiRFmxWLANDriverApiTests, TXPMIMOFromExample_FetchData_DataLooksReasonable)
{
  const auto NUMBER_OF_DEVICES = 2;
  const auto MAX_SELECTOR_STRING_LENGTH = 256;
  const auto NUMBER_OF_FREQUENCY_SEGMENTS = 1;
  const auto NUMBER_OF_RECEIVE_CHAINS = 2;
  char resourceNames[NUMBER_OF_DEVICES][MAX_SELECTOR_STRING_LENGTH] = {"RFSA1", "RFSA2"};
  char commaSeparatedResourceName[MAX_SELECTOR_STRING_LENGTH * 2 + 1];
  GetCommaSeparatedStringFromArray((char*)resourceNames, NUMBER_OF_DEVICES, MAX_SELECTOR_STRING_LENGTH, commaSeparatedResourceName);
  char selectedPorts[NUMBER_OF_DEVICES][MAX_SELECTOR_STRING_LENGTH] = {"", ""};
  std::vector<float64> centerFrequencyArray{5.180000e9, 5.260000e9};
  char portString[NUMBER_OF_DEVICES][MAX_SELECTOR_STRING_LENGTH];
  char selectedPortsString[NUMBER_OF_DEVICES][MAX_SELECTOR_STRING_LENGTH];
  char selectedPortsStringCommaSeparated[MAX_SELECTOR_STRING_LENGTH * 2 + 1];
  std::vector<float64> referenceLevelArray{0.0, 0.0};
  std::vector<float64> externalAttenuationArray{0.0, 0.0};
  auto instr_stub = create_stub<nirfmxinstr_grpc::NiRFmxInstr>();
  auto session = init_session(stub(), PXI_5663E, commaSeparatedResourceName);
  EXPECT_SUCCESS(session, client::cfg_frequency_reference(stub(), session, "", FREQUENCY_REFERENCE_SOURCE_PXI_CLK, 10e6));
  EXPECT_SUCCESS(session, client::cfg_number_of_frequency_segments_and_receive_chains(stub(), session, "", NUMBER_OF_FREQUENCY_SEGMENTS, NUMBER_OF_RECEIVE_CHAINS));
  for (int i = 0; i < NUMBER_OF_FREQUENCY_SEGMENTS; ++i) {
    auto segment_string_response = client::build_segment_string(stub(), "", i);
    EXPECT_SUCCESS(session, segment_string_response);
    EXPECT_SUCCESS(session, client::cfg_frequency(stub(), session, segment_string_response.selector_string_out(), centerFrequencyArray[i]));
  }
  for (int i = 0; i < NUMBER_OF_DEVICES; ++i) {
    // TODO AB#1830349: Fix build_port_string parameter invalid issue.
    // auto port_string_response = instr_client::build_port_string(instr_stub, "", selectedPorts[i], resourceNames[i], 0);
    // EXPECT_SUCCESS(session, port_string_response);
    // strncpy(selectedPortsString[i], port_string_response.selector_string_out().c_str(), MAX_SELECTOR_STRING_LENGTH);
    // selectedPortsString[i][MAX_SELECTOR_STRING_LENGTH - 1] = '\0';
    // port_string_response = instr_client::build_port_string(instr_stub, "", "", resourceNames[i], 0);
    // EXPECT_SUCCESS(session, port_string_response);
    // strncpy(portString[i], port_string_response.selector_string_out().c_str(), MAX_SELECTOR_STRING_LENGTH);
    // portString[i][MAX_SELECTOR_STRING_LENGTH - 1] = '\0';
    std::string port_string = "port::" + std::string(resourceNames[i]) + "/0";
    strncpy(selectedPortsString[i], port_string.c_str(), MAX_SELECTOR_STRING_LENGTH);
    selectedPortsString[i][MAX_SELECTOR_STRING_LENGTH - 1] = '\0';
    strncpy(portString[i], port_string.c_str(), MAX_SELECTOR_STRING_LENGTH);
    portString[i][MAX_SELECTOR_STRING_LENGTH - 1] = '\0';
  }
  GetCommaSeparatedStringFromArray((char*)selectedPortsString, NUMBER_OF_DEVICES, MAX_SELECTOR_STRING_LENGTH, selectedPortsStringCommaSeparated);
  EXPECT_SUCCESS(session, client::cfg_selected_ports_multiple(stub(), session, "", selectedPortsStringCommaSeparated));
  EXPECT_SUCCESS(session, client::cfg_standard(stub(), session, "", STANDARD_802_11_N));
  EXPECT_SUCCESS(session, client::cfg_channel_bandwidth(stub(), session, "", 20e6));
  EXPECT_SUCCESS(session, client::auto_level(stub(), session, "", 10e-3));
  for (int i = 0; i < NUMBER_OF_DEVICES; ++i) {
    EXPECT_SUCCESS(session, client::cfg_external_attenuation(stub(), session, portString[i], externalAttenuationArray[i]));
  }
  EXPECT_SUCCESS(session, client::cfg_iq_power_edge_trigger(stub(), session, "", "0", IQ_POWER_EDGE_TRIGGER_SLOPE_RISING_SLOPE, -20.0, 0.0, TRIGGER_MINIMUM_QUIET_TIME_MODE_AUTO, 5.0e-6, IQ_POWER_EDGE_TRIGGER_LEVEL_TYPE_RELATIVE, true));
  EXPECT_SUCCESS(session, client::select_measurements(stub(), session, "", MEASUREMENT_TYPES_TXP, true));
  EXPECT_SUCCESS(session, client::txp_cfg_maximum_measurement_interval(stub(), session, "", 1e-3));
  EXPECT_SUCCESS(session, client::txp_cfg_averaging(stub(), session, "", TXP_AVERAGING_ENABLED_FALSE, 10));
  EXPECT_SUCCESS(session, client::initiate(stub(), session, "", ""));

  TXPFetchMeasurementResponse txp_fetch_measurement_response;
  TXPFetchPowerTraceResponse txp_fetch_power_trace_response;
  for (int i = 0; i < NUMBER_OF_FREQUENCY_SEGMENTS; ++i) {
    auto segment_string_response = client::build_segment_string(stub(), "", i);
    EXPECT_SUCCESS(session, segment_string_response);
    for (int j = 0; j < NUMBER_OF_RECEIVE_CHAINS; ++j) {
      auto chain_string_response = client::build_chain_string(stub(), segment_string_response.selector_string_out(), j);
      txp_fetch_measurement_response = client::txp_fetch_measurement(stub(), session, chain_string_response.selector_string_out(), 10.0);
      txp_fetch_power_trace_response = client::txp_fetch_power_trace(stub(), session, chain_string_response.selector_string_out(), 10.0);
    }
  }

  EXPECT_WARNING(txp_fetch_measurement_response, RISING_EDGE_DETECTION_FAILED_WARNING);
  EXPECT_LT(0.0, txp_fetch_measurement_response.average_power_mean());
  EXPECT_LT(0.0, txp_fetch_measurement_response.peak_power_maximum());
  EXPECT_WARNING(txp_fetch_power_trace_response, RISING_EDGE_DETECTION_FAILED_WARNING);
  EXPECT_GT(0.0, txp_fetch_power_trace_response.x0());
  EXPECT_LT(0.0, txp_fetch_power_trace_response.dx());
  EXPECT_EQ(25250, txp_fetch_power_trace_response.power_size());
  EXPECT_EQ(25250, txp_fetch_power_trace_response.power().size());
  EXPECT_LT(0.0, txp_fetch_power_trace_response.power(0));
>>>>>>> 7caeb5b2
}

}  // namespace
}  // namespace system
}  // namespace tests
}  // namespace ni<|MERGE_RESOLUTION|>--- conflicted
+++ resolved
@@ -390,26 +390,6 @@
   EXPECT_LT(0.0, txp_fetch_measurement_response.peak_power_maximum());
 }
 
-<<<<<<< HEAD
-TEST_F(NiRFmxWLANDriverApiTests, AnalyzeNWaveformsIQ_FetchData_DataLooksReasonable)
-{
-  const auto num_frequency_segments = 1;
-  const auto num_receive_chains = 2;
-  double centerFrequency[2] = {5.18e9, 5.26e9};
-  std::vector<float64> IQx0{0, 0};
-  std::vector<float64> IQdx{0, 0};
-  std::vector<int> IQSize{0, 0};
-  std::vector<nidevice_grpc::NIComplexNumberF32> IQ;
-
-  auto session = init_analysis_session(stub());
-  EXPECT_SUCCESS(session, client::cfg_number_of_frequency_segments_and_receive_chains(stub(), session, "", num_frequency_segments, num_receive_chains));
-  for (int i = 0; i < num_frequency_segments; i++) {
-    const auto build_segment_string_response = client::build_segment_string(stub(), "", i);
-    EXPECT_SUCCESS(session, client::cfg_frequency(stub(), session, build_segment_string_response.selector_string_out(), centerFrequency[i]));
-  }
-  EXPECT_SUCCESS(session, client::cfg_standard(stub(), session, "", STANDARD_802_11_N));
-  EXPECT_SUCCESS(session, client::cfg_channel_bandwidth(stub(), session, "", 20e6));
-=======
 TEST_F(NiRFmxWLANDriverApiTests, DSSSModAccFromExample_FetchData_DataLooksReasonable)
 {
   char* resourceName = "RFSA";
@@ -913,7 +893,6 @@
   EXPECT_SUCCESS(session, client::cfg_iq_power_edge_trigger(stub(), session, "", "0", IQ_POWER_EDGE_TRIGGER_SLOPE_RISING_SLOPE, -20.0, 0.0, TRIGGER_MINIMUM_QUIET_TIME_MODE_AUTO, 5e-6, IQ_POWER_EDGE_TRIGGER_LEVEL_TYPE_RELATIVE, true));
   EXPECT_SUCCESS(session, client::cfg_standard(stub(), session, "", STANDARD_802_11_AG));
   EXPECT_SUCCESS(session, client::cfg_channel_bandwidth(stub(), session, "", 20e06));
->>>>>>> 7caeb5b2
   EXPECT_SUCCESS(session, client::select_measurements(stub(), session, "", MEASUREMENT_TYPES_OFDMMODACC, true));
   EXPECT_SUCCESS(session, client::ofdm_mod_acc_cfg_measurement_length(stub(), session, "", 0, 16));
   EXPECT_SUCCESS(session, client::ofdm_mod_acc_cfg_frequency_error_estimation_method(stub(), session, "", OFDM_MODACC_FREQUENCY_ERROR_ESTIMATION_METHOD_PREAMBLE_AND_PILOTS));
@@ -921,29 +900,7 @@
   EXPECT_SUCCESS(session, client::ofdm_mod_acc_cfg_phase_tracking_enabled(stub(), session, "", OFDM_MODACC_PHASE_TRACKING_ENABLED_TRUE));
   EXPECT_SUCCESS(session, client::ofdm_mod_acc_cfg_symbol_clock_error_correction_enabled(stub(), session, "", OFDM_MODACC_SYMBOL_CLOCK_ERROR_CORRECTION_ENABLED_TRUE));
   EXPECT_SUCCESS(session, client::ofdm_mod_acc_cfg_channel_estimation_type(stub(), session, "", OFDM_MODACC_CHANNEL_ESTIMATION_TYPE_REFERENCE));
-<<<<<<< HEAD
-
-  //READ TDMS File
-  auto waveforms = load_test_multiple_waveforms_data<float, nidevice_grpc::NIComplexNumberF32>("WLAN_80211n_20MHz_1Seg_2Chain_MIMO.json", 2);
-
-  for (int i = 0; i < 2; i++) {
-    auto waveform = waveforms[i];
-    auto data = waveform.data;
-    IQx0[i] = waveform.t0;
-    IQdx[i] = waveform.dt;
-    IQSize[i] = static_cast<int>(data.size());
-    IQ.insert(IQ.end(), data.begin(), data.end());
-  }
-
-  //Analyze Waveforms
-  EXPECT_SUCCESS(session, client::analyze_n_waveforms_iq(stub(), session, "", "", IQx0, IQdx, IQ, IQSize, true));
-
-  //Fetch Results and check they are reasonable
-  const auto fetch_composite_response = client::ofdm_mod_acc_fetch_composite_rmsevm(stub(), session, "", 10.0);
-  EXPECT_GT(0.0, fetch_composite_response.composite_rms_evm_mean());
-  EXPECT_GT(0.0, fetch_composite_response.composite_data_rms_evm_mean());
-  EXPECT_GT(0.0, fetch_composite_response.composite_pilot_rms_evm_mean());
-=======
+
   EXPECT_SUCCESS(session, client::ofdm_mod_acc_cfg_averaging(stub(), session, "", OFDM_MODACC_AVERAGING_ENABLED_FALSE, 10));
   EXPECT_SUCCESS(session, client::ofdm_mod_acc_auto_level(stub(), session, "", 10.0));
   EXPECT_SUCCESS(session, client::initiate(stub(), session, "", ""));
@@ -1204,7 +1161,47 @@
   EXPECT_EQ(25250, txp_fetch_power_trace_response.power_size());
   EXPECT_EQ(25250, txp_fetch_power_trace_response.power().size());
   EXPECT_LT(0.0, txp_fetch_power_trace_response.power(0));
->>>>>>> 7caeb5b2
+}
+
+TEST_F(NiRFmxWLANDriverApiTests, AnalyzeNWaveformsIQ_FetchData_DataLooksReasonable)
+{
+  const auto num_frequency_segments = 1;
+  const auto num_receive_chains = 2;
+  double centerFrequency[2] = {5.18e9, 5.26e9};
+  std::vector<float64> IQx0{0, 0};
+  std::vector<float64> IQdx{0, 0};
+  std::vector<int> IQSize{0, 0};
+  std::vector<nidevice_grpc::NIComplexNumberF32> IQ;
+
+  auto session = init_analysis_session(stub());
+  EXPECT_SUCCESS(session, client::cfg_number_of_frequency_segments_and_receive_chains(stub(), session, "", num_frequency_segments, num_receive_chains));
+  for (int i = 0; i < num_frequency_segments; i++) {
+    const auto build_segment_string_response = client::build_segment_string(stub(), "", i);
+    EXPECT_SUCCESS(session, client::cfg_frequency(stub(), session, build_segment_string_response.selector_string_out(), centerFrequency[i]));
+  }
+  EXPECT_SUCCESS(session, client::cfg_standard(stub(), session, "", STANDARD_802_11_N));
+  EXPECT_SUCCESS(session, client::cfg_channel_bandwidth(stub(), session, "", 20e6));
+
+  //READ TDMS File
+  auto waveforms = load_test_multiple_waveforms_data<float, nidevice_grpc::NIComplexNumberF32>("WLAN_80211n_20MHz_1Seg_2Chain_MIMO.json", 2);
+
+  for (int i = 0; i < 2; i++) {
+    auto waveform = waveforms[i];
+    auto data = waveform.data;
+    IQx0[i] = waveform.t0;
+    IQdx[i] = waveform.dt;
+    IQSize[i] = static_cast<int>(data.size());
+    IQ.insert(IQ.end(), data.begin(), data.end());
+  }
+
+  //Analyze Waveforms
+  EXPECT_SUCCESS(session, client::analyze_n_waveforms_iq(stub(), session, "", "", IQx0, IQdx, IQ, IQSize, true));
+
+  //Fetch Results and check they are reasonable
+  const auto fetch_composite_response = client::ofdm_mod_acc_fetch_composite_rmsevm(stub(), session, "", 10.0);
+  EXPECT_GT(0.0, fetch_composite_response.composite_rms_evm_mean());
+  EXPECT_GT(0.0, fetch_composite_response.composite_data_rms_evm_mean());
+  EXPECT_GT(0.0, fetch_composite_response.composite_pilot_rms_evm_mean());
 }
 
 }  // namespace
