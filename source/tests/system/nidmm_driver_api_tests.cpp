#include <gtest/gtest.h>

#include "nidmm/nidmm_library.h"
#include "nidmm/nidmm_service.h"

namespace ni {
namespace tests {
namespace system {

namespace dmm = nidmm_grpc;

const int kDMMDriverApiSuccess = 0;

class NiDmmDriverApiTest : public ::testing::Test {
<<<<<<< HEAD
 protected:
  NiDmmDriverApiTest()
  {
    ::grpc::ServerBuilder builder;
    session_repository_ = std::make_unique<nidevice_grpc::SessionRepository>();
    nidmm_library_ = std::make_unique<dmm::NiDmmLibrary>();
    nidmm_service_ = std::make_unique<dmm::NiDmmService>(nidmm_library_.get(), session_repository_.get());
    builder.RegisterService(nidmm_service_.get());

    server_ = builder.BuildAndStart();
    ResetStub();
  }

  virtual ~NiDmmDriverApiTest() {}

  void SetUp() override
  {
    initialize_driver_session();
  }

  void TearDown() override
  {
    close_driver_session();
  }

  void ResetStub()
  {
    channel_ = server_->InProcessChannel(::grpc::ChannelArguments());
    nidmm_stub_ = dmm::NiDmm::NewStub(channel_);
  }

  std::unique_ptr<dmm::NiDmm::Stub>& GetStub()
  {
    return nidmm_stub_;
  }

  int GetSessionId()
  {
    return driver_session_->id();
  }

  void expect_api_success(int error_status)
  {
    EXPECT_EQ(kDMMDriverApiSuccess, error_status) << get_error_message(error_status);
  }

  void initialize_driver_session()
  {
    ::grpc::ClientContext context;
    dmm::InitWithOptionsRequest request;
    request.set_resource_name("SimulatedDMM");
    request.set_option_string("Simulate=1, DriverSetup=Model:4071; BoardType:PXI");
    request.set_session_name("");
    request.set_reset_device(false);
    request.set_id_query(false);
    dmm::InitWithOptionsResponse response;

    ::grpc::Status status = GetStub()->InitWithOptions(&context, request, &response);
    driver_session_ = std::make_unique<nidevice_grpc::Session>(response.vi());

    EXPECT_TRUE(status.ok());
    expect_api_success(response.status());
  }

  void close_driver_session()
  {
    ::grpc::ClientContext context;
    dmm::CloseRequest request;
    request.mutable_vi()->set_id(driver_session_->id());
    dmm::CloseResponse response;

    ::grpc::Status status = GetStub()->Close(&context, request, &response);

    EXPECT_TRUE(status.ok());
    expect_api_success(response.status());
  }

  std::string get_error_message(int error_status)
  {
    ::grpc::ClientContext context;
    dmm::GetErrorMessageRequest request;
    request.mutable_vi()->set_id(GetSessionId());
    request.set_error_code(error_status);
    dmm::GetErrorMessageResponse response;
    ::grpc::Status status = GetStub()->GetErrorMessage(&context, request, &response);

    EXPECT_TRUE(status.ok());
    EXPECT_EQ(kDMMDriverApiSuccess, response.status());

    return response.error_message();
  }

  ViBoolean get_bool_attribute(const char* channel_name, dmm::NiDmmAttributes attribute_id)
  {
    ::grpc::ClientContext context;
    dmm::GetAttributeViBooleanRequest request;
    request.mutable_vi()->set_id(GetSessionId());
    request.set_channel_name(channel_name);
    request.set_attribute_id(attribute_id);
    dmm::GetAttributeViBooleanResponse response;
    ::grpc::Status status = GetStub()->GetAttributeViBoolean(&context, request, &response);

    EXPECT_TRUE(status.ok());
    expect_api_success(response.status());

    return response.attribute_value();
  }

  ViInt32 get_int32_attribute(const char* channel_name, dmm::NiDmmAttributes attribute_id)
  {
    ::grpc::ClientContext context;
    dmm::GetAttributeViInt32Request request;
    request.mutable_vi()->set_id(GetSessionId());
    request.set_channel_name(channel_name);
    request.set_attribute_id(attribute_id);
    dmm::GetAttributeViInt32Response response;
    ::grpc::Status status = GetStub()->GetAttributeViInt32(&context, request, &response);

    EXPECT_TRUE(status.ok());
    expect_api_success(response.status());

    return response.attribute_value();
  }

  ViReal64 get_real64_attribute(const char* channel_name, dmm::NiDmmAttributes attribute_id)
  {
    ::grpc::ClientContext context;
    dmm::GetAttributeViReal64Request request;
    request.mutable_vi()->set_id(GetSessionId());
    request.set_channel_name(channel_name);
    request.set_attribute_id(attribute_id);
    dmm::GetAttributeViReal64Response response;
    ::grpc::Status status = GetStub()->GetAttributeViReal64(&context, request, &response);

    EXPECT_TRUE(status.ok());
    expect_api_success(response.status());

    return response.attribute_value();
  }

  void configure_current_source(double value)
  {
    ::grpc::ClientContext context;
    dmm::ConfigureCurrentSourceRequest request;
    request.mutable_vi()->set_id(GetSessionId());
    request.set_current_source(value);
    dmm::ConfigureCurrentSourceResponse response;
    ::grpc::Status status = GetStub()->ConfigureCurrentSource(&context, request, &response);

    EXPECT_TRUE(status.ok());
    expect_api_success(response.status());
  }

  dmm::ExportAttributeConfigurationBufferResponse export_attribute_configuration_buffer()
  {
    ::grpc::ClientContext context;
    dmm::ExportAttributeConfigurationBufferRequest request;
    request.mutable_vi()->set_id(GetSessionId());
    dmm::ExportAttributeConfigurationBufferResponse response;
    ::grpc::Status status = GetStub()->ExportAttributeConfigurationBuffer(&context, request, &response);

    EXPECT_TRUE(status.ok());
    expect_api_success(response.status());

    return response;
  }

  void reset()
  {
    ::grpc::ClientContext context;
    dmm::ResetRequest request;
    request.mutable_vi()->set_id(GetSessionId());
    dmm::ResetResponse response;
    ::grpc::Status status = GetStub()->Reset(&context, request, &response);

    EXPECT_TRUE(status.ok());
    expect_api_success(response.status());
  }

  void import_attribute_configuration_buffer(dmm::ExportAttributeConfigurationBufferResponse exported_configuration_response)
  {
    ::grpc::ClientContext context;
    dmm::ImportAttributeConfigurationBufferRequest import_request;
    import_request.mutable_vi()->set_id(GetSessionId());
    auto exported_configuration = exported_configuration_response.configuration();
    import_request.mutable_configuration()->append(exported_configuration.begin(), exported_configuration.end());
    dmm::ImportAttributeConfigurationBufferResponse import_response;
    ::grpc::Status status = GetStub()->ImportAttributeConfigurationBuffer(&context, import_request, &import_response);

    EXPECT_TRUE(status.ok());
    expect_api_success(import_response.status());
  }

 private:
  std::shared_ptr<::grpc::Channel> channel_;
  std::unique_ptr<::nidevice_grpc::Session> driver_session_;
  std::unique_ptr<dmm::NiDmm::Stub> nidmm_stub_;
  std::unique_ptr<nidevice_grpc::SessionRepository> session_repository_;
  std::unique_ptr<dmm::NiDmmLibrary> nidmm_library_;
  std::unique_ptr<dmm::NiDmmService> nidmm_service_;
  std::unique_ptr<::grpc::Server> server_;
=======
    protected:
        NiDmmDriverApiTest()
        {
          ::grpc::ServerBuilder builder;
          session_repository_ = std::make_unique<nidevice_grpc::SessionRepository>();
          nidmm_library_ = std::make_unique<dmm::NiDmmLibrary>();
          nidmm_service_ = std::make_unique<dmm::NiDmmService>(nidmm_library_.get(), session_repository_.get());
          builder.RegisterService(nidmm_service_.get());

          server_ = builder.BuildAndStart();
          ResetStub();
        }

        virtual ~NiDmmDriverApiTest() {}

        void SetUp() override
        {
          initialize_driver_session();
        }

        void TearDown() override
        {
          close_driver_session();
        }

        void ResetStub()
        {
          channel_ = server_->InProcessChannel(::grpc::ChannelArguments());
          nidmm_stub_ = dmm::NiDmm::NewStub(channel_);
        }

        std::unique_ptr<dmm::NiDmm::Stub>& GetStub()
        {
          return nidmm_stub_;
        }

        int GetSessionId()
        {
          return driver_session_->id();
        }

        void expect_api_success(int error_status)
        {
          EXPECT_EQ(kDMMDriverApiSuccess, error_status) << get_error_message(error_status);
        }

        void initialize_driver_session()
        {
          ::grpc::ClientContext context;
          dmm::InitWithOptionsRequest request;
          request.set_resource_name("SimulatedDMM");
          request.set_option_string("Simulate=1, DriverSetup=Model:4080; BoardType:PXIe");
          request.set_session_name("");
          request.set_reset_device(false);
          request.set_id_query(false);
          dmm::InitWithOptionsResponse response;

          ::grpc::Status status = GetStub()->InitWithOptions(&context, request, &response);
          driver_session_ = std::make_unique<nidevice_grpc::Session>(response.vi());

          EXPECT_TRUE(status.ok());
          expect_api_success(response.status());
        }

        void close_driver_session()
        {
          ::grpc::ClientContext context;
          dmm::CloseRequest request;
          request.mutable_vi()->set_id(driver_session_->id());
          dmm::CloseResponse response;

          ::grpc::Status status = GetStub()->Close(&context, request, &response);

          EXPECT_TRUE(status.ok());
          expect_api_success(response.status());
        }

        std::string get_error_message(int error_status)
        {
          ::grpc::ClientContext context;
          dmm::GetErrorMessageRequest request;
          request.mutable_vi()->set_id(GetSessionId());
          request.set_error_code(error_status);
          dmm::GetErrorMessageResponse response;  
          ::grpc::Status status = GetStub()->GetErrorMessage(&context, request, &response);

          EXPECT_TRUE(status.ok());
          EXPECT_EQ(kDMMDriverApiSuccess, response.status());

          return response.error_message();
        }

        ViBoolean get_bool_attribute(const char* channel_name, dmm::NiDmmAttributes attribute_id)
        {
          ::grpc::ClientContext context;
          dmm::GetAttributeViBooleanRequest request;
          request.mutable_vi()->set_id(GetSessionId());
          request.set_channel_name(channel_name);
          request.set_attribute_id(attribute_id);
          dmm::GetAttributeViBooleanResponse response;
          ::grpc::Status status = GetStub()->GetAttributeViBoolean(&context, request, &response);

          EXPECT_TRUE(status.ok());
          expect_api_success(response.status());

          return response.attribute_value();
        }

        ViInt32 get_int32_attribute(const char* channel_name, dmm::NiDmmAttributes attribute_id)
        {
          ::grpc::ClientContext context;
          dmm::GetAttributeViInt32Request request;
          request.mutable_vi()->set_id(GetSessionId());
          request.set_channel_name(channel_name);
          request.set_attribute_id(attribute_id);
          dmm::GetAttributeViInt32Response response;
          ::grpc::Status status = GetStub()->GetAttributeViInt32(&context, request, &response);

          EXPECT_TRUE(status.ok());
          expect_api_success(response.status());

          return response.attribute_value();
        }

        ViReal64 get_real64_attribute(const char* channel_name, dmm::NiDmmAttributes attribute_id)
        {
          ::grpc::ClientContext context;
          dmm::GetAttributeViReal64Request request;
          request.mutable_vi()->set_id(GetSessionId());
          request.set_channel_name(channel_name);
          request.set_attribute_id(attribute_id);
          dmm::GetAttributeViReal64Response response;
          ::grpc::Status status = GetStub()->GetAttributeViReal64(&context, request, &response);

          EXPECT_TRUE(status.ok());
          expect_api_success(response.status());

          return response.attribute_value();
        }

        void configure_current_source(double value)
        {
          ::grpc::ClientContext context;
          dmm::ConfigureCurrentSourceRequest request;
          request.mutable_vi()->set_id(GetSessionId());
          request.set_current_source(value);
          dmm::ConfigureCurrentSourceResponse response;
          ::grpc::Status status = GetStub()->ConfigureCurrentSource(&context, request, &response);  

          EXPECT_TRUE(status.ok());
          expect_api_success(response.status());
        }

        dmm::ExportAttributeConfigurationBufferResponse export_attribute_configuration_buffer()
        {
          ::grpc::ClientContext context;
          dmm::ExportAttributeConfigurationBufferRequest request;
          request.mutable_vi()->set_id(GetSessionId());
          dmm::ExportAttributeConfigurationBufferResponse response;
          ::grpc::Status status = GetStub()->ExportAttributeConfigurationBuffer(&context, request, &response);

          EXPECT_TRUE(status.ok());
          expect_api_success(response.status());

          return response;
        }

        void reset()
        {
          ::grpc::ClientContext context;
          dmm::ResetRequest request;
          request.mutable_vi()->set_id(GetSessionId());
          dmm::ResetResponse response;
          ::grpc::Status status = GetStub()->Reset(&context, request, &response);

          EXPECT_TRUE(status.ok());
          expect_api_success(response.status());
        }

        void import_attribute_configuration_buffer(dmm::ExportAttributeConfigurationBufferResponse exported_configuration_response)
        {
          ::grpc::ClientContext context;
          dmm::ImportAttributeConfigurationBufferRequest import_request;
          import_request.mutable_vi()->set_id(GetSessionId());
          auto exported_configuration = exported_configuration_response.configuration();
          import_request.mutable_configuration()->append(exported_configuration.begin(), exported_configuration.end());
          dmm::ImportAttributeConfigurationBufferResponse import_response;
          ::grpc::Status status = GetStub()->ImportAttributeConfigurationBuffer(&context, import_request, &import_response);

          EXPECT_TRUE(status.ok());
          expect_api_success(import_response.status());
        }

    private:
        std::shared_ptr<::grpc::Channel> channel_;
        std::unique_ptr<::nidevice_grpc::Session> driver_session_;
        std::unique_ptr<dmm::NiDmm::Stub> nidmm_stub_;
        std::unique_ptr<nidevice_grpc::SessionRepository> session_repository_;
        std::unique_ptr<dmm::NiDmmLibrary> nidmm_library_;
        std::unique_ptr<dmm::NiDmmService> nidmm_service_;
        std::unique_ptr<::grpc::Server> server_;
>>>>>>> 182dcadf
};

TEST_F(NiDmmDriverApiTest, SelfTest_CompletesSuccessfully)
{
  ::grpc::ClientContext context;
  dmm::SelfTestRequest request;
  request.mutable_vi()->set_id(GetSessionId());
  dmm::SelfTestResponse response;
  ::grpc::Status status = GetStub()->SelfTest(&context, request, &response);

  EXPECT_TRUE(status.ok());
  expect_api_success(response.status());
  EXPECT_EQ(0, response.self_test_result());
  EXPECT_LT(0, strlen(response.self_test_message().c_str()));
}

TEST_F(NiDmmDriverApiTest, Reset_CompletesSuccessfully)
{
  ::grpc::ClientContext context;
  dmm::ResetRequest request;
  request.mutable_vi()->set_id(GetSessionId());
  dmm::ResetResponse response;
  ::grpc::Status status = GetStub()->Reset(&context, request, &response);

  EXPECT_TRUE(status.ok());
  expect_api_success(response.status());
}

TEST_F(NiDmmDriverApiTest, SetViReal64Attribute_GetViReal64Attribute_ValueMatchesSetValue)
{
  const char* channel_name = "";
  const dmm::NiDmmAttributes attribute_to_set = dmm::NiDmmAttributes::NIDMM_ATTRIBUTE_TRIGGER_DELAY;
  const ViReal64 expected_value = 42.24;
  ::grpc::ClientContext context;
  dmm::SetAttributeViReal64Request request;
  request.mutable_vi()->set_id(GetSessionId());
  request.set_channel_name(channel_name);
  request.set_attribute_id(attribute_to_set);
  request.set_attribute_value(expected_value);
  dmm::SetAttributeViReal64Response response;
  ::grpc::Status status = GetStub()->SetAttributeViReal64(&context, request, &response);
  ViReal64 get_attribute_value = get_real64_attribute(channel_name, attribute_to_set);

  EXPECT_TRUE(status.ok());
  expect_api_success(response.status());
  EXPECT_EQ(expected_value, get_attribute_value);
}

TEST_F(NiDmmDriverApiTest, SetViInt32Attribute_GetViInt32Attribute_ValueMatchesSetValue)
{
  const char* channel_name = "";
  const dmm::NiDmmAttributes attribute_to_set = dmm::NiDmmAttributes::NIDMM_ATTRIBUTE_SAMPLE_COUNT;
  const ViInt32 expected_value = 4;
  ::grpc::ClientContext context;
  dmm::SetAttributeViInt32Request request;
  request.mutable_vi()->set_id(GetSessionId());
  request.set_channel_name(channel_name);
  request.set_attribute_id(attribute_to_set);
  request.set_attribute_value(expected_value);
  dmm::SetAttributeViInt32Response response;
  ::grpc::Status status = GetStub()->SetAttributeViInt32(&context, request, &response);
  ViInt32 get_attribute_value = get_int32_attribute(channel_name, attribute_to_set);

  EXPECT_TRUE(status.ok());
  expect_api_success(response.status());
  EXPECT_EQ(expected_value, get_attribute_value);
}

TEST_F(NiDmmDriverApiTest, SetViBooleanAttribute_GetViBooleanAttribute_ValueMatchesSetValue)
{
  const char* channel_name = "";
  const dmm::NiDmmAttributes attribute_to_set = dmm::NiDmmAttributes::NIDMM_ATTRIBUTE_SIMULATE;
  const ViBoolean expected_value = true;
  ::grpc::ClientContext context;
  dmm::SetAttributeViBooleanRequest request;
  request.mutable_vi()->set_id(GetSessionId());
  request.set_channel_name(channel_name);
  request.set_attribute_id(attribute_to_set);
  request.set_attribute_value(expected_value);
  dmm::SetAttributeViBooleanResponse response;
  ::grpc::Status status = GetStub()->SetAttributeViBoolean(&context, request, &response);
  ViBoolean get_attribute_value = get_bool_attribute(channel_name, attribute_to_set);

  EXPECT_TRUE(status.ok());
  expect_api_success(response.status());
  EXPECT_EQ(expected_value, get_attribute_value);
}

TEST_F(NiDmmDriverApiTest, ConfigureMeasurementAbsolute_CompletesSuccessfully)
{
  ::grpc::ClientContext context;
  dmm::ConfigureMeasurementAbsoluteRequest request;
  request.mutable_vi()->set_id(GetSessionId());
  request.set_measurement_function(dmm::Function::FUNCTION_NIDMM_VAL_DC_VOLTS);
  request.set_range(10);
  request.set_resolution_absolute(5.5);
  dmm::ConfigureMeasurementAbsoluteResponse response;
  ::grpc::Status status = GetStub()->ConfigureMeasurementAbsolute(&context, request, &response);

  EXPECT_TRUE(status.ok());
  expect_api_success(response.status());
}

TEST_F(NiDmmDriverApiTest, ConfigureCurrentSourse_CompletesSuccessfully)
{
  ::grpc::ClientContext context;
  dmm::ConfigureCurrentSourceRequest request;
  request.mutable_vi()->set_id(GetSessionId());
  request.set_current_source(0.0001);
  dmm::ConfigureCurrentSourceResponse response;
  ::grpc::Status status = GetStub()->ConfigureCurrentSource(&context, request, &response);

  EXPECT_TRUE(status.ok());
  expect_api_success(response.status());
}

TEST_F(NiDmmDriverApiTest, ExportConfiguredCurrentSource_ResetAndImportConfiguration_CurrentSourceConfigurationIsImported)
{
  double expected_value = 0.0001;
  configure_current_source(expected_value);
  auto exported_configuration_response = export_attribute_configuration_buffer();

  reset();
  import_attribute_configuration_buffer(exported_configuration_response);

  double set_value = get_real64_attribute("", dmm::NiDmmAttributes::NIDMM_ATTRIBUTE_CURRENT_SOURCE);
  EXPECT_EQ(expected_value, set_value);
}

TEST_F(NiDmmDriverApiTest, ConfiguredTrigger_ConfiguresSuccessfully)
{
  ::grpc::ClientContext context;
  dmm::ConfigureTriggerRequest request;
  request.mutable_vi()->set_id(GetSessionId());
  request.set_trigger_source(dmm::TriggerSource::TRIGGER_SOURCE_NIDMM_VAL_SOFTWARE_TRIG);
  request.set_trigger_delay(dmm::TriggerDelays::TRIGGER_DELAYS_NIDMM_VAL_AUTO_DELAY_ON);
  dmm::ConfigureTriggerResponse response;
  ::grpc::Status status = GetStub()->ConfigureTrigger(&context, request, &response);

  EXPECT_TRUE(status.ok());
  expect_api_success(response.status());
}

TEST_F(NiDmmDriverApiTest, AcquireMeasurement_CompletesSuccesfully)
{
  ::grpc::ClientContext context;
  dmm::ReadRequest request;
  request.mutable_vi()->set_id(GetSessionId());
  request.set_maximum_time(1000);
  dmm::ReadResponse response;
  ::grpc::Status status = GetStub()->Read(&context, request, &response);

  EXPECT_TRUE(status.ok());
  expect_api_success(response.status());
  EXPECT_NE(0, response.reading());
}

TEST_F(NiDmmDriverApiTest, SelfCalibrate_CompletesSuccessfully)
{
  ::grpc::ClientContext context;
  dmm::SelfCalRequest request;
  request.mutable_vi()->set_id(GetSessionId());
  dmm::SelfCalResponse response;
  ::grpc::Status status = GetStub()->SelfCal(&context, request, &response);

  EXPECT_TRUE(status.ok());
  expect_api_success(response.status());
}

}  // namespace system
}  // namespace tests
}  // namespace ni<|MERGE_RESOLUTION|>--- conflicted
+++ resolved
@@ -12,7 +12,6 @@
 const int kDMMDriverApiSuccess = 0;
 
 class NiDmmDriverApiTest : public ::testing::Test {
-<<<<<<< HEAD
  protected:
   NiDmmDriverApiTest()
   {
@@ -58,208 +57,6 @@
   {
     EXPECT_EQ(kDMMDriverApiSuccess, error_status) << get_error_message(error_status);
   }
-
-  void initialize_driver_session()
-  {
-    ::grpc::ClientContext context;
-    dmm::InitWithOptionsRequest request;
-    request.set_resource_name("SimulatedDMM");
-    request.set_option_string("Simulate=1, DriverSetup=Model:4071; BoardType:PXI");
-    request.set_session_name("");
-    request.set_reset_device(false);
-    request.set_id_query(false);
-    dmm::InitWithOptionsResponse response;
-
-    ::grpc::Status status = GetStub()->InitWithOptions(&context, request, &response);
-    driver_session_ = std::make_unique<nidevice_grpc::Session>(response.vi());
-
-    EXPECT_TRUE(status.ok());
-    expect_api_success(response.status());
-  }
-
-  void close_driver_session()
-  {
-    ::grpc::ClientContext context;
-    dmm::CloseRequest request;
-    request.mutable_vi()->set_id(driver_session_->id());
-    dmm::CloseResponse response;
-
-    ::grpc::Status status = GetStub()->Close(&context, request, &response);
-
-    EXPECT_TRUE(status.ok());
-    expect_api_success(response.status());
-  }
-
-  std::string get_error_message(int error_status)
-  {
-    ::grpc::ClientContext context;
-    dmm::GetErrorMessageRequest request;
-    request.mutable_vi()->set_id(GetSessionId());
-    request.set_error_code(error_status);
-    dmm::GetErrorMessageResponse response;
-    ::grpc::Status status = GetStub()->GetErrorMessage(&context, request, &response);
-
-    EXPECT_TRUE(status.ok());
-    EXPECT_EQ(kDMMDriverApiSuccess, response.status());
-
-    return response.error_message();
-  }
-
-  ViBoolean get_bool_attribute(const char* channel_name, dmm::NiDmmAttributes attribute_id)
-  {
-    ::grpc::ClientContext context;
-    dmm::GetAttributeViBooleanRequest request;
-    request.mutable_vi()->set_id(GetSessionId());
-    request.set_channel_name(channel_name);
-    request.set_attribute_id(attribute_id);
-    dmm::GetAttributeViBooleanResponse response;
-    ::grpc::Status status = GetStub()->GetAttributeViBoolean(&context, request, &response);
-
-    EXPECT_TRUE(status.ok());
-    expect_api_success(response.status());
-
-    return response.attribute_value();
-  }
-
-  ViInt32 get_int32_attribute(const char* channel_name, dmm::NiDmmAttributes attribute_id)
-  {
-    ::grpc::ClientContext context;
-    dmm::GetAttributeViInt32Request request;
-    request.mutable_vi()->set_id(GetSessionId());
-    request.set_channel_name(channel_name);
-    request.set_attribute_id(attribute_id);
-    dmm::GetAttributeViInt32Response response;
-    ::grpc::Status status = GetStub()->GetAttributeViInt32(&context, request, &response);
-
-    EXPECT_TRUE(status.ok());
-    expect_api_success(response.status());
-
-    return response.attribute_value();
-  }
-
-  ViReal64 get_real64_attribute(const char* channel_name, dmm::NiDmmAttributes attribute_id)
-  {
-    ::grpc::ClientContext context;
-    dmm::GetAttributeViReal64Request request;
-    request.mutable_vi()->set_id(GetSessionId());
-    request.set_channel_name(channel_name);
-    request.set_attribute_id(attribute_id);
-    dmm::GetAttributeViReal64Response response;
-    ::grpc::Status status = GetStub()->GetAttributeViReal64(&context, request, &response);
-
-    EXPECT_TRUE(status.ok());
-    expect_api_success(response.status());
-
-    return response.attribute_value();
-  }
-
-  void configure_current_source(double value)
-  {
-    ::grpc::ClientContext context;
-    dmm::ConfigureCurrentSourceRequest request;
-    request.mutable_vi()->set_id(GetSessionId());
-    request.set_current_source(value);
-    dmm::ConfigureCurrentSourceResponse response;
-    ::grpc::Status status = GetStub()->ConfigureCurrentSource(&context, request, &response);
-
-    EXPECT_TRUE(status.ok());
-    expect_api_success(response.status());
-  }
-
-  dmm::ExportAttributeConfigurationBufferResponse export_attribute_configuration_buffer()
-  {
-    ::grpc::ClientContext context;
-    dmm::ExportAttributeConfigurationBufferRequest request;
-    request.mutable_vi()->set_id(GetSessionId());
-    dmm::ExportAttributeConfigurationBufferResponse response;
-    ::grpc::Status status = GetStub()->ExportAttributeConfigurationBuffer(&context, request, &response);
-
-    EXPECT_TRUE(status.ok());
-    expect_api_success(response.status());
-
-    return response;
-  }
-
-  void reset()
-  {
-    ::grpc::ClientContext context;
-    dmm::ResetRequest request;
-    request.mutable_vi()->set_id(GetSessionId());
-    dmm::ResetResponse response;
-    ::grpc::Status status = GetStub()->Reset(&context, request, &response);
-
-    EXPECT_TRUE(status.ok());
-    expect_api_success(response.status());
-  }
-
-  void import_attribute_configuration_buffer(dmm::ExportAttributeConfigurationBufferResponse exported_configuration_response)
-  {
-    ::grpc::ClientContext context;
-    dmm::ImportAttributeConfigurationBufferRequest import_request;
-    import_request.mutable_vi()->set_id(GetSessionId());
-    auto exported_configuration = exported_configuration_response.configuration();
-    import_request.mutable_configuration()->append(exported_configuration.begin(), exported_configuration.end());
-    dmm::ImportAttributeConfigurationBufferResponse import_response;
-    ::grpc::Status status = GetStub()->ImportAttributeConfigurationBuffer(&context, import_request, &import_response);
-
-    EXPECT_TRUE(status.ok());
-    expect_api_success(import_response.status());
-  }
-
- private:
-  std::shared_ptr<::grpc::Channel> channel_;
-  std::unique_ptr<::nidevice_grpc::Session> driver_session_;
-  std::unique_ptr<dmm::NiDmm::Stub> nidmm_stub_;
-  std::unique_ptr<nidevice_grpc::SessionRepository> session_repository_;
-  std::unique_ptr<dmm::NiDmmLibrary> nidmm_library_;
-  std::unique_ptr<dmm::NiDmmService> nidmm_service_;
-  std::unique_ptr<::grpc::Server> server_;
-=======
-    protected:
-        NiDmmDriverApiTest()
-        {
-          ::grpc::ServerBuilder builder;
-          session_repository_ = std::make_unique<nidevice_grpc::SessionRepository>();
-          nidmm_library_ = std::make_unique<dmm::NiDmmLibrary>();
-          nidmm_service_ = std::make_unique<dmm::NiDmmService>(nidmm_library_.get(), session_repository_.get());
-          builder.RegisterService(nidmm_service_.get());
-
-          server_ = builder.BuildAndStart();
-          ResetStub();
-        }
-
-        virtual ~NiDmmDriverApiTest() {}
-
-        void SetUp() override
-        {
-          initialize_driver_session();
-        }
-
-        void TearDown() override
-        {
-          close_driver_session();
-        }
-
-        void ResetStub()
-        {
-          channel_ = server_->InProcessChannel(::grpc::ChannelArguments());
-          nidmm_stub_ = dmm::NiDmm::NewStub(channel_);
-        }
-
-        std::unique_ptr<dmm::NiDmm::Stub>& GetStub()
-        {
-          return nidmm_stub_;
-        }
-
-        int GetSessionId()
-        {
-          return driver_session_->id();
-        }
-
-        void expect_api_success(int error_status)
-        {
-          EXPECT_EQ(kDMMDriverApiSuccess, error_status) << get_error_message(error_status);
-        }
 
         void initialize_driver_session()
         {
@@ -272,151 +69,150 @@
           request.set_id_query(false);
           dmm::InitWithOptionsResponse response;
 
-          ::grpc::Status status = GetStub()->InitWithOptions(&context, request, &response);
-          driver_session_ = std::make_unique<nidevice_grpc::Session>(response.vi());
-
-          EXPECT_TRUE(status.ok());
-          expect_api_success(response.status());
-        }
-
-        void close_driver_session()
-        {
-          ::grpc::ClientContext context;
-          dmm::CloseRequest request;
-          request.mutable_vi()->set_id(driver_session_->id());
-          dmm::CloseResponse response;
-
-          ::grpc::Status status = GetStub()->Close(&context, request, &response);
-
-          EXPECT_TRUE(status.ok());
-          expect_api_success(response.status());
-        }
-
-        std::string get_error_message(int error_status)
-        {
-          ::grpc::ClientContext context;
-          dmm::GetErrorMessageRequest request;
-          request.mutable_vi()->set_id(GetSessionId());
-          request.set_error_code(error_status);
-          dmm::GetErrorMessageResponse response;  
-          ::grpc::Status status = GetStub()->GetErrorMessage(&context, request, &response);
-
-          EXPECT_TRUE(status.ok());
-          EXPECT_EQ(kDMMDriverApiSuccess, response.status());
-
-          return response.error_message();
-        }
-
-        ViBoolean get_bool_attribute(const char* channel_name, dmm::NiDmmAttributes attribute_id)
-        {
-          ::grpc::ClientContext context;
-          dmm::GetAttributeViBooleanRequest request;
-          request.mutable_vi()->set_id(GetSessionId());
-          request.set_channel_name(channel_name);
-          request.set_attribute_id(attribute_id);
-          dmm::GetAttributeViBooleanResponse response;
-          ::grpc::Status status = GetStub()->GetAttributeViBoolean(&context, request, &response);
-
-          EXPECT_TRUE(status.ok());
-          expect_api_success(response.status());
-
-          return response.attribute_value();
-        }
-
-        ViInt32 get_int32_attribute(const char* channel_name, dmm::NiDmmAttributes attribute_id)
-        {
-          ::grpc::ClientContext context;
-          dmm::GetAttributeViInt32Request request;
-          request.mutable_vi()->set_id(GetSessionId());
-          request.set_channel_name(channel_name);
-          request.set_attribute_id(attribute_id);
-          dmm::GetAttributeViInt32Response response;
-          ::grpc::Status status = GetStub()->GetAttributeViInt32(&context, request, &response);
-
-          EXPECT_TRUE(status.ok());
-          expect_api_success(response.status());
-
-          return response.attribute_value();
-        }
-
-        ViReal64 get_real64_attribute(const char* channel_name, dmm::NiDmmAttributes attribute_id)
-        {
-          ::grpc::ClientContext context;
-          dmm::GetAttributeViReal64Request request;
-          request.mutable_vi()->set_id(GetSessionId());
-          request.set_channel_name(channel_name);
-          request.set_attribute_id(attribute_id);
-          dmm::GetAttributeViReal64Response response;
-          ::grpc::Status status = GetStub()->GetAttributeViReal64(&context, request, &response);
-
-          EXPECT_TRUE(status.ok());
-          expect_api_success(response.status());
-
-          return response.attribute_value();
-        }
-
-        void configure_current_source(double value)
-        {
-          ::grpc::ClientContext context;
-          dmm::ConfigureCurrentSourceRequest request;
-          request.mutable_vi()->set_id(GetSessionId());
-          request.set_current_source(value);
-          dmm::ConfigureCurrentSourceResponse response;
-          ::grpc::Status status = GetStub()->ConfigureCurrentSource(&context, request, &response);  
-
-          EXPECT_TRUE(status.ok());
-          expect_api_success(response.status());
-        }
-
-        dmm::ExportAttributeConfigurationBufferResponse export_attribute_configuration_buffer()
-        {
-          ::grpc::ClientContext context;
-          dmm::ExportAttributeConfigurationBufferRequest request;
-          request.mutable_vi()->set_id(GetSessionId());
-          dmm::ExportAttributeConfigurationBufferResponse response;
-          ::grpc::Status status = GetStub()->ExportAttributeConfigurationBuffer(&context, request, &response);
-
-          EXPECT_TRUE(status.ok());
-          expect_api_success(response.status());
-
-          return response;
-        }
-
-        void reset()
-        {
-          ::grpc::ClientContext context;
-          dmm::ResetRequest request;
-          request.mutable_vi()->set_id(GetSessionId());
-          dmm::ResetResponse response;
-          ::grpc::Status status = GetStub()->Reset(&context, request, &response);
-
-          EXPECT_TRUE(status.ok());
-          expect_api_success(response.status());
-        }
-
-        void import_attribute_configuration_buffer(dmm::ExportAttributeConfigurationBufferResponse exported_configuration_response)
-        {
-          ::grpc::ClientContext context;
-          dmm::ImportAttributeConfigurationBufferRequest import_request;
-          import_request.mutable_vi()->set_id(GetSessionId());
-          auto exported_configuration = exported_configuration_response.configuration();
-          import_request.mutable_configuration()->append(exported_configuration.begin(), exported_configuration.end());
-          dmm::ImportAttributeConfigurationBufferResponse import_response;
-          ::grpc::Status status = GetStub()->ImportAttributeConfigurationBuffer(&context, import_request, &import_response);
-
-          EXPECT_TRUE(status.ok());
-          expect_api_success(import_response.status());
-        }
-
-    private:
-        std::shared_ptr<::grpc::Channel> channel_;
-        std::unique_ptr<::nidevice_grpc::Session> driver_session_;
-        std::unique_ptr<dmm::NiDmm::Stub> nidmm_stub_;
-        std::unique_ptr<nidevice_grpc::SessionRepository> session_repository_;
-        std::unique_ptr<dmm::NiDmmLibrary> nidmm_library_;
-        std::unique_ptr<dmm::NiDmmService> nidmm_service_;
-        std::unique_ptr<::grpc::Server> server_;
->>>>>>> 182dcadf
+    ::grpc::Status status = GetStub()->InitWithOptions(&context, request, &response);
+    driver_session_ = std::make_unique<nidevice_grpc::Session>(response.vi());
+
+    EXPECT_TRUE(status.ok());
+    expect_api_success(response.status());
+  }
+
+  void close_driver_session()
+  {
+    ::grpc::ClientContext context;
+    dmm::CloseRequest request;
+    request.mutable_vi()->set_id(driver_session_->id());
+    dmm::CloseResponse response;
+
+    ::grpc::Status status = GetStub()->Close(&context, request, &response);
+
+    EXPECT_TRUE(status.ok());
+    expect_api_success(response.status());
+  }
+
+  std::string get_error_message(int error_status)
+  {
+    ::grpc::ClientContext context;
+    dmm::GetErrorMessageRequest request;
+    request.mutable_vi()->set_id(GetSessionId());
+    request.set_error_code(error_status);
+    dmm::GetErrorMessageResponse response;
+    ::grpc::Status status = GetStub()->GetErrorMessage(&context, request, &response);
+
+    EXPECT_TRUE(status.ok());
+    EXPECT_EQ(kDMMDriverApiSuccess, response.status());
+
+    return response.error_message();
+  }
+
+  ViBoolean get_bool_attribute(const char* channel_name, dmm::NiDmmAttributes attribute_id)
+  {
+    ::grpc::ClientContext context;
+    dmm::GetAttributeViBooleanRequest request;
+    request.mutable_vi()->set_id(GetSessionId());
+    request.set_channel_name(channel_name);
+    request.set_attribute_id(attribute_id);
+    dmm::GetAttributeViBooleanResponse response;
+    ::grpc::Status status = GetStub()->GetAttributeViBoolean(&context, request, &response);
+
+    EXPECT_TRUE(status.ok());
+    expect_api_success(response.status());
+
+    return response.attribute_value();
+  }
+
+  ViInt32 get_int32_attribute(const char* channel_name, dmm::NiDmmAttributes attribute_id)
+  {
+    ::grpc::ClientContext context;
+    dmm::GetAttributeViInt32Request request;
+    request.mutable_vi()->set_id(GetSessionId());
+    request.set_channel_name(channel_name);
+    request.set_attribute_id(attribute_id);
+    dmm::GetAttributeViInt32Response response;
+    ::grpc::Status status = GetStub()->GetAttributeViInt32(&context, request, &response);
+
+    EXPECT_TRUE(status.ok());
+    expect_api_success(response.status());
+
+    return response.attribute_value();
+  }
+
+  ViReal64 get_real64_attribute(const char* channel_name, dmm::NiDmmAttributes attribute_id)
+  {
+    ::grpc::ClientContext context;
+    dmm::GetAttributeViReal64Request request;
+    request.mutable_vi()->set_id(GetSessionId());
+    request.set_channel_name(channel_name);
+    request.set_attribute_id(attribute_id);
+    dmm::GetAttributeViReal64Response response;
+    ::grpc::Status status = GetStub()->GetAttributeViReal64(&context, request, &response);
+
+    EXPECT_TRUE(status.ok());
+    expect_api_success(response.status());
+
+    return response.attribute_value();
+  }
+
+  void configure_current_source(double value)
+  {
+    ::grpc::ClientContext context;
+    dmm::ConfigureCurrentSourceRequest request;
+    request.mutable_vi()->set_id(GetSessionId());
+    request.set_current_source(value);
+    dmm::ConfigureCurrentSourceResponse response;
+    ::grpc::Status status = GetStub()->ConfigureCurrentSource(&context, request, &response);
+
+    EXPECT_TRUE(status.ok());
+    expect_api_success(response.status());
+  }
+
+  dmm::ExportAttributeConfigurationBufferResponse export_attribute_configuration_buffer()
+  {
+    ::grpc::ClientContext context;
+    dmm::ExportAttributeConfigurationBufferRequest request;
+    request.mutable_vi()->set_id(GetSessionId());
+    dmm::ExportAttributeConfigurationBufferResponse response;
+    ::grpc::Status status = GetStub()->ExportAttributeConfigurationBuffer(&context, request, &response);
+
+    EXPECT_TRUE(status.ok());
+    expect_api_success(response.status());
+
+    return response;
+  }
+
+  void reset()
+  {
+    ::grpc::ClientContext context;
+    dmm::ResetRequest request;
+    request.mutable_vi()->set_id(GetSessionId());
+    dmm::ResetResponse response;
+    ::grpc::Status status = GetStub()->Reset(&context, request, &response);
+
+    EXPECT_TRUE(status.ok());
+    expect_api_success(response.status());
+  }
+
+  void import_attribute_configuration_buffer(dmm::ExportAttributeConfigurationBufferResponse exported_configuration_response)
+  {
+    ::grpc::ClientContext context;
+    dmm::ImportAttributeConfigurationBufferRequest import_request;
+    import_request.mutable_vi()->set_id(GetSessionId());
+    auto exported_configuration = exported_configuration_response.configuration();
+    import_request.mutable_configuration()->append(exported_configuration.begin(), exported_configuration.end());
+    dmm::ImportAttributeConfigurationBufferResponse import_response;
+    ::grpc::Status status = GetStub()->ImportAttributeConfigurationBuffer(&context, import_request, &import_response);
+
+    EXPECT_TRUE(status.ok());
+    expect_api_success(import_response.status());
+  }
+
+ private:
+  std::shared_ptr<::grpc::Channel> channel_;
+  std::unique_ptr<::nidevice_grpc::Session> driver_session_;
+  std::unique_ptr<dmm::NiDmm::Stub> nidmm_stub_;
+  std::unique_ptr<nidevice_grpc::SessionRepository> session_repository_;
+  std::unique_ptr<dmm::NiDmmLibrary> nidmm_library_;
+  std::unique_ptr<dmm::NiDmmService> nidmm_service_;
+  std::unique_ptr<::grpc::Server> server_;
 };
 
 TEST_F(NiDmmDriverApiTest, SelfTest_CompletesSuccessfully)
