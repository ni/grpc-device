#include <gmock/gmock.h>
#include <google/protobuf/util/time_util.h>
#include <gtest/gtest.h>  // For EXPECT matchers.

#include <algorithm>
#include <cstring>
#include <random>
#include <stdexcept>

#include "device_server.h"
#include "enumerate_devices.h"
#include "nidaqmx/nidaqmx_client.h"
#include "nidaqmx/nidaqmx_service.h"

using namespace ::testing;
using namespace nidaqmx_grpc;
using google::protobuf::uint32;
namespace client = nidaqmx_grpc::experimental::client;

namespace ni {
namespace tests {
namespace system {

// Creates a static TResponse instance that can be used as a default/in-line value (because it's not a temporary).
template <typename TResponse>
struct ThrowawayResponse {
  static TResponse& response()
  {
    static TResponse response_instance;
    return response_instance;
  }
};

class NiDAQmxDriverApiTests : public Test {
 protected:
  const std::string DEVICE_NAME{"gRPCSystemTestDAQ"};
  const std::string ANY_DEVICE_MODEL{"[[ANY_DEVICE_MODEL]]"};
  const std::string AI_CHANNEL{"gRPCSystemTestDAQ/ai0"};
  const std::string AO_CHANNEL{"gRPCSystemTestDAQ/ao0"};

  NiDAQmxDriverApiTests()
      : device_server_(DeviceServerInterface::Singleton()),
        nidaqmx_stub_(NiDAQmx::NewStub(device_server_->InProcessChannel()))
  {
  }
  virtual ~NiDAQmxDriverApiTests() {}

  void SetUp() override
  {
    // In MAX, this can be set up by importing grpc-device-daq-tests.nce.
    // Allow ANY_DEVICE_MODEL so we can run on any hardware with DEVICE_NAME configured.
    // Tests are written for a simulated "NI PXIe-6341".
    std::unordered_map<std::string, std::string> required_devices{
        {DEVICE_NAME, ANY_DEVICE_MODEL}};

    if (!are_all_devices_present(required_devices)) {
      GTEST_SKIP() << "Required Device(s) not found";
    }

    initialize_driver_session();
  }

  void TearDown() override
  {
    close_driver_session();
  }

  bool are_all_devices_present(std::unordered_map<std::string, std::string> required_devices)
  {
    for (const auto& device : EnumerateDevices()) {
      auto matched_required_device = required_devices.find(device.name());
      if (matched_required_device != required_devices.cend()) {
        if (matched_required_device->second == device.model() || matched_required_device->second == ANY_DEVICE_MODEL)
          required_devices.erase(matched_required_device);
      }
    }

    return required_devices.empty();
  }

  void initialize_driver_session()
  {
    ::grpc::ClientContext context;
    CreateTaskResponse response;
    auto status = create_task(response);
    driver_session_ = std::make_unique<nidevice_grpc::Session>(response.task());

    EXPECT_SUCCESS(status, response);
  }

  void close_driver_session()
  {
    if (!driver_session_) return;

    auto response = clear_task();

    EXPECT_SUCCESS(response);
  }

  ::grpc::Status create_task(CreateTaskResponse& response)
  {
    ::grpc::ClientContext context;
    CreateTaskRequest request;
    return stub()->CreateTask(&context, request, &response);
  }

  ClearTaskResponse clear_task()
  {
    return client::clear_task(stub(), task());
  }

  CreateAIVoltageChanRequest create_ai_voltage_request(double min_val, double max_val, const std::string& custom_scale_name = "")
  {
    CreateAIVoltageChanRequest request;
    set_request_session_id(request);
    request.set_physical_channel("gRPCSystemTestDAQ/ai0");
    request.set_name_to_assign_to_channel("ai0");
    request.set_terminal_config(InputTermCfgWithDefault::INPUT_TERM_CFG_WITH_DEFAULT_CFG_DEFAULT);
    request.set_min_val(min_val);
    request.set_max_val(max_val);
    if (custom_scale_name.empty()) {
      request.set_units(VoltageUnits2::VOLTAGE_UNITS2_VOLTS);
    }
    else {
      request.set_custom_scale_name(custom_scale_name);
      request.set_units(VoltageUnits2::VOLTAGE_UNITS2_FROM_CUSTOM_SCALE);
    }
    return request;
  }

  ::grpc::Status create_ai_voltage_chan(const CreateAIVoltageChanRequest& request, CreateAIVoltageChanResponse& response = ThrowawayResponse<CreateAIVoltageChanResponse>::response())
  {
    ::grpc::ClientContext context;
    return stub()->CreateAIVoltageChan(&context, request, &response);
  }

  ::grpc::Status create_ai_voltage_chan(double min_val, double max_val, CreateAIVoltageChanResponse& response = ThrowawayResponse<CreateAIVoltageChanResponse>::response())
  {
    auto request = create_ai_voltage_request(min_val, max_val);
    return create_ai_voltage_chan(request, response);
  }

  CreateAOVoltageChanRequest create_ao_voltage_chan_request(double min_val, double max_val, const std::string& name = "ao0")
  {
    CreateAOVoltageChanRequest request;
    set_request_session_id(request);

    request.set_physical_channel("gRPCSystemTestDAQ/ao0");
    request.set_name_to_assign_to_channel(name);

    request.set_min_val(min_val);
    request.set_max_val(max_val);
    request.set_units(VoltageUnits2::VOLTAGE_UNITS2_VOLTS);
    return request;
  }

  ::grpc::Status create_ao_voltage_chan(const CreateAOVoltageChanRequest& request, CreateAOVoltageChanResponse& response = ThrowawayResponse<CreateAOVoltageChanResponse>::response())
  {
    ::grpc::ClientContext context;
    return stub()->CreateAOVoltageChan(&context, request, &response);
  }

  ::grpc::Status create_ao_voltage_chan(double min_val, double max_val, CreateAOVoltageChanResponse& response = ThrowawayResponse<CreateAOVoltageChanResponse>::response())
  {
    auto request = create_ao_voltage_chan_request(min_val, max_val);
    return create_ao_voltage_chan(request, response);
  }

  ::grpc::Status create_di_chan(CreateDIChanResponse& response = ThrowawayResponse<CreateDIChanResponse>::response())
  {
    ::grpc::ClientContext context;
    CreateDIChanRequest request;
    set_request_session_id(request);
    request.set_lines("gRPCSystemTestDAQ/port0/line0");
    request.set_name_to_assign_to_lines("di");
    request.set_line_grouping(LineGrouping::LINE_GROUPING_CHAN_PER_LINE);
    return stub()->CreateDIChan(&context, request, &response);
  }

  CreateDOChanResponse create_do_chan(CreateDOChanResponse& response = ThrowawayResponse<CreateDOChanResponse>::response())
  {
    return client::create_do_chan(stub(), task(), "gRPCSystemTestDAQ/port1/line0", "do", LineGrouping::LINE_GROUPING_CHAN_PER_LINE);
  }

  ::grpc::Status create_ci_freq_chan(CreateCIFreqChanResponse& response)
  {
    ::grpc::ClientContext context;
    CreateCIFreqChanRequest request;
    set_request_session_id(request);
    request.set_counter("gRPCSystemTestDAQ/ctr0");
    request.set_name_to_assign_to_channel("ctr");
    request.set_min_val(1.19209);
    request.set_max_val(1e+2);
    request.set_units(FrequencyUnits3::FREQUENCY_UNITS3_HZ);
    request.set_edge(Edge1::EDGE1_RISING);
    request.set_meas_method(CounterFrequencyMethod::COUNTER_FREQUENCY_METHOD_LOW_FREQ_1_CTR);
    request.set_meas_time(0.001);
    request.set_divisor(4);
    return stub()->CreateCIFreqChan(&context, request, &response);
  }

  ::grpc::Status get_error_string(int32 error_code, GetErrorStringResponse& response)
  {
    ::grpc::ClientContext context;
    GetErrorStringRequest request;
    request.set_error_code(error_code);
    return stub()->GetErrorString(&context, request, &response);
  }

  ::grpc::Status start_task(const ::nidevice_grpc::Session& session, StartTaskResponse& response)
  {
    ::grpc::ClientContext context;
    StartTaskRequest request;
    set_request_session_id(request, session);
    return stub()->StartTask(&context, request, &response);
  }

  ::grpc::Status start_task(StartTaskResponse& response = ThrowawayResponse<StartTaskResponse>::response())
  {
    return start_task(*driver_session_, response);
  }

  ::grpc::Status stop_task(StopTaskResponse& response = ThrowawayResponse<StopTaskResponse>::response())
  {
    ::grpc::ClientContext context;
    StopTaskRequest request;
    set_request_session_id(request);
    return stub()->StopTask(&context, request, &response);
  }

  ::grpc::Status read_analog_f64(
      int32 samps_per_chan,
      uint32 array_size_in_samps,
      ReadAnalogF64Response& response = ThrowawayResponse<ReadAnalogF64Response>::response())
  {
    ::grpc::ClientContext context;
    ReadAnalogF64Request request;
    set_request_session_id(request);
    request.set_num_samps_per_chan(samps_per_chan);
    request.set_array_size_in_samps(array_size_in_samps);
    request.set_fill_mode(GroupBy::GROUP_BY_GROUP_BY_CHANNEL);
    request.set_timeout(1000.0);
    return stub()->ReadAnalogF64(&context, request, &response);
  }

  ::grpc::Status write_analog_f64(
      const std::vector<double>& data,
      WriteAnalogF64Response& response)
  {
    ::grpc::ClientContext context;
    WriteAnalogF64Request request;
    set_request_session_id(request);
    request.set_num_samps_per_chan(static_cast<int32_t>(data.size()));
    request.set_auto_start(false);
    request.mutable_write_array()->Add(data.cbegin(), data.cend());
    request.set_data_layout(GroupBy::GROUP_BY_GROUP_BY_CHANNEL);
    return stub()->WriteAnalogF64(&context, request, &response);
  }

  ::grpc::Status write_u32_digital_data(WriteDigitalU32Response& response)
  {
    ::grpc::ClientContext context;
    WriteDigitalU32Request request;
    set_request_session_id(request);
    request.set_data_layout(GroupBy::GROUP_BY_GROUP_BY_CHANNEL);
    request.set_num_samps_per_chan(4);
    request.add_write_array(1000000);
    request.add_write_array(10000);
    request.add_write_array(1);
    request.add_write_array(0);
    return stub()->WriteDigitalU32(&context, request, &response);
  }

  ::grpc::Status read_u32_digital_data(ReadDigitalU32Response& response)
  {
    ::grpc::ClientContext context;
    ReadDigitalU32Request request;
    set_request_session_id(request);
    request.set_num_samps_per_chan(4);
    request.set_array_size_in_samps(4);
    request.set_fill_mode(GroupBy::GROUP_BY_GROUP_BY_CHANNEL);
    return stub()->ReadDigitalU32(&context, request, &response);
  }

  ::grpc::Status write_u16_digital_data(WriteDigitalU16Response& response)
  {
    ::grpc::ClientContext context;
    WriteDigitalU16Request request;
    set_request_session_id(request);
    request.set_data_layout(GroupBy::GROUP_BY_GROUP_BY_CHANNEL);
    request.set_num_samps_per_chan(4);
    request.add_write_array(65535);
    request.add_write_array(10);
    request.add_write_array(1);
    request.add_write_array(0);
    return stub()->WriteDigitalU16(&context, request, &response);
  }

  ::grpc::Status read_u16_digital_data(ReadDigitalU16Response& response)
  {
    ::grpc::ClientContext context;
    ReadDigitalU16Request request;
    set_request_session_id(request);
    request.set_num_samps_per_chan(4);
    request.set_array_size_in_samps(4);
    request.set_fill_mode(GroupBy::GROUP_BY_GROUP_BY_CHANNEL);
    return stub()->ReadDigitalU16(&context, request, &response);
  }

  ::grpc::Status write_u8_digital_data(WriteDigitalU8Response& response)
  {
    ::grpc::ClientContext context;
    WriteDigitalU8Request request;
    set_request_session_id(request);
    request.set_data_layout(GroupBy::GROUP_BY_GROUP_BY_CHANNEL);
    request.set_num_samps_per_chan(4);
    uint8_t data[4] = {255, 10, 1, 0};
    request.set_write_array(data, sizeof(data));
    return stub()->WriteDigitalU8(&context, request, &response);
  }

  ::grpc::Status read_u8_digital_data(ReadDigitalU8Response& response)
  {
    ::grpc::ClientContext context;
    ReadDigitalU8Request request;
    set_request_session_id(request);
    request.set_num_samps_per_chan(4);
    request.set_array_size_in_samps(4);
    request.set_fill_mode(GroupBy::GROUP_BY_GROUP_BY_CHANNEL);
    return stub()->ReadDigitalU8(&context, request, &response);
  }

  ::grpc::Status read_binary_i32(int32 samples_to_read, ReadBinaryI32Response& response)
  {
    ::grpc::ClientContext context;
    ReadBinaryI32Request request;
    set_request_session_id(request);
    request.set_num_samps_per_chan(samples_to_read);
    request.set_array_size_in_samps(samples_to_read);
    request.set_fill_mode(GroupBy::GROUP_BY_GROUP_BY_CHANNEL);
    return stub()->ReadBinaryI32(&context, request, &response);
  }

  ::grpc::Status read_binary_i16(int32 samples_to_read, ReadBinaryI16Response& response)
  {
    ::grpc::ClientContext context;
    ReadBinaryI16Request request;
    set_request_session_id(request);
    request.set_num_samps_per_chan(samples_to_read);
    request.set_array_size_in_samps(samples_to_read);
    request.set_fill_mode(GroupBy::GROUP_BY_GROUP_BY_CHANNEL);
    return stub()->ReadBinaryI16(&context, request, &response);
  }

  ::grpc::Status write_binary_i16(const std::vector<int16>& data, WriteBinaryI16Response& response)
  {
    ::grpc::ClientContext context;
    WriteBinaryI16Request request;
    set_request_session_id(request);
    request.set_num_samps_per_chan(static_cast<uint32>(data.size()));
    request.mutable_write_array()->CopyFrom({data.cbegin(), data.cend()});
    request.set_data_layout(GroupBy::GROUP_BY_GROUP_BY_CHANNEL);
    return stub()->WriteBinaryI16(&context, request, &response);
  }

  ::grpc::Status get_nth_task_device(uint32_t index, GetNthTaskDeviceResponse& response)
  {
    ::grpc::ClientContext context;
    GetNthTaskDeviceRequest request;
    set_request_session_id(request);
    request.set_index(index);
    request.set_buffer_size(256);

    return stub()->GetNthTaskDevice(&context, request, &response);
  }

  bool is_task_done()
  {
    ::grpc::ClientContext context;
    IsTaskDoneRequest request;
    set_request_session_id(request);
    IsTaskDoneResponse response;
    auto status = stub()->IsTaskDone(&context, request, &response);
    EXPECT_SUCCESS(status, response);
    return response.is_task_done();
  }

  ::grpc::Status task_control(TaskControlAction action, TaskControlResponse& response)
  {
    ::grpc::ClientContext context;
    TaskControlRequest request;
    set_request_session_id(request);
    request.set_action(action);
    return stub()->TaskControl(&context, request, &response);
  }

  auto register_done_event(::grpc::ClientContext& context)
  {
    RegisterDoneEventRequest request;
    set_request_session_id(request);
    return stub()->RegisterDoneEvent(&context, request);
  }

  auto register_every_n_samples_event(::grpc::ClientContext& context, uint32 n_samples)
  {
    RegisterEveryNSamplesEventRequest request;
    set_request_session_id(request);
    request.set_n_samples(n_samples);
    request.set_every_n_samples_event_type(EveryNSamplesEventType::EVERY_N_SAMPLES_EVENT_TYPE_ACQUIRED_INTO_BUFFER);
    return stub()->RegisterEveryNSamplesEvent(&context, request);
  }

  auto register_signal_event(::grpc::ClientContext& context, Signal2 signal_id)
  {
    RegisterSignalEventRequest request;
    set_request_session_id(request);
    request.set_signal_id(Signal2::SIGNAL2_SAMPLE_CLOCK);
    return stub()->RegisterSignalEvent(&context, request);
  }

  CfgSampClkTimingRequest create_cfg_samp_clk_timing_request(double rate, Edge1 active_edge, AcquisitionType sample_mode, uInt64 samples_per_chan)
  {
    CfgSampClkTimingRequest request;
    set_request_session_id(request);
    request.set_rate(rate);
    request.set_active_edge(active_edge);
    request.set_sample_mode(sample_mode);
    request.set_samps_per_chan(samples_per_chan);
    return request;
  }

  ::grpc::Status cfg_samp_clk_timing(CfgSampClkTimingResponse& response = ThrowawayResponse<CfgSampClkTimingResponse>::response())
  {
    auto request = create_cfg_samp_clk_timing_request(100.0, Edge1::EDGE1_RISING, AcquisitionType::ACQUISITION_TYPE_CONT_SAMPS, 1000UL);
    return cfg_samp_clk_timing(request, response);
  }

  ::grpc::Status cfg_samp_clk_timing(const CfgSampClkTimingRequest& request, CfgSampClkTimingResponse& response = ThrowawayResponse<CfgSampClkTimingResponse>::response())
  {
    ::grpc::ClientContext context;
    return stub()->CfgSampClkTiming(&context, request, &response);
  }

  CfgChangeDetectionTimingRequest create_cfg_change_detection_timing(const std::string& channel)
  {
    CfgChangeDetectionTimingRequest request;
    set_request_session_id(request);
    request.set_falling_edge_chan(channel);
    request.set_rising_edge_chan(channel);
    request.set_sample_mode(AcquisitionType::ACQUISITION_TYPE_HW_TIMED_SINGLE_POINT);
    return request;
  }

  ::grpc::Status cfg_change_detection_timing(const CfgChangeDetectionTimingRequest& request, CfgChangeDetectionTimingResponse& response = ThrowawayResponse<CfgChangeDetectionTimingResponse>::response())
  {
    ::grpc::ClientContext context;
    return stub()->CfgChangeDetectionTiming(&context, request, &response);
  }

  ::grpc::Status cfg_input_buffer(CfgInputBufferResponse& response)
  {
    ::grpc::ClientContext context;
    CfgInputBufferRequest request;
    set_request_session_id(request);
    request.set_num_samps_per_chan(1024U);
    return stub()->CfgInputBuffer(&context, request, &response);
  }

  ::grpc::Status cfg_output_buffer(CfgOutputBufferResponse& response)
  {
    ::grpc::ClientContext context;
    CfgOutputBufferRequest request;
    set_request_session_id(request);
    request.set_num_samps_per_chan(1024U);
    return stub()->CfgOutputBuffer(&context, request, &response);
  }

  ::grpc::Status self_test_device(SelfTestDeviceResponse& response)
  {
    ::grpc::ClientContext context;
    SelfTestDeviceRequest request;
    request.set_device_name(DEVICE_NAME);
    return stub()->SelfTestDevice(&context, request, &response);
  }

  ::grpc::Status create_lin_scale(const std::string& name, double slope, CreateLinScaleResponse& response = ThrowawayResponse<CreateLinScaleResponse>::response())
  {
    ::grpc::ClientContext context;
    CreateLinScaleRequest request;
    request.set_name(name);
    request.set_slope(slope);
    request.set_pre_scaled_units(UnitsPreScaled::UNITS_PRE_SCALED_VOLTS);
    return stub()->CreateLinScale(&context, request, &response);
  }

  ::grpc::Status create_polynomial_scale(const std::string& name, const std::vector<double>& forward_coeffs, const std::vector<double>& reverse_coeffs, CreatePolynomialScaleResponse& response = ThrowawayResponse<CreatePolynomialScaleResponse>::response())
  {
    ::grpc::ClientContext context;
    CreatePolynomialScaleRequest request;
    request.set_name(name);

    request.mutable_forward_coeffs()->CopyFrom({forward_coeffs.cbegin(), forward_coeffs.cend()});
    request.set_num_forward_coeffs_in(static_cast<int32>(forward_coeffs.size()));

    request.mutable_reverse_coeffs()->CopyFrom({reverse_coeffs.cbegin(), reverse_coeffs.cend()});
    request.set_num_reverse_coeffs_in(static_cast<int32>(reverse_coeffs.size()));

    request.set_pre_scaled_units(UnitsPreScaled::UNITS_PRE_SCALED_VOLTS);
    return stub()->CreatePolynomialScale(&context, request, &response);
  }

  ::grpc::Status create_ai_thrmcpl_chan(double min_val, double max_val, CreateAIThrmcplChanResponse& response)
  {
    ::grpc::ClientContext context;
    CreateAIThrmcplChanRequest request;
    set_request_session_id(request);
    request.set_physical_channel("gRPCSystemTestDAQ/ai0");
    request.set_units(TemperatureUnits::TEMPERATURE_UNITS_DEG_C);
    request.set_min_val(min_val);
    request.set_max_val(max_val);
    request.set_thermocouple_type(ThermocoupleType1::THERMOCOUPLE_TYPE1_J_TYPE_TC);
    request.set_cjc_source(CJCSource1::CJC_SOURCE1_CONST_VAL);
    request.set_cjc_val(25.0);
    return stub()->CreateAIThrmcplChan(&context, request, &response);
  }

  CalculateReversePolyCoeffRequest create_calculate_reverse_poly_coeff_request(
      const std::vector<double> forward_coeffs,
      double min_val_x,
      double max_val_x,
      int32_t num_points_to_compute,
      int32_t reverse_poly_order)
  {
    CalculateReversePolyCoeffRequest request;
    request.mutable_forward_coeffs()->CopyFrom({forward_coeffs.cbegin(), forward_coeffs.cend()});
    request.set_num_forward_coeffs_in(static_cast<uint32>(forward_coeffs.size()));
    request.set_min_val_x(min_val_x);
    request.set_max_val_x(max_val_x);
    request.set_num_points_to_compute(num_points_to_compute);
    request.set_reverse_poly_order(reverse_poly_order);
    return request;
  }

  ::grpc::Status calculate_reverse_poly_coeff(const CalculateReversePolyCoeffRequest& request, CalculateReversePolyCoeffResponse& response)
  {
    ::grpc::ClientContext context;
    return stub()->CalculateReversePolyCoeff(&context, request, &response);
  }

  template <typename TRaw>
  ::grpc::Status read_raw(int32 samples_to_read, ReadRawResponse& response)
  {
    ::grpc::ClientContext context;
    ReadRawRequest request;
    set_request_session_id(request);
    request.set_num_samps_per_chan(samples_to_read);
    request.set_array_size_in_bytes(samples_to_read * sizeof(TRaw));
    request.set_timeout(1000.0);
    return stub()->ReadRaw(&context, request, &response);
  }

  template <typename TRaw>
  ::grpc::Status write_raw(const std::vector<TRaw>& data, WriteRawResponse& response)
  {
    ::grpc::ClientContext context;
    WriteRawRequest request;
    set_request_session_id(request);
    auto byte_data = reinterpret_cast<const char*>(data.data());
    auto write_data = request.mutable_write_array();
    write_data->insert(write_data->cbegin(), byte_data, byte_data + data.size() * sizeof(TRaw));
    request.set_num_samps(static_cast<uint32>(data.size()));
    request.set_timeout(1000.0);
    return stub()->WriteRaw(&context, request, &response);
  }

  ::grpc::Status wait_for_valid_timestamp(WaitForValidTimestampResponse& response)
  {
    ::grpc::ClientContext context;
    WaitForValidTimestampRequest request;
    set_request_session_id(request);
    request.set_timestamp_event(TimestampEvent::TIMESTAMP_EVENT_FIRST_SAMPLE_TIMESTAMP);
    request.set_timeout(1.000);
    return stub()->WaitForValidTimestamp(&context, request, &response);
  }

  ::grpc::Status cfg_time_start_trig(CfgTimeStartTrigResponse& response)
  {
    ::grpc::ClientContext context;
    CfgTimeStartTrigRequest request;
    set_request_session_id(request);
    auto time = google::protobuf::util::TimeUtil::GetCurrentTime();
    auto duration = google::protobuf::Duration{};
    duration.set_seconds(10);
    time += duration;
    request.mutable_when()->CopyFrom(time);
    request.set_timescale(Timescale2::TIMESCALE2_IO_DEVICE_TIME);
    return stub()->CfgTimeStartTrig(&context, request, &response);
  }

  ::grpc::Status save_task(SaveTaskResponse& response)
  {
    ::grpc::ClientContext context;
    SaveTaskRequest request;
    set_request_session_id(request);
    request.set_author("grpc.tester@ni.com");
    request.set_options_raw(SaveOptions::SAVE_OPTIONS_OVERWRITE | SaveOptions::SAVE_OPTIONS_ALLOW_INTERACTIVE_DELETION);
    request.set_save_as("saved_task");
    return stub()->SaveTask(&context, request, &response);
  }

  ::grpc::Status load_task(LoadTaskResponse& response)
  {
    ::grpc::ClientContext context;
    LoadTaskRequest request;
    request.set_session_name("saved_task");
    auto status = stub()->LoadTask(&context, request, &response);
    if (status.ok()) {
      EXPECT_NE(driver_session_->id(), response.task().id());
      driver_session_ = std::make_unique<nidevice_grpc::Session>(response.task());
    }
    return status;
  }

  ::grpc::Status self_cal(SelfCalResponse& response)
  {
    ::grpc::ClientContext context;
    SelfCalRequest request;
    request.set_device_name(DEVICE_NAME);
    return stub()->SelfCal(&context, request, &response);
  }

  ::grpc::Status add_network_device(const std::string& ip_address, AddNetworkDeviceResponse& response)
  {
    ::grpc::ClientContext context;
    AddNetworkDeviceRequest request;
    request.set_ip_address(ip_address);
    request.set_device_name_out_buffer_size(1024);
    return stub()->AddNetworkDevice(&context, request, &response);
  }

  ::grpc::Status wait_for_next_sample_clock(WaitForNextSampleClockResponse& response)
  {
    ::grpc::ClientContext context;
    WaitForNextSampleClockRequest request;
    set_request_session_id(request);
    request.set_timeout(10.0);
    return stub()->WaitForNextSampleClock(&context, request, &response);
  }

  ::grpc::Status connect_terms(const std::string& source, const std::string& destination, ConnectTermsResponse& response)
  {
    ::grpc::ClientContext context;
    ConnectTermsRequest request;
    request.set_source_terminal(source);
    request.set_destination_terminal(destination);
    request.set_signal_modifiers(InvertPolarity::INVERT_POLARITY_DO_NOT_INVERT_POLARITY);
    return stub()->ConnectTerms(&context, request, &response);
  }

  ::grpc::Status create_watchdog_timer_task_ex(double timeout, CreateWatchdogTimerTaskExResponse& response)
  {
    ::grpc::ClientContext context;
    CreateWatchdogTimerTaskExRequest request;

    request.set_device_name(DEVICE_NAME);
    request.set_timeout(timeout);
    return stub()->CreateWatchdogTimerTaskEx(&context, request, &response);
  }

  ::grpc::Status cfg_watchdog_do_expir_states(const nidevice_grpc::Session& watchdog_session, CfgWatchdogDOExpirStatesResponse& response)
  {
    ::grpc::ClientContext context;
    CfgWatchdogDOExpirStatesRequest request;

    set_request_session_id(request, watchdog_session);
    request.set_channel_names("gRPCSystemTestDAQ/port1/line0:1");
    auto expir_states = std::vector<DigitalLineState>{
        DigitalLineState::DIGITAL_LINE_STATE_HIGH,
        DigitalLineState::DIGITAL_LINE_STATE_HIGH};
    request.mutable_expir_state_array()->CopyFrom({expir_states.cbegin(), expir_states.cend()});
    request.set_array_size(2);
    return stub()->CfgWatchdogDOExpirStates(&context, request, &response);
  }

  void raise_if_error(::grpc::Status status)
  {
    if (!status.ok()) {
      throw new std::runtime_error(status.error_message());
    }
  }

  std::unique_ptr<NiDAQmx::Stub>& stub()
  {
    return nidaqmx_stub_;
  }

  const nidevice_grpc::Session& task()
  {
    return *driver_session_;
  }

  template <typename TRequest>
  void set_request_session_id(TRequest& request)
  {
    set_request_session_id(request, *driver_session_);
  }

  template <typename TRequest>
  void set_request_session_id(TRequest& request, const nidevice_grpc::Session& session)
  {
    request.mutable_task()->set_id(session.id());
  }

  template <typename TResponse>
  void EXPECT_SUCCESS(const TResponse& response)
  {
    EXPECT_EQ(DAQmxSuccess, response.status());
  }

  template <typename TResponse>
  void EXPECT_SUCCESS(const ::grpc::Status& status, const TResponse& response)
  {
    EXPECT_SUCCESS(response);
    EXPECT_EQ(::grpc::Status::OK.error_code(), status.error_code());
  }

  template <typename TResponse>
  void EXPECT_DAQ_ERROR(int32_t expected_error, const TResponse& response)
  {
    EXPECT_EQ(expected_error, response.status());
  }

  template <typename TResponse>
  void EXPECT_DAQ_ERROR(int32_t expected_error, const ::grpc::Status& status, const TResponse& response)
  {
    EXPECT_DAQ_ERROR(expected_error, response);
    EXPECT_EQ(::grpc::Status::OK.error_code(), status.error_code());
  }

  template <typename T>
  void EXPECT_DATA_IN_RANGE(const ::google::protobuf::RepeatedField<T>& data, T min_val, T max_val)
  {
    EXPECT_THAT(data, Each(Not(Lt(min_val))));
    EXPECT_THAT(data, Each(Not(Gt(max_val))));
  }

  DeviceServerInterface* device_server_;
  std::unique_ptr<::nidevice_grpc::Session> driver_session_;
  std::unique_ptr<NiDAQmx::Stub> nidaqmx_stub_;
};

template <typename T>
std::function<T()> random_generator(T begin, T end)
{
  std::random_device device;
  std::default_random_engine engine(device());
  std::uniform_real_distribution<T> distribution(begin, end);
  return [=]() mutable { return distribution(engine); };
}

template <typename T>
std::vector<T> generate_random_data(T min, T max, size_t size)
{
  std::vector<T> data(size);
  auto generate_value_in_range = random_generator<T>(min, max);
  std::generate(data.begin(), data.end(), generate_value_in_range);
  return data;
}

TEST_F(NiDAQmxDriverApiTests, CreateAIVoltageChannel_Succeeds)
{
  CreateAIVoltageChanResponse response;
  auto status = create_ai_voltage_chan(-1.0, 1.0, response);

  EXPECT_SUCCESS(status, response);
}

TEST_F(NiDAQmxDriverApiTests, CreateDIChannel_Succeeds)
{
  CreateDIChanResponse response;
  auto status = create_di_chan(response);

  EXPECT_SUCCESS(status, response);
}

TEST_F(NiDAQmxDriverApiTests, CreateDOChannel_Succeeds)
{
  auto response = create_do_chan();

  EXPECT_SUCCESS(response);
}

TEST_F(NiDAQmxDriverApiTests, WriteU32DigitalData_Succeeds)
{
  create_do_chan();
  start_task();

  WriteDigitalU32Response response;
  auto status = write_u32_digital_data(response);
  stop_task();

  EXPECT_SUCCESS(status, response);
  EXPECT_EQ(4, response.samps_per_chan_written());
}

TEST_F(NiDAQmxDriverApiTests, ReadU32DigitalData_Succeeds)
{
  create_di_chan();
  start_task();

  ReadDigitalU32Response response;
  auto status = read_u32_digital_data(response);
  stop_task();

  EXPECT_SUCCESS(status, response);
  EXPECT_EQ(4, response.samps_per_chan_read());
}

TEST_F(NiDAQmxDriverApiTests, WriteU16DigitalData_Succeeds)
{
  create_do_chan();
  start_task();

  WriteDigitalU16Response response;
  auto status = write_u16_digital_data(response);
  stop_task();

  EXPECT_SUCCESS(status, response);
  EXPECT_EQ(4, response.samps_per_chan_written());
}

TEST_F(NiDAQmxDriverApiTests, ReadU16DigitalData_Succeeds)
{
  create_di_chan();
  start_task();

  ReadDigitalU16Response response;
  auto status = read_u16_digital_data(response);
  stop_task();

  EXPECT_EQ(0, status.error_code());
  EXPECT_SUCCESS(status, response);
  EXPECT_EQ(4, response.samps_per_chan_read());
}

TEST_F(NiDAQmxDriverApiTests, WriteU8DigitalData_Succeeds)
{
  create_do_chan();
  start_task();

  WriteDigitalU8Response response;
  auto status = write_u8_digital_data(response);
  stop_task();

  EXPECT_SUCCESS(status, response);
  EXPECT_EQ(4, response.samps_per_chan_written());
}

TEST_F(NiDAQmxDriverApiTests, ReadU8DigitalData_Succeeds)
{
  create_di_chan();
  start_task();

  ReadDigitalU8Response response;
  auto status = read_u8_digital_data(response);
  stop_task();

  EXPECT_EQ(0, status.error_code());
  EXPECT_SUCCESS(status, response);
  EXPECT_EQ(4, response.samps_per_chan_read());
}

TEST_F(NiDAQmxDriverApiTests, AIVoltageChannel_ReadAIData_ReturnsDataInExpectedRange)
{
  const auto AI_MIN = 1.0;
  const auto AI_MAX = 10.0;
  const auto NUM_SAMPS = 100;
  create_ai_voltage_chan(AI_MIN, AI_MAX);

  StartTaskResponse start_response;
  auto start_status = start_task(start_response);
  ReadAnalogF64Response read_response;
  auto read_status = read_analog_f64(NUM_SAMPS, NUM_SAMPS, read_response);
  StopTaskResponse stop_response;
  auto stop_status = stop_task(stop_response);

  EXPECT_EQ(read_response.read_array_size(), NUM_SAMPS);
  EXPECT_DATA_IN_RANGE(read_response.read_array(), AI_MIN, AI_MAX);
  EXPECT_SUCCESS(start_status, start_response);
  EXPECT_SUCCESS(read_status, read_response);
  EXPECT_SUCCESS(stop_status, stop_response);
}

TEST_F(NiDAQmxDriverApiTests, AIDeviceTempChan_ReadAIData_ReturnsData)
{
  const auto NUM_SAMPS = 100;
  const auto MIN_TEMPERATURE = 0.0;
  const auto MAX_TEMPERATURE = 100.0;
  CreateAIThrmcplChanResponse create_response;
  auto create_status = create_ai_thrmcpl_chan(MIN_TEMPERATURE, MAX_TEMPERATURE, create_response);
  EXPECT_SUCCESS(create_status, create_response);

  start_task();
  ReadAnalogF64Response read_response;
  auto read_status = read_analog_f64(NUM_SAMPS, NUM_SAMPS, read_response);
  stop_task();

  EXPECT_SUCCESS(read_status, read_response);
  EXPECT_EQ(read_response.read_array_size(), NUM_SAMPS);
  EXPECT_DATA_IN_RANGE(read_response.read_array(), MIN_TEMPERATURE, MAX_TEMPERATURE);
}

TEST_F(NiDAQmxDriverApiTests, AIVoltageChannelWithLinearScale_ReadAIData_ReturnsDataInExpectedRange)
{
  const auto SCALE_NAME = std::string("TestScale");
  const auto AI_MIN = 1.0;
  const auto AI_MAX = 2.0;
  const auto NUM_SAMPS = 1000;
  CreateLinScaleResponse scale_response;
  auto scale_status = create_lin_scale(SCALE_NAME, 0.5, scale_response);
  EXPECT_SUCCESS(scale_status, scale_response);
  auto request = create_ai_voltage_request(AI_MIN, AI_MAX, SCALE_NAME);
  CreateAIVoltageChanResponse create_channel_response;
  auto create_channel_status = create_ai_voltage_chan(request, create_channel_response);
  EXPECT_SUCCESS(create_channel_status, create_channel_response);

  start_task();
  ReadAnalogF64Response read_response;
  auto read_status = read_analog_f64(NUM_SAMPS, NUM_SAMPS, read_response);
  stop_task();

  EXPECT_SUCCESS(read_status, read_response);
  EXPECT_EQ(read_response.read_array_size(), NUM_SAMPS);
  // NOTE: linear scaling on simulated channels isn't really observable.
  // Either way you get a sine wave filling the min/max range.
  EXPECT_DATA_IN_RANGE(read_response.read_array(), AI_MIN, AI_MAX);
}

TEST_F(NiDAQmxDriverApiTests, LinearScale_GetSlopeAttribute_ReturnsInitialSlopeValue)
{
  const auto SCALE_NAME = std::string("TestScale");
  const auto SLOPE = 0.5;
  auto scale_status = create_lin_scale(SCALE_NAME, SLOPE);

  auto response = client::get_scale_attribute_double(
      stub(),
      SCALE_NAME,
      ScaleDoubleAttributes::SCALE_ATTRIBUTE_LIN_SLOPE);

  EXPECT_SUCCESS(response);
  EXPECT_NEAR(SLOPE, response.value(), .0001);
}

TEST_F(NiDAQmxDriverApiTests, SetYInterceptAttribute_GetYInterceptAttribute_ReturnsAttribute)
{
  const auto SCALE_NAME = std::string("TestScale");
  const auto Y_INTERCEPT = -3.0;
  auto scale_status = create_lin_scale(SCALE_NAME, 0.5);
  auto set_response = client::set_scale_attribute_double(
      stub(),
      SCALE_NAME,
      ScaleDoubleAttributes::SCALE_ATTRIBUTE_LIN_Y_INTERCEPT,
      Y_INTERCEPT);

  auto response = client::get_scale_attribute_double(
      stub(),
      SCALE_NAME,
      ScaleDoubleAttributes::SCALE_ATTRIBUTE_LIN_Y_INTERCEPT);

  EXPECT_SUCCESS(set_response);
  EXPECT_SUCCESS(response);
  EXPECT_NEAR(Y_INTERCEPT, response.value(), .0001);
}

TEST_F(NiDAQmxDriverApiTests, SetPreScaledUnits_GetPreScaledUnits_ReturnsAttribute)
{
  const auto SCALE_NAME = std::string("TestScale");
  const auto Y_INTERCEPT = -3.0;
  auto scale_status = create_lin_scale(SCALE_NAME, 0.5);
  auto set_response = client::set_scale_attribute_int32(
      stub(),
      SCALE_NAME,
      ScaleInt32Attributes::SCALE_ATTRIBUTE_PRE_SCALED_UNITS,
      ScaleInt32AttributeValues::SCALE_INT32_UNITS_PRE_SCALED_RPM);

  auto response = client::get_scale_attribute_int32(
      stub(),
      SCALE_NAME,
      ScaleInt32Attributes::SCALE_ATTRIBUTE_PRE_SCALED_UNITS);

  EXPECT_SUCCESS(set_response);
  EXPECT_SUCCESS(response);
  EXPECT_EQ(ScaleInt32AttributeValues::SCALE_INT32_UNITS_PRE_SCALED_RPM, response.value());
  EXPECT_EQ(ScaleInt32AttributeValues::SCALE_INT32_UNITS_PRE_SCALED_RPM, response.value_raw());
}

TEST_F(NiDAQmxDriverApiTests, GetScaledUnitsAsDouble_Fails)
{
  const auto SCALE_NAME = std::string("TestScale");
  const auto UNITS = std::string("Digits");
  auto scale_status = create_lin_scale(SCALE_NAME, 0.5);
  auto set_response = client::set_scale_attribute_string(
      stub(),
      SCALE_NAME,
      ScaleStringAttributes::SCALE_ATTRIBUTE_SCALED_UNITS,
      UNITS);

  auto response = client::get_scale_attribute_double(
      stub(),
      SCALE_NAME,
      (ScaleDoubleAttributes)ScaleStringAttributes::SCALE_ATTRIBUTE_SCALED_UNITS);

  EXPECT_NE(DAQmxSuccess, response.status());
  // Getting a scalar from a non-scalar field returns a positive value because that's the convention
  // when you pass in zero for the size (returns the size).
  // The key result here is: don't crash.
  EXPECT_GT(response.status(), 0);
}

TEST_F(NiDAQmxDriverApiTests, SetScaledUnits_GetScaledUnits_ReturnsAttribute)
{
  const auto SCALE_NAME = std::string("TestScale");
  const auto UNITS = std::string("Battalions");
  auto scale_status = create_lin_scale(SCALE_NAME, 0.5);
  auto set_response = client::set_scale_attribute_string(
      stub(),
      SCALE_NAME,
      ScaleStringAttributes::SCALE_ATTRIBUTE_SCALED_UNITS,
      UNITS);

  auto response = client::get_scale_attribute_string(
      stub(),
      SCALE_NAME,
      ScaleStringAttributes::SCALE_ATTRIBUTE_SCALED_UNITS,
      UNITS.length() + 1);

  EXPECT_SUCCESS(set_response);
  EXPECT_SUCCESS(response);
  EXPECT_EQ(UNITS, response.value());
}

TEST_F(NiDAQmxDriverApiTests, SetPolynomialForwardCoefficients_GetPolynomialForwardCoefficients_ReturnsAttribute)
{
  const auto SCALE_NAME = std::string("TestPolynomialScale");
  const auto INITIAL_COEFFICIENTS = std::vector<double>{1.0, 2.0, 3.0};
  const auto COEFFICIENTS = std::vector<double>{1.0, 3.0, 8.0};
  auto scale_status = create_polynomial_scale(SCALE_NAME, INITIAL_COEFFICIENTS, INITIAL_COEFFICIENTS);
  auto set_response = client::set_scale_attribute_double_array(
      stub(),
      SCALE_NAME,
      ScaleDoubleArrayAttributes::SCALE_ATTRIBUTE_POLY_FORWARD_COEFF,
      COEFFICIENTS,
      COEFFICIENTS.size());

  auto response = client::get_scale_attribute_double_array(
      stub(),
      SCALE_NAME,
      ScaleDoubleArrayAttributes::SCALE_ATTRIBUTE_POLY_FORWARD_COEFF,
      COEFFICIENTS.size());

  EXPECT_SUCCESS(set_response);
  EXPECT_SUCCESS(response);
  auto actual = std::vector<double>{response.value().cbegin(), response.value().cend()};
  EXPECT_THAT(actual, ContainerEq(COEFFICIENTS));
}

TEST_F(NiDAQmxDriverApiTests, AOVoltageChannel_WriteAOData_Succeeds)
{
  const double AO_MIN = 1.0;
  const double AO_MAX = 10.0;
  CreateAOVoltageChanResponse create_channel_response;
  create_ao_voltage_chan(AO_MIN, AO_MAX, create_channel_response);

  start_task();
  auto write_data = generate_random_data(AO_MIN, AO_MAX, 100);
  WriteAnalogF64Response write_response;
  auto write_status = write_analog_f64(write_data, write_response);
  stop_task();

  EXPECT_SUCCESS(write_status, write_response);
}

TEST_F(NiDAQmxDriverApiTests, AOVoltageChannel_WriteAODataWithOutOfRangeValue_ReturnsInvalidAODataError)
{
  const double AO_MIN = 1.0;
  const double AO_MAX = 10.0;
  create_ao_voltage_chan(AO_MIN, AO_MAX);

  start_task();
  auto write_data = generate_random_data(AO_MIN, AO_MAX, 100);
  write_data[80] += AO_MAX;
  WriteAnalogF64Response write_response;
  write_analog_f64(write_data, write_response);
  stop_task();

  EXPECT_EQ(DAQmxErrorInvalidAODataWrite, write_response.status());
}

TEST_F(NiDAQmxDriverApiTests, TaskWithAOChannel_GetNthTaskDevice_ReturnsDeviceForChannel)
{
  const double AO_MIN = 1.0;
  const double AO_MAX = 10.0;
  create_ao_voltage_chan(AO_MIN, AO_MAX);

  GetNthTaskDeviceResponse nth_device_response;
  auto status = get_nth_task_device(1, nth_device_response);

  EXPECT_SUCCESS(status, nth_device_response);
  auto trimmed_string = std::string(nth_device_response.buffer().c_str());
  EXPECT_EQ(DEVICE_NAME, trimmed_string);
}

TEST_F(NiDAQmxDriverApiTests, RunningTask_StopWithTaskControl_TaskIsDone)
{
  create_ao_voltage_chan(0.0, 1.0);
  start_task();
  EXPECT_FALSE(is_task_done());

  TaskControlResponse response;
  auto status = task_control(TaskControlAction::TASK_CONTROL_ACTION_TASK_STOP, response);

  EXPECT_SUCCESS(status, response);
  EXPECT_TRUE(is_task_done());
}

TEST_F(NiDAQmxDriverApiTests, CreateCIFreqChannel_Succeeds)
{
  CreateCIFreqChanResponse response;
  auto status = create_ci_freq_chan(response);

  EXPECT_SUCCESS(status, response);
}

TEST_F(NiDAQmxDriverApiTests, GetErrorString_ReturnsErrorMessage)
{
  GetErrorStringResponse response;
  auto status = get_error_string(DAQmxErrorInvalidAttributeValue, response);

  EXPECT_SUCCESS(status, response);
<<<<<<< HEAD
  const auto& error_string = response.error_string();
  EXPECT_THAT(
      error_string,
      StrEq("Requested value is not a supported value for this property. The property value may be invalid because it conflicts with another property."));
  // If we don't get the correct ivi-dance size we can get a string padded out with extra nulls.
  // Comparing to the length of the null-terminated c_str will catch this.
  EXPECT_EQ(error_string.length(), std::strlen(error_string.c_str()));
=======
  EXPECT_THAT(response.error_string(), HasSubstr("Requested value is not a supported value for this property."));
>>>>>>> bfabb53b
}

TEST_F(NiDAQmxDriverApiTests, ReadBinaryI32_Succeeds)
{
  create_ai_voltage_chan(-5.0, 5.0);
  start_task();

  ReadBinaryI32Response response;
  const auto NUM_SAMPS = 4;
  auto status = read_binary_i32(NUM_SAMPS, response);
  stop_task();

  EXPECT_SUCCESS(status, response);
  EXPECT_EQ(NUM_SAMPS, response.samps_per_chan_read());
}

TEST_F(NiDAQmxDriverApiTests, AOVoltageChannel_WriteBinaryI16_Succeeds)
{
  create_ao_voltage_chan(-5.0, 5.0);

  start_task();
  WriteBinaryI16Response response;
  auto status = write_binary_i16({12, -13, 32767, 15, -32768}, response);
  stop_task();

  EXPECT_SUCCESS(status, response);
}

TEST_F(NiDAQmxDriverApiTests, AIVoltageChannel_ReadBinaryI16_Succeeds)
{
  create_ai_voltage_chan(-5.0, 5.0);

  start_task();
  ReadBinaryI16Response response;
  const auto NUM_SAMPS = 10;
  auto status = read_binary_i16(NUM_SAMPS, response);
  stop_task();

  EXPECT_SUCCESS(status, response);
  EXPECT_EQ(NUM_SAMPS, response.samps_per_chan_read());
}

TEST_F(NiDAQmxDriverApiTests, AIVoltageChannel_ReadRaw_Succeeds)
{
  using TRaw = uint16_t;
  create_ai_voltage_chan(-5.0, 5.0);

  start_task();
  ReadRawResponse response;
  const auto NUM_SAMPS = 10;
  auto status = read_raw<TRaw>(NUM_SAMPS, response);
  stop_task();

  EXPECT_SUCCESS(status, response);
  EXPECT_EQ(NUM_SAMPS, response.samps_read());
  EXPECT_EQ(NUM_SAMPS * sizeof(TRaw), response.read_array().size());
  auto data_ptr = reinterpret_cast<const TRaw*>(response.read_array().data());
  auto data_vector = std::vector<TRaw>(data_ptr, data_ptr + NUM_SAMPS);
  EXPECT_THAT(data_vector, Each(Not(Eq(0))));
}

TEST_F(NiDAQmxDriverApiTests, AOVoltageChannel_WriteRaw_Succeeds)
{
  using TRaw = uint16_t;
  const auto RAW_DATA = std::vector<TRaw>{65046, 262, 97, 902, 882, 978, 1050, 1786, 1914, 2038};
  create_ao_voltage_chan(-5.0, 5.0);

  start_task();
  WriteRawResponse response;
  const auto NUM_SAMPS = 10;
  auto status = write_raw<TRaw>(RAW_DATA, response);
  stop_task();

  EXPECT_SUCCESS(status, response);
  EXPECT_EQ(NUM_SAMPS, response.samps_per_chan_written());
}

TEST_F(NiDAQmxDriverApiTests, AIVoltageChannel_CfgSampClkTimingAndAcquireData_Succeeds)
{
  create_ai_voltage_chan(0.0, 1.0);

  CfgSampClkTimingResponse response;
  auto config_status = cfg_samp_clk_timing(response);
  start_task();
  ReadAnalogF64Response read_response;
  const auto NUM_SAMPS = 10;
  auto read_status = read_analog_f64(NUM_SAMPS, NUM_SAMPS, read_response);
  stop_task();

  EXPECT_SUCCESS(config_status, response);
  EXPECT_SUCCESS(read_status, read_response);
  EXPECT_EQ(NUM_SAMPS, read_response.samps_per_chan_read());
}

TEST_F(NiDAQmxDriverApiTests, ChannelWithDoneEventRegistered_RunCompleteFiniteAcquisition_DoneEventResponseIsReceived)
{
  create_ai_voltage_chan(0.0, 1.0);
  ::grpc::ClientContext reader_context;
  auto reader = register_done_event(reader_context);
  reader->WaitForInitialMetadata();

  const auto FINITE_SAMPLE_COUNT = 10UL;
  cfg_samp_clk_timing(
      create_cfg_samp_clk_timing_request(1000.0, Edge1::EDGE1_UNSPECIFIED, AcquisitionType::ACQUISITION_TYPE_FINITE_SAMPS, FINITE_SAMPLE_COUNT));
  start_task();
  ReadAnalogF64Response read_response;
  auto read_status = read_analog_f64(FINITE_SAMPLE_COUNT, FINITE_SAMPLE_COUNT, read_response);
  EXPECT_SUCCESS(read_status, read_response);

  RegisterDoneEventResponse response;
  reader->Read(&response);
  EXPECT_EQ(DAQmxSuccess, response.status());
}

TEST_F(NiDAQmxDriverApiTests, ChannelWithEveryNSamplesEventRegistered_WaitForSamplesMultipleTimes_Succeeds)
{
  const auto N_SAMPLES = 10UL;
  const auto N_READS = 10;
  create_ai_voltage_chan(0.0, 1.0);
  ::grpc::ClientContext reader_context;
  auto reader = register_every_n_samples_event(reader_context, N_SAMPLES);
  reader->WaitForInitialMetadata();
  cfg_samp_clk_timing(
      create_cfg_samp_clk_timing_request(1000.0, Edge1::EDGE1_UNSPECIFIED, AcquisitionType::ACQUISITION_TYPE_CONT_SAMPS, 0UL));

  start_task();
  RegisterEveryNSamplesEventResponse response;
  for (auto i = 0; i < N_READS; ++i) {
    reader->Read(&response);
    read_analog_f64(N_SAMPLES, N_SAMPLES);

    EXPECT_EQ(N_SAMPLES, response.n_samples());
    EXPECT_EQ(DAQmxSuccess, response.status());
  }
}

TEST_F(NiDAQmxDriverApiTests, ChannelWithDoneEventRegisteredTwice_RunCompleteFiniteAcquisition_DoneEventResponseIsReceived)
{
  create_ai_voltage_chan(0.0, 1.0);
  ::grpc::ClientContext reader_context;
  auto reader = register_done_event(reader_context);
  reader->WaitForInitialMetadata();
  ::grpc::ClientContext second_reader_context;
  auto second_reader = register_done_event(second_reader_context);
  second_reader->WaitForInitialMetadata();

  const auto FINITE_SAMPLE_COUNT = 10UL;
  cfg_samp_clk_timing(
      create_cfg_samp_clk_timing_request(1000.0, Edge1::EDGE1_UNSPECIFIED, AcquisitionType::ACQUISITION_TYPE_FINITE_SAMPS, FINITE_SAMPLE_COUNT));
  start_task();
  ReadAnalogF64Response read_response;
  auto read_status = read_analog_f64(FINITE_SAMPLE_COUNT, FINITE_SAMPLE_COUNT, read_response);
  EXPECT_SUCCESS(read_status, read_response);

  RegisterDoneEventResponse response;
  reader->Read(&response);
  EXPECT_EQ(DAQmxSuccess, response.status());
  second_reader->Read(&response);
  EXPECT_EQ(DAQmxErrorDoneEventAlreadyRegistered, response.status());
}

TEST_F(NiDAQmxDriverApiTests, AIVoltageChannel_ConfigureInputBuffer_Succeeds)
{
  create_ai_voltage_chan(0.0, 1.0);

  CfgInputBufferResponse response;
  auto status = cfg_input_buffer(response);

  EXPECT_SUCCESS(status, response);
}

TEST_F(NiDAQmxDriverApiTests, AOVoltageChannel_ConfigureOutputBuffer_Succeeds)
{
  create_ao_voltage_chan(0.0, 1.0);

  CfgOutputBufferResponse response;
  auto status = cfg_output_buffer(response);

  EXPECT_SUCCESS(status, response);
}

TEST_F(NiDAQmxDriverApiTests, SelfTestDevice_Succeeds)
{
  SelfTestDeviceResponse response;
  auto status = self_test_device(response);

  EXPECT_SUCCESS(status, response);
}

TEST_F(NiDAQmxDriverApiTests, CalculateReversePolyCoefficientsWithNegativeOneReverseOrder_ReturnsCoefficientsSizedToForwardCoefficients)
{
  auto const FORWARD_COEFFICIENTS = std::vector<double>{1.0, 3.0, 8.0};
  auto const REVERSE_ORDER = -1;
  auto request = create_calculate_reverse_poly_coeff_request(
      FORWARD_COEFFICIENTS,
      0.0,
      10.0,
      100,
      REVERSE_ORDER);
  auto response = CalculateReversePolyCoeffResponse{};
  auto status = calculate_reverse_poly_coeff(request, response);

  EXPECT_SUCCESS(status, response);
  EXPECT_EQ(FORWARD_COEFFICIENTS.size(), response.reverse_coeffs().size());
}

TEST_F(NiDAQmxDriverApiTests, CalculateReversePolyCoefficientsWithPositiveReverseOrder_ReturnsCoefficientsSizedToReverseOrderPlusOne)
{
  auto const REVERSE_ORDER = 10;
  auto request = create_calculate_reverse_poly_coeff_request(
      {1.0, 3.0, 8.0},
      0.0,
      10.0,
      100,
      REVERSE_ORDER);
  auto response = CalculateReversePolyCoeffResponse{};
  auto status = calculate_reverse_poly_coeff(request, response);

  EXPECT_SUCCESS(status, response);
  EXPECT_EQ(REVERSE_ORDER + 1, response.reverse_coeffs().size());
}

TEST_F(NiDAQmxDriverApiTests, AIVoltageChannel_WaitForValidTimestamp_ReturnsError)
{
  create_ai_voltage_chan(0.0, 1.0);

  auto response = WaitForValidTimestampResponse{};
  auto status = wait_for_valid_timestamp(response);

  EXPECT_DAQ_ERROR(DAQmxErrorWaitForValidTimestampNotSupported, status, response);
}

TEST_F(NiDAQmxDriverApiTests, AIVoltageChannel_CfgTimeStartTrig_ReturnsError)
{
  create_ai_voltage_chan(0.0, 1.0);

  auto response = CfgTimeStartTrigResponse{};
  auto status = cfg_time_start_trig(response);

  EXPECT_DAQ_ERROR(DAQmxErrorInvalidAttributeValue, status, response);
}

TEST_F(NiDAQmxDriverApiTests, LoadedVoltageTask_ReadAIData_ReturnsDataInExpectedRange)
{
  const auto AI_MIN = 0.0;
  const auto AI_MAX = 1.0;
  const auto NUM_SAMPS = 10;
  create_ai_voltage_chan(AI_MIN, AI_MAX);
  auto save_response = SaveTaskResponse{};
  auto status = save_task(save_response);
  EXPECT_SUCCESS(status, save_response);
  clear_task();
  auto load_response = LoadTaskResponse{};
  status = load_task(load_response);
  EXPECT_SUCCESS(status, load_response);

  auto read_response = ReadAnalogF64Response{};
  status = read_analog_f64(NUM_SAMPS, NUM_SAMPS, read_response);

  EXPECT_SUCCESS(status, read_response);
  EXPECT_DATA_IN_RANGE(read_response.read_array(), AI_MIN, AI_MAX);
}

TEST_F(NiDAQmxDriverApiTests, SelfCal_Succeeds)
{
  auto response = SelfCalResponse{};
  auto status = self_cal(response);

  EXPECT_SUCCESS(status, response);
}

TEST_F(NiDAQmxDriverApiTests, AddNetworkDeviceWithInvalidIP_ErrorRetrievingNetworkDeviceProperties)
{
  auto response = AddNetworkDeviceResponse{};
  auto status = add_network_device("0.0.0.0", response);

  EXPECT_DAQ_ERROR(DAQmxErrorRetrievingNetworkDeviceProperties, status, response);
}

TEST_F(NiDAQmxDriverApiTests, ConfigureTEDSOnNonTEDSChannel_ErrorTEDSSensorNotDetected)
{
  auto response = client::configure_teds(stub(), AI_CHANNEL, "");

  EXPECT_DAQ_ERROR(DAQmxErrorTEDSSensorNotDetected, response);
}

TEST_F(NiDAQmxDriverApiTests, HardwareTimedTask_WaitForNextSampleClock_Succeeds)
{
  create_ao_voltage_chan(0.0, 10.0);
  create_ai_voltage_chan(0.0, 10.0);
  auto cfg_response = client::cfg_samp_clk_timing(
      stub(),
      task(),
      "",
      100.0,
      Edge1::EDGE1_RISING,
      AcquisitionType::ACQUISITION_TYPE_HW_TIMED_SINGLE_POINT,
      1);
  EXPECT_SUCCESS(cfg_response);

  start_task();
  auto response = WaitForNextSampleClockResponse{};
  auto status = wait_for_next_sample_clock(response);

  EXPECT_SUCCESS(status, response);
}

TEST_F(NiDAQmxDriverApiTests, ConnectBogusTerms_FailsWithInvalidRoutingError)
{
  auto response = ConnectTermsResponse{};
  auto status = connect_terms("ABC", "123", response);

  EXPECT_DAQ_ERROR(DAQmxErrorInvalidTerm_Routing, status, response);
}

TEST_F(NiDAQmxDriverApiTests, DOWatchdogTask_StartTaskAndWatchdogTask_Succeeds)
{
  // Note: the DO chan will be the default task in this test.
  // The watchdog task is a separate task passed around through create_watchdog_response.
  create_do_chan();
  auto create_watchdog_response = CreateWatchdogTimerTaskExResponse{};
  auto create_status = create_watchdog_timer_task_ex(.001, create_watchdog_response);
  auto cfg_watchdog_response = CfgWatchdogDOExpirStatesResponse{};
  auto cfg_status = cfg_watchdog_do_expir_states(
      create_watchdog_response.task(),
      cfg_watchdog_response);
  EXPECT_SUCCESS(create_status, create_watchdog_response);
  EXPECT_SUCCESS(cfg_status, cfg_watchdog_response);

  start_task();
  auto start_watchdog_response = StartTaskResponse{};
  auto start_watchdog_status = start_task(
      create_watchdog_response.task(),
      start_watchdog_response);

  EXPECT_SUCCESS(start_watchdog_status, start_watchdog_response);
}

TEST_F(NiDAQmxDriverApiTests, AutoConfigureCDAQSyncConnections_ReturnsNotSupportedError)
{
  auto response = client::auto_configure_cdaq_sync_connections(stub(), DEVICE_NAME, 1.0);

  EXPECT_DAQ_ERROR(DAQmxErrorDeviceDoesNotSupportCDAQSyncConnections, response);
}

TEST_F(NiDAQmxDriverApiTests, DIChannel_GetSetResetInputBufferSize_UpdatesBufferSize)
{
  create_di_chan();
  auto ATTRIBUTE = BufferUInt32Attributes::BUFFER_ATTRIBUTE_INPUT_BUF_SIZE;

  auto get_response = client::get_buffer_attribute_uint32(
      stub(),
      task(),
      ATTRIBUTE);
  auto initial_value = get_response.value();
  auto set_response = client::set_buffer_attribute_uint32(
      stub(),
      task(),
      ATTRIBUTE,
      initial_value * 2);
  auto readback_response = client::get_buffer_attribute_uint32(
      stub(),
      task(),
      ATTRIBUTE);
  auto reset_response = client::reset_buffer_attribute(
      stub(),
      task(),
      BufferResetAttributes::BUFFER_RESET_ATTRIBUTE_INPUT_BUF_SIZE);
  auto read_after_reset_response = client::get_buffer_attribute_uint32(
      stub(),
      task(),
      ATTRIBUTE);

  EXPECT_SUCCESS(get_response);
  EXPECT_SUCCESS(set_response);
  EXPECT_SUCCESS(readback_response);
  EXPECT_SUCCESS(reset_response);
  EXPECT_SUCCESS(read_after_reset_response);
  EXPECT_EQ(initial_value, read_after_reset_response.value());
  EXPECT_EQ(initial_value * 2, readback_response.value());
}

TEST_F(NiDAQmxDriverApiTests, GetAISupportMeasurementTypes_ResultIncludesCurrentAndVoltage)
{
  const auto ATTRIBUTE = DeviceInt32ArrayAttributes::DEVICE_ATTRIBUTE_AI_SUPPORTED_MEAS_TYPES;
  auto response = client::get_device_attribute_int32_array(stub(), DEVICE_NAME, ATTRIBUTE, 0);
  response = client::get_device_attribute_int32_array(stub(), DEVICE_NAME, ATTRIBUTE, response.status());

  EXPECT_SUCCESS(response);
  EXPECT_THAT(response.value(), Contains(DeviceInt32AttributeValues::DEVICE_INT32_AI_MEASUREMENT_TYPE_CURRENT));
  EXPECT_THAT(response.value(), Contains(DeviceInt32AttributeValues::DEVICE_INT32_AI_MEASUREMENT_TYPE_VOLTAGE));
  EXPECT_THAT(response.value_raw(), Contains(DeviceInt32AttributeValues::DEVICE_INT32_AI_MEASUREMENT_TYPE_CURRENT));
  EXPECT_THAT(response.value_raw(), Contains(DeviceInt32AttributeValues::DEVICE_INT32_AI_MEASUREMENT_TYPE_VOLTAGE));
}

TEST_F(NiDAQmxDriverApiTests, AOChannel_GetAOMax_ReturnsAOMax)
{
  const auto A0_MIN = -10.0;
  const auto AO_MAX = 10.0;
  const auto CHANNEL_NAME = "AO Channel";
  create_ao_voltage_chan(
      create_ao_voltage_chan_request(A0_MIN, AO_MAX, CHANNEL_NAME));

  auto response = client::get_chan_attribute_double(
      stub(),
      task(),
      CHANNEL_NAME,
      ChannelDoubleAttributes::CHANNEL_ATTRIBUTE_AO_MAX);

  EXPECT_SUCCESS(response);
  EXPECT_NEAR(AO_MAX, response.value(), 0.0001);
}

TEST_F(NiDAQmxDriverApiTests, AOChannel_SetAndGetAllowConnToGround_SucceedsAndReturnsSetValue)
{
  const auto CHANNEL_NAME = "AO Channel";
  create_ao_voltage_chan(
      create_ao_voltage_chan_request(-1.0, 1.0, CHANNEL_NAME));

  auto initial_get_response = client::get_chan_attribute_bool(
      stub(),
      task(),
      CHANNEL_NAME,
      ChannelBoolAttributes::CHANNEL_ATTRIBUTE_AO_DAC_REF_ALLOW_CONN_TO_GND);
  auto set_response = client::set_chan_attribute_bool(
      stub(),
      task(),
      CHANNEL_NAME,
      ChannelBoolAttributes::CHANNEL_ATTRIBUTE_AO_DAC_REF_ALLOW_CONN_TO_GND,
      true);
  auto get_response = client::get_chan_attribute_bool(
      stub(),
      task(),
      CHANNEL_NAME,
      ChannelBoolAttributes::CHANNEL_ATTRIBUTE_AO_DAC_REF_ALLOW_CONN_TO_GND);

  EXPECT_SUCCESS(set_response);
  EXPECT_SUCCESS(set_response);
  EXPECT_SUCCESS(get_response);
  EXPECT_FALSE(initial_get_response.value());
  EXPECT_TRUE(get_response.value());
}

TEST_F(NiDAQmxDriverApiTests, AOChannel_GetAOOutputType_SucceedsAndReturnsVoltage)
{
  const auto CHANNEL_NAME = "AO Channel";
  create_ao_voltage_chan(
      create_ao_voltage_chan_request(-1.0, 1.0, CHANNEL_NAME));

  auto response = client::get_chan_attribute_int32(
      stub(),
      task(),
      CHANNEL_NAME,
      ChannelInt32Attributes::CHANNEL_ATTRIBUTE_AO_OUTPUT_TYPE);

  EXPECT_SUCCESS(response);
  EXPECT_EQ(
      ChannelInt32AttributeValues::CHANNEL_INT32_AO_OUTPUT_CHANNEL_TYPE_VOLTAGE,
      response.value());
}

TEST_F(NiDAQmxDriverApiTests, TaskWithChannel_GetTaskAttributes_ReturnsCorrectResults)
{
  const auto CHANNEL_NAME = "AO Channel";
  create_ao_voltage_chan(
      create_ao_voltage_chan_request(-1.0, 1.0, CHANNEL_NAME));
  start_task();

  auto num_chans_response = client::get_task_attribute_uint32(stub(), task(), TaskUInt32Attributes::TASK_ATTRIBUTE_NUM_CHANS);
  auto channels_response = client::get_task_attribute_string(stub(), task(), TaskStringAttributes::TASK_ATTRIBUTE_CHANNELS, 2048);
  auto complete_response = client::get_task_attribute_bool(stub(), task(), TaskBoolAttributes::TASK_ATTRIBUTE_COMPLETE);

  EXPECT_SUCCESS(num_chans_response);
  EXPECT_SUCCESS(channels_response);
  EXPECT_SUCCESS(complete_response);
  EXPECT_EQ(1, num_chans_response.value());
  auto stripped_channels = std::string(channels_response.value().c_str());
  EXPECT_THAT(stripped_channels, StrEq(CHANNEL_NAME));
  EXPECT_FALSE(complete_response.value());
}

TEST_F(NiDAQmxDriverApiTests, AIChannelWithSampleClock_ReconfigureRate_UpdatesRateSuccessfully)
{
  const auto INITIAL_RATE = 100.0;
  const auto RECONFIGURED_RATE = 200.0;
  create_ai_voltage_chan(0.0, 10.0);
  auto cfg_request = create_cfg_samp_clk_timing_request(INITIAL_RATE, Edge1::EDGE1_RISING, AcquisitionType::ACQUISITION_TYPE_CONT_SAMPS, 1U);
  cfg_samp_clk_timing(cfg_request);

  auto initial_response = client::get_timing_attribute_double(stub(), task(), TimingDoubleAttributes::TIMING_ATTRIBUTE_SAMP_CLK_RATE);
  auto set_response = client::set_timing_attribute_double(stub(), task(), TimingDoubleAttributes::TIMING_ATTRIBUTE_SAMP_CLK_RATE, RECONFIGURED_RATE);
  auto get_response = client::get_timing_attribute_double(stub(), task(), TimingDoubleAttributes::TIMING_ATTRIBUTE_SAMP_CLK_RATE);

  EXPECT_SUCCESS(initial_response);
  EXPECT_SUCCESS(set_response);
  EXPECT_SUCCESS(get_response);
  EXPECT_NEAR(INITIAL_RATE, initial_response.value(), .0001);
  EXPECT_NEAR(RECONFIGURED_RATE, get_response.value(), .0001);
}

TEST_F(NiDAQmxDriverApiTests, AIChannel_ReconfigureOverwrite_UpdatesOverwriteSuccessfully)
{
  const auto NEW_VALUE = ReadInt32AttributeValues::READ_INT32_OVERWRITE_MODE1_OVERWRITE_UNREAD_SAMPS;
  create_ai_voltage_chan(-5.0, 5.0);

  auto initial_response = client::get_read_attribute_int32(stub(), task(), ReadInt32Attributes::READ_ATTRIBUTE_OVERWRITE);
  auto set_response = client::set_read_attribute_int32(stub(), task(), ReadInt32Attributes::READ_ATTRIBUTE_OVERWRITE, NEW_VALUE);
  auto get_response = client::get_read_attribute_int32(stub(), task(), ReadInt32Attributes::READ_ATTRIBUTE_OVERWRITE);

  EXPECT_SUCCESS(initial_response);
  EXPECT_SUCCESS(set_response);
  EXPECT_SUCCESS(get_response);
  EXPECT_EQ(NEW_VALUE, get_response.value());
  EXPECT_NE(get_response.value(), initial_response.value());
}

TEST_F(NiDAQmxDriverApiTests, AOChannel_ReconfigureSleepTime_UpdatesSleepTimeSuccessfully)
{
  const auto NEW_VALUE = 100.0;
  create_ao_voltage_chan(-10.0, 10.0);

  auto initial_response = client::get_write_attribute_double(stub(), task(), WriteDoubleAttributes::WRITE_ATTRIBUTE_SLEEP_TIME);
  auto set_response = client::set_write_attribute_double(stub(), task(), WriteDoubleAttributes::WRITE_ATTRIBUTE_SLEEP_TIME, NEW_VALUE);
  auto get_response = client::get_write_attribute_double(stub(), task(), WriteDoubleAttributes::WRITE_ATTRIBUTE_SLEEP_TIME);

  EXPECT_SUCCESS(initial_response);
  EXPECT_SUCCESS(set_response);
  EXPECT_SUCCESS(get_response);
  EXPECT_NEAR(NEW_VALUE, get_response.value(), .0001);
  EXPECT_NE(get_response.value(), initial_response.value());
}

}  // namespace system
}  // namespace tests
}  // namespace ni<|MERGE_RESOLUTION|>--- conflicted
+++ resolved
@@ -1137,7 +1137,6 @@
   auto status = get_error_string(DAQmxErrorInvalidAttributeValue, response);
 
   EXPECT_SUCCESS(status, response);
-<<<<<<< HEAD
   const auto& error_string = response.error_string();
   EXPECT_THAT(
       error_string,
@@ -1145,9 +1144,6 @@
   // If we don't get the correct ivi-dance size we can get a string padded out with extra nulls.
   // Comparing to the length of the null-terminated c_str will catch this.
   EXPECT_EQ(error_string.length(), std::strlen(error_string.c_str()));
-=======
-  EXPECT_THAT(response.error_string(), HasSubstr("Requested value is not a supported value for this property."));
->>>>>>> bfabb53b
 }
 
 TEST_F(NiDAQmxDriverApiTests, ReadBinaryI32_Succeeds)
