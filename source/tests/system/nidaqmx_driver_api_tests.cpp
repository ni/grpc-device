--- conflicted
+++ resolved
@@ -1002,11 +1002,7 @@
     EXPECT_FALSE(true);
   }
   catch (const nidevice_grpc::experimental::client::grpc_driver_error& ex) {
-<<<<<<< HEAD
     EXPECT_DAQ_ERROR(SPECIFIED_ATTRIBUTE_NOT_VALID_ERROR, ex);
-=======
-    EXPECT_DAQ_ERROR(SPECIFIED_ATTRIBUTE_NOT_VALID_ERROR, ex.what());
->>>>>>> 0d939920
   }
 }
 
@@ -1441,11 +1437,7 @@
     EXPECT_FALSE(true);
   }
   catch (const nidevice_grpc::experimental::client::grpc_driver_error& ex) {
-<<<<<<< HEAD
     EXPECT_DAQ_ERROR(TEDS_SENSOR_NOT_DETECTED_ERROR, ex);
-=======
-    EXPECT_DAQ_ERROR(TEDS_SENSOR_NOT_DETECTED_ERROR, ex.what());
->>>>>>> 0d939920
   }
 }
 
@@ -1512,11 +1504,7 @@
     EXPECT_FALSE(true);
   }
   catch (const nidevice_grpc::experimental::client::grpc_driver_error& ex) {
-<<<<<<< HEAD
     EXPECT_DAQ_ERROR(DEVICE_DOES_NOT_SUPPORT_CDAQ_SYNC_CONNECTIONS_ERROR, ex);
-=======
-    EXPECT_DAQ_ERROR(DEVICE_DOES_NOT_SUPPORT_CDAQ_SYNC_CONNECTIONS_ERROR, ex.what());
->>>>>>> 0d939920
   }
 }
 
@@ -1739,11 +1727,7 @@
     EXPECT_FALSE(true);
   }
   catch (const nidevice_grpc::experimental::client::grpc_driver_error& ex) {
-<<<<<<< HEAD
     EXPECT_DAQ_ERROR(SPECIFIED_ATTRIBUTE_NOT_VALID_ERROR, ex);
-=======
-    EXPECT_DAQ_ERROR(SPECIFIED_ATTRIBUTE_NOT_VALID_ERROR, ex.what());
->>>>>>> 0d939920
   }
 }
 
@@ -1754,11 +1738,7 @@
     EXPECT_FALSE(true);
   }
   catch (const nidevice_grpc::experimental::client::grpc_driver_error& ex) {
-<<<<<<< HEAD
     EXPECT_DAQ_ERROR(SPECIFIED_ATTRIBUTE_NOT_VALID_ERROR, ex);
-=======
-    EXPECT_DAQ_ERROR(SPECIFIED_ATTRIBUTE_NOT_VALID_ERROR, ex.what());
->>>>>>> 0d939920
   }
 }
 
