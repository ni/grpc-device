--- conflicted
+++ resolved
@@ -6,7 +6,6 @@
 
 #include "device_server.h"
 #include "enumerate_devices.h"
-
 #include "nidaqmx/nidaqmx_service.h"
 
 using namespace ::testing;
@@ -56,13 +55,12 @@
     close_driver_session();
   }
 
-  bool are_all_devices_present(std::unordered_map<std::string, std::string> required_devices) 
-  {
-    for(const auto& device : EnumerateDevices()) {
+  bool are_all_devices_present(std::unordered_map<std::string, std::string> required_devices)
+  {
+    for (const auto& device : EnumerateDevices()) {
       auto matched_required_device = required_devices.find(device.name());
-      if (matched_required_device != required_devices.cend()
-        && matched_required_device->second == device.model()) {
-          required_devices.erase(matched_required_device);
+      if (matched_required_device != required_devices.cend() && matched_required_device->second == device.model()) {
+        required_devices.erase(matched_required_device);
       }
     }
 
@@ -105,7 +103,8 @@
     return stub()->ClearTask(&context, request, &response);
   }
 
-  CreateAIVoltageChanRequest create_ai_voltage_request(double min_val, double max_val, const std::string& custom_scale_name = "") {
+  CreateAIVoltageChanRequest create_ai_voltage_request(double min_val, double max_val, const std::string& custom_scale_name = "")
+  {
     CreateAIVoltageChanRequest request;
     set_request_session_id(request);
     request.set_physical_channel("gRPCSystemTestDAQ/ai0");
@@ -170,7 +169,8 @@
     return stub()->CreateDOChan(&context, request, &response);
   }
 
-  ::grpc::Status create_ci_freq_chan(CreateCIFreqChanResponse& response){
+  ::grpc::Status create_ci_freq_chan(CreateCIFreqChanResponse& response)
+  {
     ::grpc::ClientContext context;
     CreateCIFreqChanRequest request;
     set_request_session_id(request);
@@ -186,7 +186,8 @@
     return stub()->CreateCIFreqChan(&context, request, &response);
   }
 
-  ::grpc::Status get_error_string(int32 error_code, GetErrorStringResponse& response) {
+  ::grpc::Status get_error_string(int32 error_code, GetErrorStringResponse& response)
+  {
     ::grpc::ClientContext context;
     GetErrorStringRequest request;
     request.set_buffer_size(4096);
@@ -275,7 +276,8 @@
     return stub()->ReadBinaryI32(&context, request, &response);
   }
 
-  ::grpc::Status read_binary_i16(int32 samples_to_read, ReadBinaryI16Response& response) {
+  ::grpc::Status read_binary_i16(int32 samples_to_read, ReadBinaryI16Response& response)
+  {
     ::grpc::ClientContext context;
     ReadBinaryI16Request request;
     set_request_session_id(request);
@@ -285,7 +287,8 @@
     return stub()->ReadBinaryI16(&context, request, &response);
   }
 
-  ::grpc::Status write_binary_i16(const std::vector<int16>& data, WriteBinaryI16Response& response) {
+  ::grpc::Status write_binary_i16(const std::vector<int16>& data, WriteBinaryI16Response& response)
+  {
     ::grpc::ClientContext context;
     WriteBinaryI16Request request;
     set_request_session_id(request);
@@ -302,11 +305,12 @@
     set_request_session_id(request);
     request.set_index(index);
     request.set_buffer_size(256);
-    
+
     return stub()->GetNthTaskDevice(&context, request, &response);
   }
 
-  bool is_task_done() {
+  bool is_task_done()
+  {
     ::grpc::ClientContext context;
     IsTaskDoneRequest request;
     set_request_session_id(request);
@@ -318,11 +322,11 @@
 
   ::grpc::Status task_control(TaskControlAction action, TaskControlResponse& response)
   {
-      ::grpc::ClientContext context;
-      TaskControlRequest request;
-      set_request_session_id(request);
-      request.set_action(action);
-      return stub()->TaskControl(&context, request, &response);
+    ::grpc::ClientContext context;
+    TaskControlRequest request;
+    set_request_session_id(request);
+    request.set_action(action);
+    return stub()->TaskControl(&context, request, &response);
   }
 
   auto register_done_event(::grpc::ClientContext& context)
@@ -355,7 +359,8 @@
     return stub()->CfgSampClkTiming(&context, request, &response);
   }
 
-  ::grpc::Status cfg_input_buffer(CfgInputBufferResponse& response) {
+  ::grpc::Status cfg_input_buffer(CfgInputBufferResponse& response)
+  {
     ::grpc::ClientContext context;
     CfgInputBufferRequest request;
     set_request_session_id(request);
@@ -363,7 +368,8 @@
     return stub()->CfgInputBuffer(&context, request, &response);
   }
 
-  ::grpc::Status cfg_output_buffer(CfgOutputBufferResponse& response) {
+  ::grpc::Status cfg_output_buffer(CfgOutputBufferResponse& response)
+  {
     ::grpc::ClientContext context;
     CfgOutputBufferRequest request;
     set_request_session_id(request);
@@ -371,14 +377,16 @@
     return stub()->CfgOutputBuffer(&context, request, &response);
   }
 
-  ::grpc::Status self_test_device(SelfTestDeviceResponse& response) {
+  ::grpc::Status self_test_device(SelfTestDeviceResponse& response)
+  {
     ::grpc::ClientContext context;
     SelfTestDeviceRequest request;
     request.set_device_name(DEVICE_NAME);
     return stub()->SelfTestDevice(&context, request, &response);
   }
 
-  ::grpc::Status create_lin_scale(const std::string& name, double slope, CreateLinScaleResponse& response) {
+  ::grpc::Status create_lin_scale(const std::string& name, double slope, CreateLinScaleResponse& response)
+  {
     ::grpc::ClientContext context;
     CreateLinScaleRequest request;
     request.set_name(name);
@@ -421,7 +429,8 @@
   }
 
   template <typename T>
-  void EXPECT_DATA_IN_RANGE(const ::google::protobuf::RepeatedField<T>& data, T min_val, T max_val) {
+  void EXPECT_DATA_IN_RANGE(const ::google::protobuf::RepeatedField<T>& data, T min_val, T max_val)
+  {
     EXPECT_THAT(data, Each(Not(Lt(min_val))));
     EXPECT_THAT(data, Each(Not(Gt(max_val))));
   }
@@ -699,7 +708,6 @@
   EXPECT_EQ(NUM_SAMPS, read_response.samps_per_chan_read());
 }
 
-<<<<<<< HEAD
 TEST_F(NiDAQmxDriverApiTests, ChannelWithDoneEventRegistered_RunCompleteFiniteAcquisition_DoneEventResponseIsReceived)
 {
   create_ai_voltage_chan(0.0, 1.0);
@@ -717,7 +725,8 @@
   RegisterDoneEventResponse response;
   reader->Read(&response);
   EXPECT_EQ(DAQmxSuccess, response.status());
-=======
+}
+
 TEST_F(NiDAQmxDriverApiTests, AIVoltageChannel_ConfigureInputBuffer_Succeeds)
 {
   create_ai_voltage_chan(0.0, 1.0);
@@ -734,7 +743,7 @@
 
   CfgOutputBufferResponse response;
   auto status = cfg_output_buffer(response);
-  
+
   EXPECT_SUCCESS(status, response);
 }
 
@@ -742,9 +751,8 @@
 {
   SelfTestDeviceResponse response;
   auto status = self_test_device(response);
-  
-  EXPECT_SUCCESS(status, response);
->>>>>>> 8dd11ac0
+
+  EXPECT_SUCCESS(status, response);
 }
 }  // namespace system
 }  // namespace tests
