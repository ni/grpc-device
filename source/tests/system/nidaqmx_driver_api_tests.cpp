--- conflicted
+++ resolved
@@ -1,5 +1,5 @@
+#include <gmock/gmock.h>
 #include <google/protobuf/util/time_util.h>
-#include <gmock/gmock.h>
 #include <gtest/gtest.h>  // For EXPECT matchers.
 
 #include <algorithm>
@@ -384,7 +384,8 @@
     set_request_session_id(request);
     return stub()->RegisterDoneEvent(&context, request);
   }
-  auto register_every_n_samples_event(::grpc::ClientContext& context, uint32 n_samples) {
+  auto register_every_n_samples_event(::grpc::ClientContext& context, uint32 n_samples)
+  {
     RegisterEveryNSamplesEventRequest request;
     set_request_session_id(request);
     request.set_n_samples(n_samples);
@@ -392,7 +393,8 @@
     return stub()->RegisterEveryNSamplesEvent(&context, request);
   }
 
-  auto register_signal_event(::grpc::ClientContext& context, Signal2 signal_id) {
+  auto register_signal_event(::grpc::ClientContext& context, Signal2 signal_id)
+  {
     RegisterSignalEventRequest request;
     set_request_session_id(request);
     request.set_signal_id(Signal2::SIGNAL2_SAMPLE_CLOCK);
@@ -432,7 +434,8 @@
     return request;
   }
 
-  ::grpc::Status cfg_change_detection_timing(const CfgChangeDetectionTimingRequest& request, CfgChangeDetectionTimingResponse& response = ThrowawayResponse<CfgChangeDetectionTimingResponse>::response()) {
+  ::grpc::Status cfg_change_detection_timing(const CfgChangeDetectionTimingRequest& request, CfgChangeDetectionTimingResponse& response = ThrowawayResponse<CfgChangeDetectionTimingResponse>::response())
+  {
     ::grpc::ClientContext context;
     return stub()->CfgChangeDetectionTiming(&context, request, &response);
   }
@@ -478,13 +481,13 @@
     ::grpc::ClientContext context;
     CreatePolynomialScaleRequest request;
     request.set_name(name);
-    
+
     request.mutable_forward_coeffs()->CopyFrom({forward_coeffs.cbegin(), forward_coeffs.cend()});
     request.set_num_forward_coeffs_in(static_cast<int32>(forward_coeffs.size()));
 
     request.mutable_reverse_coeffs()->CopyFrom({reverse_coeffs.cbegin(), reverse_coeffs.cend()});
     request.set_num_reverse_coeffs_in(static_cast<int32>(reverse_coeffs.size()));
-    
+
     request.set_pre_scaled_units(UnitsPreScaled::UNITS_PRE_SCALED_VOLTS);
     return stub()->CreatePolynomialScale(&context, request, &response);
   }
@@ -505,11 +508,11 @@
   }
 
   CalculateReversePolyCoeffRequest create_calculate_reverse_poly_coeff_request(
-    const std::vector<double> forward_coeffs,
-    double min_val_x,
-    double max_val_x,
-    int32_t num_points_to_compute,
-    int32_t reverse_poly_order)
+      const std::vector<double> forward_coeffs,
+      double min_val_x,
+      double max_val_x,
+      int32_t num_points_to_compute,
+      int32_t reverse_poly_order)
   {
     CalculateReversePolyCoeffRequest request;
     request.mutable_forward_coeffs()->CopyFrom({forward_coeffs.cbegin(), forward_coeffs.cend()});
@@ -521,13 +524,15 @@
     return request;
   }
 
-  ::grpc::Status calculate_reverse_poly_coeff(const CalculateReversePolyCoeffRequest& request, CalculateReversePolyCoeffResponse& response)  {
+  ::grpc::Status calculate_reverse_poly_coeff(const CalculateReversePolyCoeffRequest& request, CalculateReversePolyCoeffResponse& response)
+  {
     ::grpc::ClientContext context;
     return stub()->CalculateReversePolyCoeff(&context, request, &response);
   }
 
   template <typename TRaw>
-  ::grpc::Status read_raw(int32 samples_to_read, ReadRawResponse& response) {
+  ::grpc::Status read_raw(int32 samples_to_read, ReadRawResponse& response)
+  {
     ::grpc::ClientContext context;
     ReadRawRequest request;
     set_request_session_id(request);
@@ -538,7 +543,8 @@
   }
 
   template <typename TRaw>
-  ::grpc::Status write_raw(const std::vector<TRaw>& data, WriteRawResponse& response) {
+  ::grpc::Status write_raw(const std::vector<TRaw>& data, WriteRawResponse& response)
+  {
     ::grpc::ClientContext context;
     WriteRawRequest request;
     set_request_session_id(request);
@@ -550,7 +556,8 @@
     return stub()->WriteRaw(&context, request, &response);
   }
 
-  ::grpc::Status wait_for_valid_timestamp(WaitForValidTimestampResponse& response) {
+  ::grpc::Status wait_for_valid_timestamp(WaitForValidTimestampResponse& response)
+  {
     ::grpc::ClientContext context;
     WaitForValidTimestampRequest request;
     set_request_session_id(request);
@@ -559,7 +566,8 @@
     return stub()->WaitForValidTimestamp(&context, request, &response);
   }
 
-  ::grpc::Status cfg_time_start_trig(CfgTimeStartTrigResponse& response) {
+  ::grpc::Status cfg_time_start_trig(CfgTimeStartTrigResponse& response)
+  {
     ::grpc::ClientContext context;
     CfgTimeStartTrigRequest request;
     set_request_session_id(request);
@@ -572,7 +580,8 @@
     return stub()->CfgTimeStartTrig(&context, request, &response);
   }
 
-  ::grpc::Status save_task(SaveTaskResponse& response){
+  ::grpc::Status save_task(SaveTaskResponse& response)
+  {
     ::grpc::ClientContext context;
     SaveTaskRequest request;
     set_request_session_id(request);
@@ -582,7 +591,8 @@
     return stub()->SaveTask(&context, request, &response);
   }
 
-  ::grpc::Status load_task(LoadTaskResponse& response){
+  ::grpc::Status load_task(LoadTaskResponse& response)
+  {
     ::grpc::ClientContext context;
     LoadTaskRequest request;
     request.set_session_name("saved_task");
@@ -594,14 +604,16 @@
     return status;
   }
 
-  ::grpc::Status self_cal(SelfCalResponse& response) {
+  ::grpc::Status self_cal(SelfCalResponse& response)
+  {
     ::grpc::ClientContext context;
     SelfCalRequest request;
     request.set_device_name(DEVICE_NAME);
     return stub()->SelfCal(&context, request, &response);
   }
 
-  ::grpc::Status add_network_device(const std::string& ip_address, AddNetworkDeviceResponse& response) {
+  ::grpc::Status add_network_device(const std::string& ip_address, AddNetworkDeviceResponse& response)
+  {
     ::grpc::ClientContext context;
     AddNetworkDeviceRequest request;
     request.set_ip_address(ip_address);
@@ -609,7 +621,8 @@
     return stub()->AddNetworkDevice(&context, request, &response);
   }
 
-  ::grpc::Status configure_teds(ConfigureTEDSResponse& response) {
+  ::grpc::Status configure_teds(ConfigureTEDSResponse& response)
+  {
     ::grpc::ClientContext context;
     ConfigureTEDSRequest request;
     request.set_physical_channel("gRPCSystemTestDAQ/ai0");
@@ -617,7 +630,8 @@
   }
 
   template <typename TRequest>
-  TRequest create_get_scale_attribute_request(const std::string& scale_name, ScaleAttributes attribute) {
+  TRequest create_get_scale_attribute_request(const std::string& scale_name, ScaleAttributes attribute)
+  {
     TRequest request;
     request.set_scale_name(scale_name);
     request.set_attribute(attribute);
@@ -625,34 +639,40 @@
   }
 
   template <typename TRequest>
-  TRequest create_sized_get_scale_attribute_request(const std::string& scale_name, ScaleAttributes attribute, size_t size) {
+  TRequest create_sized_get_scale_attribute_request(const std::string& scale_name, ScaleAttributes attribute, size_t size)
+  {
     auto request = create_get_scale_attribute_request<TRequest>(scale_name, attribute);
     request.set_size(static_cast<int32>(size));
     return request;
   }
 
-  ::grpc::Status get_scale_attribute_double(const GetScaleAttributeDoubleRequest& request, GetScaleAttributeDoubleResponse& response) {
+  ::grpc::Status get_scale_attribute_double(const GetScaleAttributeDoubleRequest& request, GetScaleAttributeDoubleResponse& response)
+  {
     ::grpc::ClientContext context;
     return stub()->GetScaleAttributeDouble(&context, request, &response);
   }
 
-  ::grpc::Status get_scale_attribute_string(const GetScaleAttributeStringRequest& request, GetScaleAttributeStringResponse& response) {
+  ::grpc::Status get_scale_attribute_string(const GetScaleAttributeStringRequest& request, GetScaleAttributeStringResponse& response)
+  {
     ::grpc::ClientContext context;
     return stub()->GetScaleAttributeString(&context, request, &response);
   }
 
-  ::grpc::Status get_scale_attribute_double_array(const GetScaleAttributeDoubleArrayRequest& request, GetScaleAttributeDoubleArrayResponse& response) {
+  ::grpc::Status get_scale_attribute_double_array(const GetScaleAttributeDoubleArrayRequest& request, GetScaleAttributeDoubleArrayResponse& response)
+  {
     ::grpc::ClientContext context;
     return stub()->GetScaleAttributeDoubleArray(&context, request, &response);
   }
 
-  ::grpc::Status get_scale_attribute_i32(const GetScaleAttributeInt32Request& request, GetScaleAttributeInt32Response& response) {
+  ::grpc::Status get_scale_attribute_i32(const GetScaleAttributeInt32Request& request, GetScaleAttributeInt32Response& response)
+  {
     ::grpc::ClientContext context;
     return stub()->GetScaleAttributeInt32(&context, request, &response);
   }
 
   template <typename TRequest, typename T>
-  TRequest create_set_scale_attribute_raw_request(const std::string& scale_name, ScaleAttributes attribute, T value) {
+  TRequest create_set_scale_attribute_raw_request(const std::string& scale_name, ScaleAttributes attribute, T value)
+  {
     TRequest request;
     request.set_scale_name(scale_name);
     request.set_attribute(attribute);
@@ -661,7 +681,8 @@
   }
 
   template <typename TRequest, typename T>
-  TRequest create_set_scale_attribute_request(const std::string& scale_name, ScaleAttributes attribute, T value) {
+  TRequest create_set_scale_attribute_request(const std::string& scale_name, ScaleAttributes attribute, T value)
+  {
     TRequest request;
     request.set_scale_name(scale_name);
     request.set_attribute(attribute);
@@ -669,7 +690,8 @@
     return request;
   }
 
-  SetScaleAttributeDoubleArrayRequest create_set_scale_attribute_double_array_request(const std::string& scale_name, ScaleAttributes attribute, const std::vector<double>& value) {
+  SetScaleAttributeDoubleArrayRequest create_set_scale_attribute_double_array_request(const std::string& scale_name, ScaleAttributes attribute, const std::vector<double>& value)
+  {
     SetScaleAttributeDoubleArrayRequest request;
     request.set_scale_name(scale_name);
     request.set_attribute(attribute);
@@ -678,22 +700,26 @@
     return request;
   }
 
-  ::grpc::Status set_scale_attribute_i32(const SetScaleAttributeInt32Request& request, SetScaleAttributeInt32Response& response) {
+  ::grpc::Status set_scale_attribute_i32(const SetScaleAttributeInt32Request& request, SetScaleAttributeInt32Response& response)
+  {
     ::grpc::ClientContext context;
     return stub()->SetScaleAttributeInt32(&context, request, &response);
   }
 
-  ::grpc::Status set_scale_attribute_double(const SetScaleAttributeDoubleRequest& request, SetScaleAttributeDoubleResponse& response) {
+  ::grpc::Status set_scale_attribute_double(const SetScaleAttributeDoubleRequest& request, SetScaleAttributeDoubleResponse& response)
+  {
     ::grpc::ClientContext context;
     return stub()->SetScaleAttributeDouble(&context, request, &response);
   }
 
-  ::grpc::Status set_scale_attribute_double_array(const SetScaleAttributeDoubleArrayRequest& request, SetScaleAttributeDoubleArrayResponse& response) {
+  ::grpc::Status set_scale_attribute_double_array(const SetScaleAttributeDoubleArrayRequest& request, SetScaleAttributeDoubleArrayResponse& response)
+  {
     ::grpc::ClientContext context;
     return stub()->SetScaleAttributeDoubleArray(&context, request, &response);
   }
 
-  ::grpc::Status set_scale_attribute_string(const SetScaleAttributeStringRequest& request, SetScaleAttributeStringResponse& response) {
+  ::grpc::Status set_scale_attribute_string(const SetScaleAttributeStringRequest& request, SetScaleAttributeStringResponse& response)
+  {
     ::grpc::ClientContext context;
     return stub()->SetScaleAttributeString(&context, request, &response);
   }
@@ -930,8 +956,8 @@
   auto scale_status = create_lin_scale(SCALE_NAME, SLOPE);
 
   auto request = create_get_scale_attribute_request<GetScaleAttributeDoubleRequest>(
-    SCALE_NAME, 
-    ScaleAttributes::SCALE_ATTRIBUTE_LIN_SLOPE);
+      SCALE_NAME,
+      ScaleAttributes::SCALE_ATTRIBUTE_LIN_SLOPE);
   GetScaleAttributeDoubleResponse response;
   auto status = get_scale_attribute_double(request, response);
 
@@ -945,15 +971,15 @@
   const auto Y_INTERCEPT = -3.0;
   auto scale_status = create_lin_scale(SCALE_NAME, 0.5);
   auto set_request = create_set_scale_attribute_request<SetScaleAttributeDoubleRequest>(
-    SCALE_NAME, 
-    ScaleAttributes::SCALE_ATTRIBUTE_LIN_Y_INTERCEPT, 
-    Y_INTERCEPT);
+      SCALE_NAME,
+      ScaleAttributes::SCALE_ATTRIBUTE_LIN_Y_INTERCEPT,
+      Y_INTERCEPT);
   SetScaleAttributeDoubleResponse set_response;
   auto set_status = set_scale_attribute_double(set_request, set_response);
 
   auto request = create_get_scale_attribute_request<GetScaleAttributeDoubleRequest>(
-    SCALE_NAME, 
-    ScaleAttributes::SCALE_ATTRIBUTE_LIN_Y_INTERCEPT);
+      SCALE_NAME,
+      ScaleAttributes::SCALE_ATTRIBUTE_LIN_Y_INTERCEPT);
   GetScaleAttributeDoubleResponse response;
   auto status = get_scale_attribute_double(request, response);
 
@@ -975,8 +1001,8 @@
   auto set_status = set_scale_attribute_i32(set_request, set_response);
 
   auto request = create_get_scale_attribute_request<GetScaleAttributeInt32Request>(
-    SCALE_NAME, 
-    ScaleAttributes::SCALE_ATTRIBUTE_PRE_SCALED_UNITS);
+      SCALE_NAME,
+      ScaleAttributes::SCALE_ATTRIBUTE_PRE_SCALED_UNITS);
   GetScaleAttributeInt32Response response;
   auto status = get_scale_attribute_i32(request, response);
 
@@ -985,37 +1011,47 @@
   EXPECT_EQ(ScaleInt32AttributeValues::SCALE_INT32_UNITS_PRE_SCALED_RPM, response.value());
 }
 
-<<<<<<< HEAD
 TEST_F(NiDAQmxDriverApiTests, GetScaledUnitsAsDouble_Fails)
 {
   const auto SCALE_NAME = std::string("TestScale");
+  const auto UNITS = std::string("Digits");
   auto scale_status = create_lin_scale(SCALE_NAME, 0.5);
+  auto set_request = create_set_scale_attribute_request<SetScaleAttributeStringRequest>(
+      SCALE_NAME,
+      ScaleAttributes::SCALE_ATTRIBUTE_SCALED_UNITS,
+      UNITS);
+  SetScaleAttributeStringResponse set_response;
+  auto set_status = set_scale_attribute_string(set_request, set_response);
+
+  auto request = create_get_scale_attribute_request<GetScaleAttributeDoubleRequest>(
+      SCALE_NAME,
+      ScaleAttributes::SCALE_ATTRIBUTE_SCALED_UNITS);
   GetScaleAttributeDoubleResponse response;
-  auto status = get_scale_attribute_double(SCALE_NAME, ScaleAttributes::SCALE_ATTRIBUTE_SCALED_UNITS, response);
-
+  auto status = get_scale_attribute_double(request, response);
 
   EXPECT_NE(DAQmxSuccess, response.status());
   // Getting a scalar from a non-scalar field returns a positive value because that's the convention
-  // when you pass in zero for the size.
+  // when you pass in zero for the size (returns the size).
   // The key result here is: don't crash.
-  EXPECT_GT(0, response.status());
-=======
+  EXPECT_GT(response.status(), 0);
+}
+
 TEST_F(NiDAQmxDriverApiTests, SetScaledUnits_GetScaledUnits_ReturnsAttribute)
 {
   const auto SCALE_NAME = std::string("TestScale");
   const auto UNITS = std::string("Battalions");
   auto scale_status = create_lin_scale(SCALE_NAME, 0.5);
   auto set_request = create_set_scale_attribute_request<SetScaleAttributeStringRequest>(
-    SCALE_NAME,
-    ScaleAttributes::SCALE_ATTRIBUTE_SCALED_UNITS,
-    UNITS);
+      SCALE_NAME,
+      ScaleAttributes::SCALE_ATTRIBUTE_SCALED_UNITS,
+      UNITS);
   SetScaleAttributeStringResponse set_response;
   auto set_status = set_scale_attribute_string(set_request, set_response);
 
   auto request = create_sized_get_scale_attribute_request<GetScaleAttributeStringRequest>(
-    SCALE_NAME,
-    ScaleAttributes::SCALE_ATTRIBUTE_SCALED_UNITS,
-    UNITS.length() + 1);
+      SCALE_NAME,
+      ScaleAttributes::SCALE_ATTRIBUTE_SCALED_UNITS,
+      UNITS.length() + 1);
   GetScaleAttributeStringResponse response;
   auto status = get_scale_attribute_string(request, response);
 
@@ -1023,7 +1059,6 @@
   EXPECT_SUCCESS(status, response);
   EXPECT_EQ(UNITS, response.value());
 }
-
 
 TEST_F(NiDAQmxDriverApiTests, SetPolynomialForwardCoefficients_GetPolynomialForwardCoefficients_ReturnsAttribute)
 {
@@ -1032,16 +1067,16 @@
   const auto COEFFICIENTS = std::vector<double>{1.0, 3.0, 8.0};
   auto scale_status = create_polynomial_scale(SCALE_NAME, INITIAL_COEFFICIENTS, INITIAL_COEFFICIENTS);
   auto set_request = create_set_scale_attribute_double_array_request(
-    SCALE_NAME,
-    ScaleAttributes::SCALE_ATTRIBUTE_POLY_FORWARD_COEFF,
-    COEFFICIENTS);
+      SCALE_NAME,
+      ScaleAttributes::SCALE_ATTRIBUTE_POLY_FORWARD_COEFF,
+      COEFFICIENTS);
   SetScaleAttributeDoubleArrayResponse set_response;
   auto set_status = set_scale_attribute_double_array(set_request, set_response);
 
   auto request = create_sized_get_scale_attribute_request<GetScaleAttributeDoubleArrayRequest>(
-    SCALE_NAME,
-    ScaleAttributes::SCALE_ATTRIBUTE_POLY_FORWARD_COEFF,
-    COEFFICIENTS.size());
+      SCALE_NAME,
+      ScaleAttributes::SCALE_ATTRIBUTE_POLY_FORWARD_COEFF,
+      COEFFICIENTS.size());
   GetScaleAttributeDoubleArrayResponse response;
   auto status = get_scale_attribute_double_array(request, response);
 
@@ -1049,7 +1084,6 @@
   EXPECT_SUCCESS(status, response);
   auto actual = std::vector<double>{response.value().cbegin(), response.value().cend()};
   EXPECT_THAT(actual, ContainerEq(COEFFICIENTS));
->>>>>>> f946de9f
 }
 
 TEST_F(NiDAQmxDriverApiTests, AOVoltageChannel_WriteAOData_Succeeds)
@@ -1187,9 +1221,10 @@
   EXPECT_THAT(data_vector, Each(Not(Eq(0))));
 }
 
-TEST_F(NiDAQmxDriverApiTests, AOVoltageChannel_WriteRaw_Succeeds) {
+TEST_F(NiDAQmxDriverApiTests, AOVoltageChannel_WriteRaw_Succeeds)
+{
   using TRaw = uint16_t;
-  const auto RAW_DATA = std::vector<TRaw>{ 65046, 262, 97, 902, 882, 978, 1050, 1786, 1914, 2038 };
+  const auto RAW_DATA = std::vector<TRaw>{65046, 262, 97, 902, 882, 978, 1050, 1786, 1914, 2038};
   create_ao_voltage_chan(-5.0, 5.0);
 
   start_task();
@@ -1314,15 +1349,16 @@
   EXPECT_SUCCESS(status, response);
 }
 
-TEST_F(NiDAQmxDriverApiTests, CalculateReversePolyCoefficientsWithNegativeOneReverseOrder_ReturnsCoefficientsSizedToForwardCoefficients) {
+TEST_F(NiDAQmxDriverApiTests, CalculateReversePolyCoefficientsWithNegativeOneReverseOrder_ReturnsCoefficientsSizedToForwardCoefficients)
+{
   auto const FORWARD_COEFFICIENTS = std::vector<double>{1.0, 3.0, 8.0};
   auto const REVERSE_ORDER = -1;
   auto request = create_calculate_reverse_poly_coeff_request(
-    FORWARD_COEFFICIENTS,
-    0.0,
-    10.0,
-    100,
-    REVERSE_ORDER);
+      FORWARD_COEFFICIENTS,
+      0.0,
+      10.0,
+      100,
+      REVERSE_ORDER);
   auto response = CalculateReversePolyCoeffResponse{};
   auto status = calculate_reverse_poly_coeff(request, response);
 
@@ -1330,15 +1366,15 @@
   EXPECT_EQ(FORWARD_COEFFICIENTS.size(), response.reverse_coeffs().size());
 }
 
-
-TEST_F(NiDAQmxDriverApiTests, CalculateReversePolyCoefficientsWithPositiveReverseOrder_ReturnsCoefficientsSizedToReverseOrderPlusOne) {
+TEST_F(NiDAQmxDriverApiTests, CalculateReversePolyCoefficientsWithPositiveReverseOrder_ReturnsCoefficientsSizedToReverseOrderPlusOne)
+{
   auto const REVERSE_ORDER = 10;
   auto request = create_calculate_reverse_poly_coeff_request(
-    {1.0, 3.0, 8.0},
-    0.0,
-    10.0,
-    100,
-    REVERSE_ORDER);
+      {1.0, 3.0, 8.0},
+      0.0,
+      10.0,
+      100,
+      REVERSE_ORDER);
   auto response = CalculateReversePolyCoeffResponse{};
   auto status = calculate_reverse_poly_coeff(request, response);
 
@@ -1346,8 +1382,8 @@
   EXPECT_EQ(REVERSE_ORDER + 1, response.reverse_coeffs().size());
 }
 
-
-TEST_F(NiDAQmxDriverApiTests, AIVoltageChannel_WaitForValidTimestamp_ReturnsError) {
+TEST_F(NiDAQmxDriverApiTests, AIVoltageChannel_WaitForValidTimestamp_ReturnsError)
+{
   create_ai_voltage_chan(0.0, 1.0);
 
   auto response = WaitForValidTimestampResponse{};
@@ -1356,7 +1392,8 @@
   EXPECT_DAQ_ERROR(DAQmxErrorWaitForValidTimestampNotSupported, status, response);
 }
 
-TEST_F(NiDAQmxDriverApiTests, AIVoltageChannel_CfgTimeStartTrig_ReturnsError) {
+TEST_F(NiDAQmxDriverApiTests, AIVoltageChannel_CfgTimeStartTrig_ReturnsError)
+{
   create_ai_voltage_chan(0.0, 1.0);
 
   auto response = CfgTimeStartTrigResponse{};
@@ -1365,7 +1402,8 @@
   EXPECT_DAQ_ERROR(DAQmxErrorInvalidAttributeValue, status, response);
 }
 
-TEST_F(NiDAQmxDriverApiTests, LoadedVoltageTask_ReadAIData_ReturnsDataInExpectedRange) {
+TEST_F(NiDAQmxDriverApiTests, LoadedVoltageTask_ReadAIData_ReturnsDataInExpectedRange)
+{
   const auto AI_MIN = 0.0;
   const auto AI_MAX = 1.0;
   const auto NUM_SAMPS = 10;
@@ -1385,21 +1423,24 @@
   EXPECT_DATA_IN_RANGE(read_response.read_array(), AI_MIN, AI_MAX);
 }
 
-TEST_F(NiDAQmxDriverApiTests, SelfCal_Succeeds) {
+TEST_F(NiDAQmxDriverApiTests, SelfCal_Succeeds)
+{
   auto response = SelfCalResponse{};
   auto status = self_cal(response);
 
   EXPECT_SUCCESS(status, response);
 }
 
-TEST_F(NiDAQmxDriverApiTests, AddNetworkDeviceWithInvalidIP_ErrorRetrievingNetworkDeviceProperties) {
+TEST_F(NiDAQmxDriverApiTests, AddNetworkDeviceWithInvalidIP_ErrorRetrievingNetworkDeviceProperties)
+{
   auto response = AddNetworkDeviceResponse{};
   auto status = add_network_device("0.0.0.0", response);
 
   EXPECT_DAQ_ERROR(DAQmxErrorRetrievingNetworkDeviceProperties, status, response);
 }
 
-TEST_F(NiDAQmxDriverApiTests, ConfigureTEDSOnNonTEDSChannel_ErrorTEDSSensorNotDetected) {
+TEST_F(NiDAQmxDriverApiTests, ConfigureTEDSOnNonTEDSChannel_ErrorTEDSSensorNotDetected)
+{
   auto response = ConfigureTEDSResponse{};
   auto status = configure_teds(response);
 
