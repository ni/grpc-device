--- conflicted
+++ resolved
@@ -322,7 +322,6 @@
     return create_ao_voltage_chan(request, response);
   }
 
-<<<<<<< HEAD
   ::grpc::Status create_ao_voltage_chan(const std::string& physical_channel, const std::string& channel_name, double min_val, double max_val, CreateAOVoltageChanResponse& response = ThrowawayResponse<CreateAOVoltageChanResponse>::response())
   {
     CreateAOVoltageChanRequest request;
@@ -335,14 +334,11 @@
     return create_ao_voltage_chan(request, response);
   }
 
-  ::grpc::Status create_di_chan(CreateDIChanResponse& response = ThrowawayResponse<CreateDIChanResponse>::response())
-=======
   ::grpc::Status create_di_chan(
     CreateDIChanResponse& response = ThrowawayResponse<CreateDIChanResponse>::response(),
     const std::string& lines = "gRPCSystemTestDAQ/port0/line0",
     const std::string& name = "di",
     LineGrouping line_grouping = LineGrouping::LINE_GROUPING_CHAN_PER_LINE)
->>>>>>> 22c4a8c0
   {
     ::grpc::ClientContext context;
     CreateDIChanRequest request;
@@ -469,7 +465,23 @@
     return status;
   }
 
-<<<<<<< HEAD
+  ::grpc::Status read_digital_waveforms(
+      int32 number_of_samples_per_channel,
+      double timeout = 10.0,
+      WaveformAttributeMode waveform_attribute_mode = WaveformAttributeMode::WAVEFORM_ATTRIBUTE_MODE_NONE,
+      ReadDigitalWaveformsResponse& response = ThrowawayResponse<ReadDigitalWaveformsResponse>::response())
+  {
+    ::grpc::ClientContext context;
+    ReadDigitalWaveformsRequest request;
+    set_request_session_name(request);
+    request.set_num_samps_per_chan(number_of_samples_per_channel);
+    request.set_timeout(timeout);
+    request.set_waveform_attribute_mode(waveform_attribute_mode);
+    auto status = stub()->ReadDigitalWaveforms(&context, request, &response);
+    client::raise_if_error(status, context);
+    return status;
+  }
+
   ::grpc::Status write_analog_waveforms(
       const std::vector<std::vector<double>>& waveform_data,
       bool auto_start = false,
@@ -494,21 +506,6 @@
     }
     
     auto status = stub()->WriteAnalogWaveforms(&context, request, &response);
-=======
-  ::grpc::Status read_digital_waveforms(
-      int32 number_of_samples_per_channel,
-      double timeout = 10.0,
-      WaveformAttributeMode waveform_attribute_mode = WaveformAttributeMode::WAVEFORM_ATTRIBUTE_MODE_NONE,
-      ReadDigitalWaveformsResponse& response = ThrowawayResponse<ReadDigitalWaveformsResponse>::response())
-  {
-    ::grpc::ClientContext context;
-    ReadDigitalWaveformsRequest request;
-    set_request_session_name(request);
-    request.set_num_samps_per_chan(number_of_samples_per_channel);
-    request.set_timeout(timeout);
-    request.set_waveform_attribute_mode(waveform_attribute_mode);
-    auto status = stub()->ReadDigitalWaveforms(&context, request, &response);
->>>>>>> 22c4a8c0
     client::raise_if_error(status, context);
     return status;
   }
@@ -1807,192 +1804,6 @@
   }
 }
 
-<<<<<<< HEAD
-TEST_F(NiDAQmxDriverApiTests, WriteAnalogWaveforms_SingleChannel_Succeeds)
-{
-  const double AO_MIN = -5.0;
-  const double AO_MAX = 5.0;
-  const auto NUM_SAMPLES = 1000;
-  const auto TIMEOUT = 10.0;
-  
-  CreateAOVoltageChanResponse create_channel_response;
-  auto create_channel_status = create_ao_voltage_chan(AO_MIN, AO_MAX, create_channel_response);
-  EXPECT_SUCCESS(create_channel_status, create_channel_response);
-
-  start_task();
-  
-  std::vector<std::vector<double>> waveform_data(1);
-  waveform_data[0] = generate_random_data(AO_MIN, AO_MAX, NUM_SAMPLES);
-  
-  WriteAnalogWaveformsResponse write_response;
-  auto write_status = write_analog_waveforms(waveform_data, false, TIMEOUT, write_response);
-  stop_task();
-
-  EXPECT_SUCCESS(write_status, write_response);
-  EXPECT_EQ(write_response.status(), DAQMX_SUCCESS);
-  EXPECT_EQ(write_response.samps_per_chan_written(), NUM_SAMPLES);
-  EXPECT_GT(write_response.samps_per_chan_written(), 0);
-}
-
-TEST_F(NiDAQmxDriverApiTests, WriteAnalogWaveforms_MultipleChannels_Succeeds)
-{
-  const double AO_MIN = -3.0;
-  const double AO_MAX = 3.0;
-  const auto NUM_SAMPLES = 500;
-  const auto TIMEOUT = 10.0;
-  
-  CreateAOVoltageChanResponse create_channel_response;
-  auto create_channel_status = create_ao_voltage_chan("gRPCSystemTestDAQ/ao0", "ao0", AO_MIN, AO_MAX, create_channel_response);
-  EXPECT_SUCCESS(create_channel_status, create_channel_response);
-  create_channel_status = create_ao_voltage_chan("gRPCSystemTestDAQ/ao1", "ao1", AO_MIN, AO_MAX, create_channel_response);
-  EXPECT_SUCCESS(create_channel_status, create_channel_response);
-
-  start_task();
-  
-  std::vector<std::vector<double>> waveform_data(2);
-  waveform_data[0] = generate_random_data(AO_MIN, AO_MAX, NUM_SAMPLES);
-  waveform_data[1] = generate_random_data(AO_MIN, AO_MAX, NUM_SAMPLES);
-  
-  WriteAnalogWaveformsResponse write_response;
-  auto write_status = write_analog_waveforms(waveform_data, false, TIMEOUT, write_response);
-  stop_task();
-
-  EXPECT_SUCCESS(write_status, write_response);
-  EXPECT_EQ(write_response.status(), DAQMX_SUCCESS);
-  EXPECT_EQ(write_response.samps_per_chan_written(), NUM_SAMPLES);
-  EXPECT_GT(write_response.samps_per_chan_written(), 0);
-}
-
-TEST_F(NiDAQmxDriverApiTests, WriteAnalogWaveforms_WithAutoStart_Succeeds)
-{
-  const double AO_MIN = -2.0;
-  const double AO_MAX = 2.0;
-  const auto NUM_SAMPLES = 100;
-  const auto TIMEOUT = 10.0;
-  
-  CreateAOVoltageChanResponse create_channel_response;
-  auto create_channel_status = create_ao_voltage_chan(AO_MIN, AO_MAX, create_channel_response);
-  EXPECT_SUCCESS(create_channel_status, create_channel_response);
-
-  // Don't start task manually since we're using auto_start
-  std::vector<std::vector<double>> waveform_data(1);
-  waveform_data[0] = generate_random_data(AO_MIN, AO_MAX, NUM_SAMPLES);
-  
-  WriteAnalogWaveformsResponse write_response;
-  auto write_status = write_analog_waveforms(waveform_data, true, TIMEOUT, write_response);
-  stop_task();
-
-  EXPECT_SUCCESS(write_status, write_response);
-  EXPECT_EQ(write_response.status(), DAQMX_SUCCESS);
-  EXPECT_EQ(write_response.samps_per_chan_written(), NUM_SAMPLES);
-  EXPECT_GT(write_response.samps_per_chan_written(), 0);
-}
-
-TEST_F(NiDAQmxDriverApiTests, WriteAnalogWaveforms_WithOutOfRangeValue_ReturnsInvalidAODataError)
-{
-  const double AO_MIN = 0.0;
-  const double AO_MAX = 5.0;
-  const auto NUM_SAMPLES = 100;
-  
-  CreateAOVoltageChanResponse create_channel_response;
-  auto create_channel_status = create_ao_voltage_chan(AO_MIN, AO_MAX, create_channel_response);
-  EXPECT_SUCCESS(create_channel_status, create_channel_response);
-
-  start_task();
-  
-  EXPECT_THROW_DRIVER_ERROR({
-    std::vector<std::vector<double>> waveform_data(1);
-    waveform_data[0] = generate_random_data(AO_MIN, AO_MAX, NUM_SAMPLES);
-    waveform_data[0][50] = AO_MAX + 10.0;  // Out of range value
-    
-    WriteAnalogWaveformsResponse write_response;
-    write_analog_waveforms(waveform_data, false, 10.0, write_response);
-  }, INVALID_AO_DATA_WRITE_ERROR);
-  
-  stop_task();
-}
-
-TEST_F(NiDAQmxDriverApiTests, WriteAnalogWaveforms_MismatchedNumberOfWaveforms_ReturnsError)
-{
-  const double AO_MIN = -1.0;
-  const double AO_MAX = 1.0;
-  const auto NUM_SAMPLES = 100;
-  
-  CreateAOVoltageChanResponse create_channel_response;
-  auto create_channel_status = create_ao_voltage_chan(AO_MIN, AO_MAX, create_channel_response);
-  EXPECT_SUCCESS(create_channel_status, create_channel_response);
-
-  start_task();
-  
-  // Provide waveforms for 2 channels but task only has 1 channel
-  std::vector<std::vector<double>> waveform_data(2);
-  waveform_data[0] = generate_random_data(AO_MIN, AO_MAX, NUM_SAMPLES);
-  waveform_data[1] = generate_random_data(AO_MIN, AO_MAX, NUM_SAMPLES);
-  
-  EXPECT_THROW({
-    try {
-      WriteAnalogWaveformsResponse write_response;
-      write_analog_waveforms(waveform_data, false, 10.0, write_response);
-    }
-    catch (const nidevice_grpc::experimental::client::grpc_driver_error& ex) {
-      EXPECT_EQ(::grpc::StatusCode::UNKNOWN, ex.StatusCode());
-      throw;
-    }
-  }, nidevice_grpc::experimental::client::grpc_driver_error);
-  
-  stop_task();
-}
-
-TEST_F(NiDAQmxDriverApiTests, WriteAnalogWaveforms_MismatchedSampleCounts_ReturnsError)
-{
-  const double AO_MIN = -1.0;
-  const double AO_MAX = 1.0;
-  const auto NUM_SAMPLES = 100;
-  
-  CreateAOVoltageChanResponse create_channel_response;
-  auto create_channel_status = create_ao_voltage_chan("gRPCSystemTestDAQ/ao0", "ao0", AO_MIN, AO_MAX, create_channel_response);
-  EXPECT_SUCCESS(create_channel_status, create_channel_response);
-  create_channel_status = create_ao_voltage_chan("gRPCSystemTestDAQ/ao1", "ao1", AO_MIN, AO_MAX, create_channel_response);
-  EXPECT_SUCCESS(create_channel_status, create_channel_response);
-
-  start_task();
-  
-  // Provide waveforms with different sample counts
-  std::vector<std::vector<double>> waveform_data(2);
-  waveform_data[0] = generate_random_data(AO_MIN, AO_MAX, NUM_SAMPLES);
-  waveform_data[1] = generate_random_data(AO_MIN, AO_MAX, NUM_SAMPLES / 2);  // Different count
-  
-  EXPECT_THROW_GRPC_INVALID_ARGUMENT({
-    WriteAnalogWaveformsResponse write_response;
-    write_analog_waveforms(waveform_data, false, 10.0, write_response);
-  });
-  
-  stop_task();
-}
-
-TEST_F(NiDAQmxDriverApiTests, WriteAnalogWaveforms_ZeroSamples_Succeeds)
-{
-  const double AO_MIN = -1.0;
-  const double AO_MAX = 1.0;
-  
-  CreateAOVoltageChanResponse create_channel_response;
-  auto create_channel_status = create_ao_voltage_chan("gRPCSystemTestDAQ/ao0", "ao0", AO_MIN, AO_MAX, create_channel_response);
-  EXPECT_SUCCESS(create_channel_status, create_channel_response);
-
-  start_task();
-  
-  // Provide waveforms with zero samples
-  std::vector<std::vector<double>> waveform_data(1);
-  waveform_data[0] = {};  // Empty waveform
-  
-  WriteAnalogWaveformsResponse write_response;
-  auto write_status = write_analog_waveforms(waveform_data, false, 10.0, write_response);
-  
-  EXPECT_SUCCESS(write_status, write_response);
-  EXPECT_EQ(write_response.samps_per_chan_written(), 0);
-  
-  stop_task();
-=======
 TEST_F(NiDAQmxDriverApiTests, ReadDigitalWaveforms_WithNoAttributeMode_ReturnsWaveformData)
 {
   const auto NUM_SAMPLES = 100;
@@ -2162,7 +1973,192 @@
     }
     EXPECT_TRUE(has_channel_name);
   }
->>>>>>> 22c4a8c0
+}
+
+TEST_F(NiDAQmxDriverApiTests, WriteAnalogWaveforms_SingleChannel_Succeeds)
+{
+  const double AO_MIN = -5.0;
+  const double AO_MAX = 5.0;
+  const auto NUM_SAMPLES = 1000;
+  const auto TIMEOUT = 10.0;
+  
+  CreateAOVoltageChanResponse create_channel_response;
+  auto create_channel_status = create_ao_voltage_chan(AO_MIN, AO_MAX, create_channel_response);
+  EXPECT_SUCCESS(create_channel_status, create_channel_response);
+
+  start_task();
+  
+  std::vector<std::vector<double>> waveform_data(1);
+  waveform_data[0] = generate_random_data(AO_MIN, AO_MAX, NUM_SAMPLES);
+  
+  WriteAnalogWaveformsResponse write_response;
+  auto write_status = write_analog_waveforms(waveform_data, false, TIMEOUT, write_response);
+  stop_task();
+
+  EXPECT_SUCCESS(write_status, write_response);
+  EXPECT_EQ(write_response.status(), DAQMX_SUCCESS);
+  EXPECT_EQ(write_response.samps_per_chan_written(), NUM_SAMPLES);
+  EXPECT_GT(write_response.samps_per_chan_written(), 0);
+}
+
+TEST_F(NiDAQmxDriverApiTests, WriteAnalogWaveforms_MultipleChannels_Succeeds)
+{
+  const double AO_MIN = -3.0;
+  const double AO_MAX = 3.0;
+  const auto NUM_SAMPLES = 500;
+  const auto TIMEOUT = 10.0;
+  
+  CreateAOVoltageChanResponse create_channel_response;
+  auto create_channel_status = create_ao_voltage_chan("gRPCSystemTestDAQ/ao0", "ao0", AO_MIN, AO_MAX, create_channel_response);
+  EXPECT_SUCCESS(create_channel_status, create_channel_response);
+  create_channel_status = create_ao_voltage_chan("gRPCSystemTestDAQ/ao1", "ao1", AO_MIN, AO_MAX, create_channel_response);
+  EXPECT_SUCCESS(create_channel_status, create_channel_response);
+
+  start_task();
+  
+  std::vector<std::vector<double>> waveform_data(2);
+  waveform_data[0] = generate_random_data(AO_MIN, AO_MAX, NUM_SAMPLES);
+  waveform_data[1] = generate_random_data(AO_MIN, AO_MAX, NUM_SAMPLES);
+  
+  WriteAnalogWaveformsResponse write_response;
+  auto write_status = write_analog_waveforms(waveform_data, false, TIMEOUT, write_response);
+  stop_task();
+
+  EXPECT_SUCCESS(write_status, write_response);
+  EXPECT_EQ(write_response.status(), DAQMX_SUCCESS);
+  EXPECT_EQ(write_response.samps_per_chan_written(), NUM_SAMPLES);
+  EXPECT_GT(write_response.samps_per_chan_written(), 0);
+}
+
+TEST_F(NiDAQmxDriverApiTests, WriteAnalogWaveforms_WithAutoStart_Succeeds)
+{
+  const double AO_MIN = -2.0;
+  const double AO_MAX = 2.0;
+  const auto NUM_SAMPLES = 100;
+  const auto TIMEOUT = 10.0;
+  
+  CreateAOVoltageChanResponse create_channel_response;
+  auto create_channel_status = create_ao_voltage_chan(AO_MIN, AO_MAX, create_channel_response);
+  EXPECT_SUCCESS(create_channel_status, create_channel_response);
+
+  // Don't start task manually since we're using auto_start
+  std::vector<std::vector<double>> waveform_data(1);
+  waveform_data[0] = generate_random_data(AO_MIN, AO_MAX, NUM_SAMPLES);
+  
+  WriteAnalogWaveformsResponse write_response;
+  auto write_status = write_analog_waveforms(waveform_data, true, TIMEOUT, write_response);
+  stop_task();
+
+  EXPECT_SUCCESS(write_status, write_response);
+  EXPECT_EQ(write_response.status(), DAQMX_SUCCESS);
+  EXPECT_EQ(write_response.samps_per_chan_written(), NUM_SAMPLES);
+  EXPECT_GT(write_response.samps_per_chan_written(), 0);
+}
+
+TEST_F(NiDAQmxDriverApiTests, WriteAnalogWaveforms_WithOutOfRangeValue_ReturnsInvalidAODataError)
+{
+  const double AO_MIN = 0.0;
+  const double AO_MAX = 5.0;
+  const auto NUM_SAMPLES = 100;
+  
+  CreateAOVoltageChanResponse create_channel_response;
+  auto create_channel_status = create_ao_voltage_chan(AO_MIN, AO_MAX, create_channel_response);
+  EXPECT_SUCCESS(create_channel_status, create_channel_response);
+
+  start_task();
+  
+  EXPECT_THROW_DRIVER_ERROR({
+    std::vector<std::vector<double>> waveform_data(1);
+    waveform_data[0] = generate_random_data(AO_MIN, AO_MAX, NUM_SAMPLES);
+    waveform_data[0][50] = AO_MAX + 10.0;  // Out of range value
+    
+    WriteAnalogWaveformsResponse write_response;
+    write_analog_waveforms(waveform_data, false, 10.0, write_response);
+  }, INVALID_AO_DATA_WRITE_ERROR);
+  
+  stop_task();
+}
+
+TEST_F(NiDAQmxDriverApiTests, WriteAnalogWaveforms_MismatchedNumberOfWaveforms_ReturnsError)
+{
+  const double AO_MIN = -1.0;
+  const double AO_MAX = 1.0;
+  const auto NUM_SAMPLES = 100;
+  
+  CreateAOVoltageChanResponse create_channel_response;
+  auto create_channel_status = create_ao_voltage_chan(AO_MIN, AO_MAX, create_channel_response);
+  EXPECT_SUCCESS(create_channel_status, create_channel_response);
+
+  start_task();
+  
+  // Provide waveforms for 2 channels but task only has 1 channel
+  std::vector<std::vector<double>> waveform_data(2);
+  waveform_data[0] = generate_random_data(AO_MIN, AO_MAX, NUM_SAMPLES);
+  waveform_data[1] = generate_random_data(AO_MIN, AO_MAX, NUM_SAMPLES);
+  
+  EXPECT_THROW({
+    try {
+      WriteAnalogWaveformsResponse write_response;
+      write_analog_waveforms(waveform_data, false, 10.0, write_response);
+    }
+    catch (const nidevice_grpc::experimental::client::grpc_driver_error& ex) {
+      EXPECT_EQ(::grpc::StatusCode::UNKNOWN, ex.StatusCode());
+      throw;
+    }
+  }, nidevice_grpc::experimental::client::grpc_driver_error);
+  
+  stop_task();
+}
+
+TEST_F(NiDAQmxDriverApiTests, WriteAnalogWaveforms_MismatchedSampleCounts_ReturnsError)
+{
+  const double AO_MIN = -1.0;
+  const double AO_MAX = 1.0;
+  const auto NUM_SAMPLES = 100;
+  
+  CreateAOVoltageChanResponse create_channel_response;
+  auto create_channel_status = create_ao_voltage_chan("gRPCSystemTestDAQ/ao0", "ao0", AO_MIN, AO_MAX, create_channel_response);
+  EXPECT_SUCCESS(create_channel_status, create_channel_response);
+  create_channel_status = create_ao_voltage_chan("gRPCSystemTestDAQ/ao1", "ao1", AO_MIN, AO_MAX, create_channel_response);
+  EXPECT_SUCCESS(create_channel_status, create_channel_response);
+
+  start_task();
+  
+  // Provide waveforms with different sample counts
+  std::vector<std::vector<double>> waveform_data(2);
+  waveform_data[0] = generate_random_data(AO_MIN, AO_MAX, NUM_SAMPLES);
+  waveform_data[1] = generate_random_data(AO_MIN, AO_MAX, NUM_SAMPLES / 2);  // Different count
+  
+  EXPECT_THROW_GRPC_INVALID_ARGUMENT({
+    WriteAnalogWaveformsResponse write_response;
+    write_analog_waveforms(waveform_data, false, 10.0, write_response);
+  });
+  
+  stop_task();
+}
+
+TEST_F(NiDAQmxDriverApiTests, WriteAnalogWaveforms_ZeroSamples_Succeeds)
+{
+  const double AO_MIN = -1.0;
+  const double AO_MAX = 1.0;
+  
+  CreateAOVoltageChanResponse create_channel_response;
+  auto create_channel_status = create_ao_voltage_chan("gRPCSystemTestDAQ/ao0", "ao0", AO_MIN, AO_MAX, create_channel_response);
+  EXPECT_SUCCESS(create_channel_status, create_channel_response);
+
+  start_task();
+  
+  // Provide waveforms with zero samples
+  std::vector<std::vector<double>> waveform_data(1);
+  waveform_data[0] = {};  // Empty waveform
+  
+  WriteAnalogWaveformsResponse write_response;
+  auto write_status = write_analog_waveforms(waveform_data, false, 10.0, write_response);
+  
+  EXPECT_SUCCESS(write_status, write_response);
+  EXPECT_EQ(write_response.samps_per_chan_written(), 0);
+  
+  stop_task();
 }
 
 TEST_F(NiDAQmxDriverApiTests, AOVoltageChannel_WriteAOData_Succeeds)
