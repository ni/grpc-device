--- conflicted
+++ resolved
@@ -94,13 +94,8 @@
     ::grpc::ClientContext context;
     CreateAIVoltageChanRequest request;
     set_request_session_id(request);
-<<<<<<< HEAD
     request.set_physical_channel("gRPCSystemTestDAQ/ai0");
-    request.set_name_to_assign_to_channel("channel1");
-=======
-    request.set_physical_channel("Dev1/ai0");
     request.set_name_to_assign_to_channel("ai0");
->>>>>>> c069e378
     request.set_terminal_config(InputTermCfgWithDefault::INPUT_TERM_CFG_WITH_DEFAULT_CFG_DEFAULT);
     request.set_min_val(min_val);
     request.set_max_val(max_val);
@@ -230,7 +225,6 @@
   EXPECT_SUCCESS(status, response);
 }
 
-<<<<<<< HEAD
 TEST_F(NiDAQmxDriverApiTests, WriteU16DigitalData_Succeeds)
 {
   CreateDOChanResponse create_channel_response;
@@ -265,10 +259,7 @@
   EXPECT_EQ(4, response.samps_per_chan());
 }
 
-TEST_F(NiDAQmxDriverApiTests, AIVoltageChannel_StartTaskStopTask_Succeeds)
-=======
 TEST_F(NiDAQmxDriverApiTests, AIVoltageChannel_ReadAIData_ReturnsDataInExpectedRange)
->>>>>>> c069e378
 {
   const double AI_MIN = 1.0;
   const double AI_MAX = 10.0;
