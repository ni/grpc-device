--- conflicted
+++ resolved
@@ -104,7 +104,6 @@
 {
   ni::hardware::grpc::internal::SharedLibrary library(test_library_name);
 
-<<<<<<< HEAD
   auto createSession = library.get_function_pointer("niTestApiNonExistentFunctionName");
 
   EXPECT_EQ(nullptr, createSession);
@@ -136,142 +135,36 @@
   delete[] buffer;
 }
 
+TEST(SharedLibraryTests, LoadedLibrary_SetLibraryName_DoesNotUpdateLibraryName)
+{
+  ni::hardware::grpc::internal::SharedLibrary library(test_library_name);
+  library.load();
+  std::string initial_library_name = library.get_library_name();
+  ASSERT_STREQ(test_library_name, initial_library_name.c_str());
+
+  ASSERT_TRUE(library.is_loaded());
+  const char* new_library_name = "hello";
+  library.set_library_name(new_library_name);
+
+  std::string name_after_attempted_rename = library.get_library_name();
+  EXPECT_STREQ(initial_library_name.c_str(), name_after_attempted_rename.c_str());
+}
+
+TEST(SharedLibraryTests, UnloadedLibrary_SetLibraryName_UpdatesLibraryName)
+{
+  ni::hardware::grpc::internal::SharedLibrary library(test_library_name);
+
+  ASSERT_FALSE(library.is_loaded());
+  const char* new_library_name = "hello";
+  library.set_library_name(new_library_name);
+
+  std::string name_after_attempted_rename = library.get_library_name();
+  EXPECT_STREQ(new_library_name, name_after_attempted_rename.c_str());
+}
+
 }  // namespace internal
 }  // namespace grpc
 }  // namespace hardware
 }  // namespace unit
 }  // namespace tests
-}  // namespace ni
-=======
-   TEST(SharedLibraryTests, ValidNameForLibrary_Load_GetHandleReturnsValue)
-   {
-      ni::hardware::grpc::internal::SharedLibrary library(test_library_name);
-
-      library.load();
-
-      EXPECT_NE(nullptr, library.get_handle());
-   }
-
-   TEST(SharedLibraryTests, LibraryLoaded_Unload_UnloadsLibrary)
-   {
-      ni::hardware::grpc::internal::SharedLibrary library(test_library_name);
-      library.load();
-
-      library.unload();
-
-      EXPECT_FALSE(library.is_loaded());
-      EXPECT_EQ(nullptr, library.get_handle());
-   }
-
-   TEST(SharedLibraryTests, InvalidNameForLibrary_Load_IsLoadedReturnsFalse)
-   {
-      ni::hardware::grpc::internal::SharedLibrary library(wrong_library_name);
-
-      library.load();
-
-      EXPECT_FALSE(library.is_loaded());
-   }
-
-   TEST(SharedLibraryTests, InvalidNameForLibrary_Load_GetHandleReturnsNull)
-   {
-      ni::hardware::grpc::internal::SharedLibrary library(wrong_library_name);
-
-      library.load();
-
-      EXPECT_EQ(nullptr, library.get_handle());
-   }
-
-   TEST(SharedLibraryTests, LibraryNotLoaded_GetFunctionPointerWithExistingFunctionName_ReturnsNull)
-   {
-      ni::hardware::grpc::internal::SharedLibrary library(test_library_name);
-
-      auto createSession = library.get_function_pointer("niTestApiCreateSession");
-
-      EXPECT_EQ(nullptr, createSession);
-   }
-
-   TEST(SharedLibraryTests, LibraryLoaded_GetFunctionPointersWithExistingFunctionName_ReturnsValidFunctionPointers)
-   {
-      ni::hardware::grpc::internal::SharedLibrary library(test_library_name);
-      library.load();
-
-      auto createSession = reinterpret_cast<TestApiCreateSessionPtr>(library.get_function_pointer("niTestApiCreateSession"));
-      auto closeSession = reinterpret_cast<TestApiCloseSessionPtr>(library.get_function_pointer("niTestApiCloseSession"));
-      auto writeData = reinterpret_cast<TestApiWriteSessionDataPtr>(library.get_function_pointer("niTestApiWriteSessionData"));
-      auto readData = reinterpret_cast<TestApiReadSessionDataPtr>(library.get_function_pointer("niTestApiReadSessionData"));
-
-      EXPECT_NE(nullptr, createSession);
-      EXPECT_NE(nullptr, closeSession);
-      EXPECT_NE(nullptr, writeData);
-      EXPECT_NE(nullptr, readData);
-   }
-
-   TEST(SharedLibraryTests, LibraryLoaded_GetFunctionPointerWithNonExistentFunctionName_ReturnsNull)
-   {
-      ni::hardware::grpc::internal::SharedLibrary library(test_library_name);
-
-      auto createSession = library.get_function_pointer("niTestApiNonExistentFunctionName");
-
-      EXPECT_EQ(nullptr, createSession);
-   }
-
-   TEST(SharedLibraryTests, LibraryAndFunctionsLoaded_FunctionCallsSucceed)
-   {
-      ni::hardware::grpc::internal::SharedLibrary library(test_library_name);
-      library.load();
-      ASSERT_TRUE(library.is_loaded());
-      auto createSession = reinterpret_cast<TestApiCreateSessionPtr>(library.get_function_pointer("niTestApiCreateSession"));
-      auto closeSession = reinterpret_cast<TestApiCloseSessionPtr>(library.get_function_pointer("niTestApiCloseSession"));
-      auto writeData = reinterpret_cast<TestApiWriteSessionDataPtr>(library.get_function_pointer("niTestApiWriteSessionData"));
-      auto readData = reinterpret_cast<TestApiReadSessionDataPtr>(library.get_function_pointer("niTestApiReadSessionData"));
-
-      const int attribute = 5;
-      const char* value = "my data";
-      TestSession session = nullptr;
-      size_t buffer_length = 0;
-      char* buffer = nullptr;
-      EXPECT_EQ(0, createSession(&session));
-      EXPECT_NE(nullptr, session);
-      EXPECT_EQ(0, writeData(session, attribute, "my data"));
-      EXPECT_EQ(0, readData(session, attribute, &buffer_length, nullptr));
-      EXPECT_EQ(strlen(value) + 1, buffer_length);
-      buffer = new char[buffer_length];
-      EXPECT_EQ(0, readData(session, attribute, &buffer_length, buffer));
-      EXPECT_STREQ(value, buffer);
-      delete[] buffer;
-   }
-
-   TEST(SharedLibraryTests, LoadedLibrary_SetLibraryName_DoesNotUpdateLibraryName)
-   {
-      ni::hardware::grpc::internal::SharedLibrary library(test_library_name);
-      library.load();
-      std::string initial_library_name = library.get_library_name();
-      ASSERT_STREQ(test_library_name, initial_library_name.c_str());
-
-      ASSERT_TRUE(library.is_loaded());
-      const char* new_library_name = "hello";
-      library.set_library_name(new_library_name);
-
-      std::string name_after_attempted_rename = library.get_library_name();
-      EXPECT_STREQ(initial_library_name.c_str(), name_after_attempted_rename.c_str());
-   }
-
-   TEST(SharedLibraryTests, UnloadedLibrary_SetLibraryName_UpdatesLibraryName)
-   {
-      ni::hardware::grpc::internal::SharedLibrary library(test_library_name);
-
-      ASSERT_FALSE(library.is_loaded());
-      const char* new_library_name = "hello";
-      library.set_library_name(new_library_name);
-
-      std::string name_after_attempted_rename = library.get_library_name();
-      EXPECT_STREQ(new_library_name, name_after_attempted_rename.c_str());
-   }
-
-} // namespace internal
-} // namespace grpc
-} // namespace hardware
-} // namespace unit
-} // namespace tests
-} // namespace ni
->>>>>>> d39fb668
+}  // namespace ni