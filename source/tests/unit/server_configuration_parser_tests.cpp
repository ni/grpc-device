--- conflicted
+++ resolved
@@ -47,21 +47,12 @@
 {
  std::string missing_file_path = "fake.json";
   try {
-<<<<<<< HEAD
-    std::string missing_file = "fake.json";
-    internal::ServerConfigurationParser server_config_parser(missing_file);
-=======
     internal::ServerConfigurationParser server_config_parser(missing_file_path);
->>>>>>> 0d3ca601
 
     FAIL() << "ConfigFileNotFoundException not thrown";
   }
   catch (const internal::ServerConfigurationParser::ConfigFileNotFoundException& ex) {
-<<<<<<< HEAD
-    EXPECT_EQ(std::string(::internal::kConfigFileNotFoundMessage), ex.what());
-=======
     EXPECT_EQ(internal::kConfigFileNotFoundMessage + std::string(missing_file_path), ex.what());
->>>>>>> 0d3ca601
   }
 }
 
