--- conflicted
+++ resolved
@@ -43,13 +43,6 @@
 
   EXPECT_NE(nullptr, device_management.get_syscfg_session());
 }
-
-<<<<<<< HEAD
-=======
-}  // namespace internal
-}  // namespace grpc
-}  // namespace hardware
->>>>>>> 3620aad8
 }  // namespace unit
 }  // namespace tests
 }  // namespace ni