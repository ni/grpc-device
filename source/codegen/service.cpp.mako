--- conflicted
+++ resolved
@@ -253,14 +253,9 @@
 <%
   parameter_name = common_helpers.camel_to_snake(parameter['cppName'])
 %>\
-<<<<<<< HEAD
-% if common_helpers.is_array(parameter['type']):
-=======
 % if common_helpers.is_struct(parameter):
       ${initialize_struct_output(parameter)}\
 % elif common_helpers.is_array(parameter['type']):
-% if parameter['size']['mechanism'] == 'fixed':
->>>>>>> 0b8e0c50
 <%
   type_without_brackets = parameter['type'].replace('[]', '')
 %>\
@@ -299,13 +294,11 @@
 %else:
         response->set_${parameter_name}(static_cast<${namespace_prefix}${parameter["enum"]}>(${parameter_name}));
 %endif
-<<<<<<< HEAD
 %elif common_helpers.is_array(parameter['type']) and parameter['size']['mechanism'] == 'passed-in':
         response->set_${parameter_name}(${parameter_name}.data());
-=======
 %elif common_helpers.is_struct(parameter):
         Copy(${parameter_name}, response->mutable_${parameter_name}());
->>>>>>> 0b8e0c50
+
 % else:
         response->set_${parameter_name}(${parameter_name});
 %endif
