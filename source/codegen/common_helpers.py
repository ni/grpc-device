import re
from collections import defaultdict, namedtuple
from typing import List, Optional


def is_output_parameter(parameter):
    return "out" in parameter["direction"]


def is_input_parameter(parameter):
    return "in" in parameter["direction"]


def is_callback_token_parameter(parameter):
    return parameter.get('callback_token', False)


def is_pointer_parameter(parameter):
    return is_output_parameter(parameter) or parameter.get('pointer', False)

# This means the parameter follows a specific varargs convention where
# the user can pass in an arbitrary repetition of fixed arguments.


def is_repeated_varargs_parameter(parameter: dict):
    return parameter.get('repeated_var_args', False)

# This means the parameter can be repeated as many times as desired.
# See also is_repeatied_varargs_parameter()


def is_repeating_parameter(parameter: dict):
    return parameter.get('repeating_argument', False)


def is_array(dataType: str):
    return dataType.endswith("[]") or dataType.endswith("*")


def is_enum(parameter: dict):
    return "enum" in parameter or "mapped-enum" in parameter


def is_custom_struct(parameter: dict) -> bool:
    return parameter["type"].startswith("struct")


def uses_nidevice_common_message_types(functions: dict) -> bool:
    return any(
        p
        for f in functions.values()
        for p in f["parameters"]
        if is_nidevice_common_message_type(p)
    )


_NIDEVICE_COMMON_MESSAGE_TYPES = (
    "nidevice_grpc.NIComplexNumber",
    "nidevice_grpc.NIComplexNumberF32",
    "nidevice_grpc.NIComplexI16",
    "nidevice_grpc.SmtSpectrumInfo",
)

_WELL_KNOWN_MESSAGE_TYPES = (
    "google.protobuf.Timestamp",
)

def is_nidevice_common_message_type(parameter: dict) -> bool:
    grpc_type = get_underlying_grpc_type(parameter)
    return grpc_type in _NIDEVICE_COMMON_MESSAGE_TYPES


def is_supported_well_known_type(parameter: dict) -> bool:
    grpc_type = get_underlying_grpc_type(parameter)
    return grpc_type in _WELL_KNOWN_MESSAGE_TYPES


def is_struct(parameter: dict) -> bool:
    return (
        is_nidevice_common_message_type(parameter)
        or is_supported_well_known_type(parameter)
        or is_custom_struct(parameter)
    )


def supports_standard_copy_conversion_routines(parameter: dict) -> bool:
    """
    Returns true if the parameter data can be converted with convert_from_grpc and convert_to_grpc.
    """
    return is_struct(parameter) or parameter["type"] == "ViBoolean[]"


def any_function_uses_timestamp(functions):
    for function in functions:
        if any(p['grpc_type'] == 'google.protobuf.Timestamp' for p in functions[function]['parameters']):
            return True
    return False


def get_custom_types(config: dict) -> dict:
    return config.get("custom_types", {})


def get_input_and_output_custom_types(functions):
    '''Returns a set of custom types used by input and output parameters separately.'''
    input_custom_types = set()
    output_custom_types = set()
    for function in functions:
<<<<<<< HEAD
        struct_params = [p for p in functions[function]["parameters"] if is_custom_struct(p)]
=======
        struct_params = [p for p in functions[function]
                         ["parameters"] if is_struct(p)]
>>>>>>> 43b92ce4
        for parameter in struct_params:
            if is_input_parameter(parameter):
                input_custom_types.add(
                    get_underlying_type_name(parameter["type"]))
            elif is_output_parameter(parameter):
                output_custom_types.add(
                    get_underlying_type_name(parameter["type"]))
    return (input_custom_types, output_custom_types)


def is_null_terminated_in_c(parameter):
    return parameter['grpc_type'] == 'string'


def is_string_arg(parameter):
    return parameter['grpc_type'] in ['string', 'bytes']


def strip_repeated_from_grpc_type(grpc_type):
    if not grpc_type.startswith('repeated '):
        raise Exception("varargs grpc_type " + grpc_type + " must be repeated")
    return grpc_type[len('repeated '):]


def get_underlying_type_name(parameter_type: str) -> str:
    '''Strip away information from type name like brackets for arrays, leading "struct ", etc. leaving just the underlying type name.'''
    return parameter_type.replace("struct ", "").replace('[]', '')


def get_underlying_grpc_type_name(grpc_type: str) -> str:
    return strip_prefix(grpc_type, "repeated ")


def get_underlying_type(parameter_or_attribute: dict) -> str:
    return get_underlying_type_name(parameter_or_attribute["type"])


def get_underlying_grpc_type(parameter: dict) -> str:
    return get_underlying_grpc_type_name(parameter["grpc_type"])


def has_unsupported_parameter(function):
    return any(is_unsupported_parameter(p) for p in function['parameters'])


def is_unsupported_parameter(parameter):
    return is_unsupported_size_mechanism(parameter) \
        or is_unsupported_scalar_array(parameter)


def is_unsupported_size_mechanism(parameter: dict) -> bool:
    size_mechanism = get_size_mechanism(parameter)
    if size_mechanism is None:
        return False
    return is_unsupported_size_mechanism_type(size_mechanism)

# These are the mechanisms that are used to specify the size of arrays/strings. Here's what they mean:
# - fixed: the array is of a constant size. The size is specified in the 'value' member.
# - len: the array's length needs to be passed into the function. The parameter to pass it in is specified
#        in the 'value' member. Should only be used for input arrays. Multiple input arrays can use this
#        mechanism with the same 'value' member - in that case, the service will enforce that those arrays
#        are all the same length.
# - ivi-dance: This is a two-step process. On the first call, pass in NULL, and the function will return
#              how big the array should be (instead of an error as usual). Then, the service creates an array
#              of that size and passes it in. Should only be used for output arrays. The size of the array
#              (which is still passed in) is specified in the 'value' member. Note that it is possible that the
#              second call will return a "buffer too small" error (if the underlying value in the driver has changed
#              size between calls), in which case the "dance" will start again by passing NULL.
# - ivi-dance-with-a-twist: This is similar to ivi-dance, but the size is returned in an output parameter that
#                           is specified in the 'value_twist' member. Should only be used for output arrays. The size
#                           of the array is specified in the 'value' member. This mechanism is necessary if there
#                           are multiple output arrays (so ivi-dance won't work). Similar to ivi-dance, this will loop
#                           around if a "buffer too small" error is returned on the second call.
# - passed-in: The array's size is passed in in a separate parameter, which is specified in the 'value' member.
#              Should only be used for output arrays (otherwise you can just use 'len').
# - passed-in-by-ptr: The array's size is passed in in a separate parameter, which is specified in the 'value' member.
#                     It is passed in by pointer, and on return the underlying call will set the actual number of
#                     elements filled in to the array as long as that is smaller than the passed-in value. (if it is
#                     larger, the underlying call will return an error)
#                     Should only be used for output arrays.
# - custom-code: The array's size is determined by the C++ code in the 'value' member.


def is_unsupported_size_mechanism_type(size_mechanism: str) -> bool:
    return not size_mechanism in {'fixed', 'len', 'ivi-dance', 'passed-in', 'passed-in-by-ptr', 'ivi-dance-with-a-twist', 'custom-code'}


def is_unsupported_scalar_array(parameter):
    return is_array(parameter['type']) and is_unsupported_enum_array(parameter)


def is_unsupported_enum_array(parameter):
    if is_enum(parameter):
        if is_input_parameter(parameter):
            return False

        return not is_supported_enum_array_output_type(parameter)
    return False


def is_supported_enum_array_output_type(parameter):
    return is_string_arg(parameter) or is_static_castable_enum_type(parameter)


def is_static_castable_enum_type(parameter):
    grpc_type = get_underlying_grpc_type(parameter)
    # Note: sint32 could work here but causes issue with existing attribute output accessors
    # because it's not wire-compatible with enum. If it's added here, we need to make sure that
    # we're handling compatibility issues on those methods.
    return grpc_type in ['int32', 'uint32']


PascalTokenSubstitution = namedtuple('PascalTokenSubstitution', [
                                     'pascal_representation', 'preferred_representation'])
SPECIAL_CASE_PASCAL_TOKENS = [
    # NI uses UInt, not Uint, and never U_INT when converting to snake.
    PascalTokenSubstitution('Uint', 'UInt')
]


def normalize_special_pascal_tokens(pascal_or_camel_string: str) -> str:
    for pascal_token, special_case_override in SPECIAL_CASE_PASCAL_TOKENS:
        pascal_or_camel_string = pascal_or_camel_string.replace(
            special_case_override, pascal_token)
    return pascal_or_camel_string


def insert_special_case_pascal_tokens(normal_pascal_string: str) -> str:
    for pascal_token, special_case_override in SPECIAL_CASE_PASCAL_TOKENS:
        normal_pascal_string = normal_pascal_string.replace(
            pascal_token, special_case_override)
    return normal_pascal_string


def insert_leading_special_case_pascal_tokens(camel_string: str) -> str:
    for pascal_token, special_case_override in SPECIAL_CASE_PASCAL_TOKENS:
        camel_string = replace_prefix(
            camel_string, pascal_token.lower(), special_case_override)
    return camel_string


def normalize_leading_special_case_pascal_tokens(pascal_string: str) -> str:
    for pascal_token, special_case_override in SPECIAL_CASE_PASCAL_TOKENS:
        pascal_string = replace_prefix(
            pascal_string, special_case_override, pascal_token)
    return pascal_string


def is_actually_pascal(camel_or_pascal_string: str) -> bool:
    return 'A' <= camel_or_pascal_string[0] <= 'Z'


def camel_to_snake(camel_string: str) -> str:
    '''Returns a snake_string for a given camelString.'''
    if is_actually_pascal(camel_string):
        camel_string = pascal_to_camel(camel_string)

    camel_string = normalize_special_pascal_tokens(camel_string)
    # Add _ before Words:
    # someDeviceIPAddress -> some_DeviceIP_Address
    s1 = re.sub(r"([^_])([A-Z][a-z]+[0-9]*)", r"\1_\2", camel_string)
    # Add _ before any capital letters not already preceded by _ and convert to lower:
    # some_DeviceIP_Address -> some_Device_IP_Address
    # some_Device_IP_Address -> some_device_ip_address
    return re.sub(r"([^_])([A-Z]+[0-9]*)", r"\1_\2", s1).lower()


def snake_to_pascal(snake_string):
    '''Returns a PascalString for a given snake_string.'''
    snake_string = list(snake_string)
    index = 0
    snake_string[index] = snake_string[index].upper()
    for x in snake_string:
        if x == '_':
            snake_string[index + 1] = snake_string[index + 1].upper()
            del snake_string[index]
        index = index + 1
    result = ("".join(snake_string))
    return insert_special_case_pascal_tokens(result)


def pascal_to_camel(pascal_string):
    '''Returns a camelString for a given PascalString.'''
    pascal_string = normalize_leading_special_case_pascal_tokens(pascal_string)

    # Full string all-caps: IEPE -> iepe. HTTP2 -> http2.
    match = re.fullmatch(r"([A-Z]+[0-9]*)", pascal_string)
    if match:
        return match[1].lower()

    # Leading all-caps: IPAddress -> ipAddress. HTTP2Stream -> http2Stream.
    match = re.fullmatch(r"([A-Z]+[0-9]*)([A-Z].*)", pascal_string)
    if match:
        return match[1].lower() + match[2]

    # Normal case: NormalCase -> normalCase
    match = re.fullmatch(r"([A-Z])(.*)", pascal_string)
    return match[1].lower() + match[2]


def ensure_pascal_case(pascal_or_camel_string):
    '''Ensures that a camel/pascal case string is pascal case
    NOTE: does not distinguish leading all-caps acronyms.'''
    pascal_or_camel_string = insert_leading_special_case_pascal_tokens(
        pascal_or_camel_string)

    match = re.fullmatch(r'^([a-z])(.*)$', pascal_or_camel_string)
    if match:
        return match[1].upper() + match[2]

    return pascal_or_camel_string


def pascal_to_snake(pascal_string):
    '''Returns a snake_string for a given PascalString.'''
    camel_string = pascal_to_camel(pascal_string)
    snake_string = camel_to_snake(camel_string)
    return ("".join(snake_string))


def filter_proto_rpc_functions(functions):
    '''Returns function metadata only for those functions to include for generating proto rpc methods'''
    functions_for_proto = {'public', 'CustomCode'}
    return [name for name, function in functions.items() if function.get('codegen_method', 'public') in functions_for_proto]


def get_attribute_enums_by_type(attributes):
    '''Returns a dictionary of different attribute data types that use enum alongwith set of enums used'''
    attribute_enums_by_type = defaultdict(set)
    # For Compatibility: Pre-adding the following types to the map causes them to use value_raw
    # params even if they have no enum values. This is part of the shipping API for MI drivers.
    for enum_type in ['ViInt32', 'ViInt64', 'ViReal64', 'ViString']:
        attribute_enums_by_type[enum_type] = set()

    for attribute_name in attributes:
        attribute = attributes[attribute_name]
        if 'enum' in attribute:
            attribute_type = get_underlying_type(attribute)
            enum_name = attribute['enum']
            attribute_enums_by_type[attribute_type].add(enum_name)
    return attribute_enums_by_type


def get_function_enums(functions):
    '''Returns a set of enums used with functions.'''
    function_enums = set()
    for function in functions:
        for parameter in functions[function]['parameters']:
            if 'enum' in parameter:
                function_enums.add(parameter['enum'])
            if 'mapped-enum' in parameter:
                function_enums.add(parameter['mapped-enum'])
    return sorted(function_enums)


def has_viboolean_array_param(functions):
    '''Returns True if atleast one function has parameter of type ViBoolean[]'''
    for function in functions:
        for parameter in functions[function]["parameters"]:
            if parameter['type'] == 'ViBoolean[]':
                return True
    return False


def has_enum_array_string_out_param(functions):
    '''Returns True if atleast one function has output parameter of type ViChar[], ViInt8[] or ViUInt8[] that uses enum'''
    for function in functions:
        for parameter in functions[function]["parameters"]:
            if is_output_parameter(parameter) and is_string_arg(parameter) and is_enum(parameter):
                return True
    return False


def get_size_mechanism(parameter: dict) -> Optional[str]:
    size = parameter.get('size', {})
    return size.get('mechanism', None)


def has_size_mechanism_tag(parameter: dict, tag: str) -> bool:
    size_request = parameter.get('size', {})
    tags = size_request.get('tags', {})
    return tag in tags


def has_strlen_bug(parameter: dict) -> bool:
    """True if the parameter is a string output where the size
    mechanism implementation has the 'strlen bug':
        Reports strlen instead of strlen + 1 for the required
        buffersize
    We assume that this bug may some day be fixed, so the 
    implementation needs to allocate the extra character but also
    trim it off if it's an extra null.
    """
    return has_size_mechanism_tag(parameter, "strlen-bug")


def get_buffer_size_expression(parameter: dict) -> str:
    """Returns the C++ size expression for the size of the underlying
    C API bugger for a string/array parameter.
    Unlike get_size_expression, this will include the trailing null terminator
    for strings (which is in the size reported by driver APIs).
    """
    size_mechanism = get_size_mechanism(parameter)
    if 'size' not in parameter:
        raise Exception("No size for parameter " + parameter["name"])
    if size_mechanism == 'fixed':
        return parameter['size']['value']
    elif size_mechanism == 'ivi-dance-with-a-twist':
        return camel_to_snake(parameter['size']['value_twist'])
    elif size_mechanism == 'passed-in-by-ptr':
        return camel_to_snake(parameter['size']['value']) + '_copy'
    else:
        return camel_to_snake(parameter['size']['value'])


def get_size_expression(parameter: dict) -> str:
    """"Returns the C++ size expression for sizing the C++ container type
    for a given parameter."""
    expression = get_buffer_size_expression(parameter)
    if is_null_terminated_in_c(parameter):
        # if the C API reports strlen instead of size:
        # Don't subtract one for the null terminator, the API already did!
        if has_strlen_bug(parameter):
            return f"{expression} /* Workaround: strlen-bug */"
        return f"{expression} - 1"
    return expression


def get_param_cpp_name(parameter: dict) -> str:
    return camel_to_snake(parameter["name"])


def is_ivi_dance_array_param(parameter):
    return get_size_mechanism(parameter) == 'ivi-dance'


def has_ivi_dance_param(parameters):
    return any(is_ivi_dance_array_param(p) for p in parameters)


def has_repeated_varargs_parameter(parameters):
    return any(is_repeated_varargs_parameter(p) for p in parameters)

# Google Mock can't handle the case where a function has a variable number of arguments
# and there's also a limit on the max number of arguments.


def can_mock_function(parameters):
    # I'm not sure this is exactly right, but it does enough to distinguish between
    # non-varargs functions and varargs functions that take > 100 parameters.
    MAX_MOCK_PARAM_LEN = 20
    repeated_varargs_parameters = [
        p for p in parameters if is_repeated_varargs_parameter(p)]
    first_repeating_parameters = len(
        [p for p in parameters if is_repeating_parameter(p)])
    if not any(repeated_varargs_parameters):
        return len(parameters) - first_repeating_parameters <= MAX_MOCK_PARAM_LEN
    varargs_parameter = repeated_varargs_parameters[0]
    return len(parameters) - first_repeating_parameters - len(repeated_varargs_parameters) + (first_repeating_parameters * varargs_parameter['max_length']) <= MAX_MOCK_PARAM_LEN


def get_ivi_dance_params(parameters):
    array_param = next(
        (p for p in parameters if is_ivi_dance_array_param(p)), None)
    size_param = next(
        p for p in parameters if p['name'] == array_param['size']['value']) if array_param else None
    other_params = (p for p in parameters if p !=
                    array_param and p != size_param)
    return (size_param, array_param, other_params)


def get_twist_value(parameters):
    for p in parameters:
        if is_array(p['type']):
            size = p.get('size', {})
            return size.get('value_twist', None)


def is_ivi_dance_array_with_a_twist_param(parameter):
    return get_size_mechanism(parameter) == 'ivi-dance-with-a-twist'


def has_ivi_dance_with_a_twist_param(parameters):
    return any(is_ivi_dance_array_with_a_twist_param(p) for p in parameters)


def get_param_with_name(parameters: List[dict], name: str) -> dict:
    matched_params = (
        p
        for p in parameters
        if p['name'] == name
    )
    return next(matched_params)


def get_ivi_dance_with_a_twist_params(parameters):
    array_param = next(
        (p for p in parameters if is_ivi_dance_array_with_a_twist_param(p)))

    size_param = get_param_with_name(parameters, array_param['size']['value'])
    twist_param = get_param_with_name(
        parameters, array_param['size']['value_twist'])

    other_params = (
        p
        for p in parameters
        if p not in [array_param, size_param, twist_param]
    )
    return (size_param, twist_param, array_param, other_params)


def is_init_method(function_data):
    return function_data.get('init_method', False)


def has_streaming_response(function_data):
    return function_data.get('stream_response', False)


def has_callback_param(function_data):
    return any((p for p in function_data['parameters'] if 'callback_params' in p))


def has_async_streaming_response(function_data):
    return has_streaming_response(function_data) and has_callback_param(function_data)


def get_library_interface_type_name(config):
    service_class_prefix = config["service_class_prefix"]
    return f'{service_class_prefix}LibraryInterface'


def indent(level):
    """For use as a mako filter.
       Returns a function that indents a block of text to the provided level."""
    def indent_text_to_level(text, level):
        result = ""
        indentation = level * "  "
        for line in text.splitlines(True):
            result = result + indentation + line
        return result

    return lambda text: indent_text_to_level(text, level)


def trim_trailing_comma():
    """For use as a mako filter.
        Returns a function that removes the last comma from a block of text (preserves newlines).
        Consider this as an alternative to str.join when it allows preserving context in the mako file."""
    def trim_trailing_comma_impl(text: str) -> str:
        i = text.rfind(",")
        return text[:i] + text[i+1:]

    return lambda text: trim_trailing_comma_impl(text)


def filter_parameters_for_grpc_fields(parameters_or_fields: List[dict]):
    """Filter out the parameters that shouldn't be represented by a field on a grpc message.
        For example, get rid of any parameters whose values should be determined from another parameter."""
    return [p for p in parameters_or_fields if p.get('include_in_proto', True)]


class AttributeGroup:
    def __init__(self, name, attributes, config):
        self.name = name
        self.attributes = attributes
        self._config = config

    def get_attributes_split_by_sub_group(self):
        """
        Splits attributes by type, with an additional "Reset" sub-group
        for resettable attributes.
        """
        if not get_split_attributes_by_type(self._config):
            return {'': self.attributes}

        categorized_attributes = defaultdict(dict)
        for id, data in self.attributes.items():
            data_type = get_grpc_type_name_for_identifier(
                data['type'], self._config)
            categorized_attributes[data_type][id] = data
            if data.get('resettable', False):
                categorized_attributes['Reset'][id] = data
        return categorized_attributes


def get_attribute_enum_name(group_name, data_type):
    return f'{group_name}{data_type}Attributes'


def get_attribute_groups(data):
    attributes = data['attributes']
    config = data['config']

    # If the attributes are already in string categories: those are the groups. Return as-is.
    first_key = next(iter(attributes), None)
    if isinstance(first_key, str):
        return [AttributeGroup(name, attributes, config) for name, attributes in attributes.items()]

    # If there's just one level of attributes: use the service_class_prefix as the group.
    service_class_prefix = config['service_class_prefix']
    return [AttributeGroup(service_class_prefix, attributes, config)]


def strip_prefix(s: str, prefix: str) -> str:
    return s[len(prefix):] if s.startswith(prefix) else s


def strip_suffix(s: str, suffix: str) -> str:
    return s[: -len(suffix)] if s.endswith(suffix) else s


def replace_prefix(s: str, prefix: str, sub: str) -> str:
    return sub + s[len(prefix):] if s.startswith(prefix) else s


def get_grpc_type_name_for_identifier(data_type, config):
    """
    Used to create an identifier string based on the grpc_type
    i.e., double -> Double. repeated double -> DoubleArray.
    """
    grpc_type = get_grpc_type(data_type, config)
    grpc_type = re.sub(r'^(repeated )(\w+)$', r'\2Array', grpc_type)
    # take the last identifier if the type is namespaced (i.e., Timestamp)
    grpc_type = grpc_type.split(".")[-1]
    return ensure_pascal_case(grpc_type)


def get_grpc_type_from_ivi(type, is_array, driver_name_pascal):
    add_repeated = is_array
    if 'ViSession' in type:
        type = 'nidevice_grpc.Session'
    if 'ViBoolean' in type:
        type = 'bool'
    if 'ViReal64' in type:
        type = 'double'
    if 'ViInt32' in type:
        type = 'sint32'
    if 'ViConstString' in type:
        type = 'string'
    if 'ViString' in type:
        type = 'string'
    if 'ViRsrc' in type:
        type = 'string'
    if 'ViChar' in type:
        if is_array:
            add_repeated = False
            type = 'string'
        else:
            type = 'uint32'
    if 'ViReal32' in type:
        type = 'float'
    if 'ViAttr' in type:
        type = driver_name_pascal + "Attributes"
    if 'ViInt8' in type:
        if is_array:
            type = "bytes"
            add_repeated = False
        else:
            type = 'uint32'
    if 'void*' in type:
        type = 'fixed64'
    if 'ViInt16' in type:
        type = 'sint32'
    if 'ViInt64' in type:
        type = 'int64'
    if 'ViUInt16' in type:
        type = 'uint32'
    if 'ViUInt32' in type:
        type = 'uint32'
    if 'ViUInt64' in type:
        type = 'uint64'
    if 'ViUInt8' in type:
        if is_array:
            type = "bytes"
            add_repeated = False
        else:
            type = 'uint32'
    if 'ViStatus' in type:
        type = 'sint32'
    if 'ViAddr' in type:
        type = 'fixed64'
    if 'int' == type:
        type = 'sint32'
    if "[]" in type:
        type = type.replace("[]", "")

    return "repeated " + type if add_repeated else type


def get_grpc_type(data_type, config):
    service_class_prefix = config['service_class_prefix']
    if 'type_to_grpc_type' in config:
        type_map = config['type_to_grpc_type']
        stripped_type = strip_prefix(data_type, 'const ')
        if stripped_type in type_map:
            return type_map[stripped_type]

        repeated = is_array(data_type)

        stripped_type = strip_suffix(stripped_type, '*')
        stripped_type = strip_suffix(stripped_type, '[]')

        # Note: if we never resolve or strip anything, this will fallback
        # to the original datatype.
        resolved_type = type_map.get(stripped_type, stripped_type)

        return f'repeated {resolved_type}' if repeated else resolved_type

    return get_grpc_type_from_ivi(
        data_type,
        is_array(data_type),
        service_class_prefix)


def get_split_attributes_by_type(config):
    return config.get('split_attributes_by_type', False)


def supports_raw_attributes(config: dict) -> bool:
    return config.get('supports_raw_attributes', False)


def get_enum_value_cpp_type(enum: dict) -> str:
    """Uses the python datatype of the first value in the enum to
    infer the C++ type.

    Used for mapped enums."""
    enum_value = enum["values"][0]["value"]
    if isinstance(enum_value, float):
        return "double"
    if isinstance(enum_value, int):
        return "std::int32_t"
    if isinstance(enum_value, str):
        return "std::string"
    return "std::int32_t"


def is_regular_string_arg(parameter: dict) -> bool:
    """Excludes: byte arrays"""
    return is_string_arg(parameter) and not parameter["grpc_type"] == "bytes"


def is_regular_byte_array_arg(parameter: dict) -> bool:
    """Excludes: strings and byte arrays that are mapped to enums"""
    return parameter["grpc_type"] == "bytes" and not is_enum(parameter)


def get_additional_headers(config: dict, including_from_file: str) -> List[str]:
    additional_header_requirements = config.get("additional_headers", {})
    return (
        header
        for header, required_by in additional_header_requirements.items()
        if including_from_file in required_by
    )<|MERGE_RESOLUTION|>--- conflicted
+++ resolved
@@ -106,12 +106,11 @@
     input_custom_types = set()
     output_custom_types = set()
     for function in functions:
-<<<<<<< HEAD
-        struct_params = [p for p in functions[function]["parameters"] if is_custom_struct(p)]
-=======
-        struct_params = [p for p in functions[function]
-                         ["parameters"] if is_struct(p)]
->>>>>>> 43b92ce4
+        struct_params = [
+            p 
+            for p in functions[function]["parameters"] 
+            if is_custom_struct(p)
+        ]
         for parameter in struct_params:
             if is_input_parameter(parameter):
                 input_custom_types.add(
