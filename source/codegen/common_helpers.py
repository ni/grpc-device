def driver_name_to_pascal(driver_name):
  driver_name = list(driver_name.lower())
  index = 0
  driver_name[index] = driver_name[index].upper()
  for x in driver_name :
      if x == '-' :
          driver_name[index + 1] = driver_name[index + 1].upper()
          del driver_name[index]

      index = index + 1
  return ("".join(driver_name))

def driver_name_add_underscore(driver_name):
  driver_name = list(driver_name)
  index = 0
  for x in driver_name :
      if x == '-' :
          driver_name[index] = "_"

      index = index + 1
  return ("".join(driver_name))


def is_output_parameter(parameter):
    if "out" in parameter["direction"]:
      return True
    return False

def is_input_parameter(parameter):
    if "in" in parameter["direction"]:
        return True
    return False

def is_array(dataType):
  return dataType.endswith("[]")

def is_enum(parameter):
  if "enum" in parameter:
    return True
  return False

def is_struct(parameter):
  return parameter["type"].startswith("struct")

def get_underlying_type_name(parameter_type):
  '''Strip away information from type name like brackets for arrays, leading "struct ", etc. leaving just the underlying type name.'''
  return parameter_type.replace("struct ","").replace('[]', '')

def has_unsupported_parameter(function):
  return any(is_unsupported_parameter(p) for p in function['parameters'])

def is_unsupported_parameter(parameter):
  return is_unsupported_size_mechanism(parameter) \
<<<<<<< HEAD
    or is_unsupported_struct(parameter) \
    or is_unsupported_scalar_array(parameter)
=======
      or is_unsupported_struct(parameter) \
      or is_unsupported_scalar_array(parameter)
>>>>>>> ab2c6d00

def is_unsupported_size_mechanism(parameter):
  return not get_size_mechanism(parameter) in {'fixed', 'len', 'ivi-dance', 'passed-in', None}

def is_unsupported_struct(parameter):
  return is_struct(parameter) and is_input_parameter(parameter)

def is_unsupported_scalar_array(parameter):
  if not is_array(parameter['type']):
    return False
  return is_enum(parameter) or get_underlying_type_name(parameter['type']) in {'ViInt16', 'ViBoolean'}

def camel_to_snake(camelString):
  camelString = list(camelString)
  index = 0
  for x in camelString :
      if x.isupper():
          camelString[index] = camelString[index].lower()
          camelString.insert(index, "_")

      index = index + 1
  return ("".join(camelString))

def snake_to_camel(snake_string):
  snake_string = list(snake_string)
  index = 0
  snake_string[index] = snake_string[index].upper()
  for x in snake_string :
      if x == '_':
          snake_string[index + 1] = snake_string[index + 1].upper()
          del snake_string[index]
      index = index + 1
  return ("".join(snake_string))

def pascal_to_camel(pascal_string):
  pascal_string = list(pascal_string)
  pascal_string[0] = pascal_string[0].lower()
  return ("".join(pascal_string))

def pascal_to_snake(pascal_string):
  camel_string = pascal_to_camel(pascal_string)
  snake_string = camel_to_snake(camel_string)
  return ("".join(snake_string))

def filter_proto_rpc_functions(functions):
  '''Returns function metadata only for those functions to include for generating proto rpc methods'''
  return [name for name, function in functions.items() if function.get('codegen_method', 'public') == 'public']

def get_service_namespace(driver_name_caps_underscore):
  driver_full_namespace = driver_name_caps_underscore + "_" + "grpc"
  driver_full_namespace = driver_full_namespace.lower().replace("_", ".")
  return driver_full_namespace

def get_used_enums(functions, attributes):
  used_enums = set()
  for function in functions:
    for parameter in functions[function]["parameters"]:
      if "enum" in parameter:
        used_enums.add(parameter["enum"])
  for attribute in attributes:
    if "enum" in attributes[attribute]:
      used_enums.add(attributes[attribute]["enum"])
  return used_enums

def mark_non_grpc_params(parameters):
  named_params = { p['name'] : p for p in parameters }
  for param in parameters:
    mechanism = get_size_mechanism(param)
    if mechanism in {'len', 'ivi-dance', 'passed-in'}:
      size_param = named_params.get(param['size']['value'], None)
      size_param['is_size_param'] = True
      if mechanism == 'len' or mechanism == 'ivi-dance':
        size_param['gen_proto_field'] = False
        if mechanism == 'len':
          size_param['determine_size_from'] = param['name']

def get_size_mechanism(parameter):
  size = parameter.get('size', {})
  return size.get('mechanism', None)

def is_ivi_dance_array_param(parameter):
  return get_size_mechanism(parameter) == 'ivi-dance'

def has_ivi_dance_param(parameters):
  return any(is_ivi_dance_array_param(p) for p in parameters)

def get_ivi_dance_params(parameters):
  array_param = next((p for p in parameters if is_ivi_dance_array_param(p)), None)
  size_param = next(p for p in parameters if p['name'] == array_param['size']['value']) if array_param else None
  other_params = (p for p in parameters if p != array_param and p != size_param)
  return (size_param, array_param, other_params)<|MERGE_RESOLUTION|>--- conflicted
+++ resolved
@@ -51,13 +51,8 @@
 
 def is_unsupported_parameter(parameter):
   return is_unsupported_size_mechanism(parameter) \
-<<<<<<< HEAD
-    or is_unsupported_struct(parameter) \
-    or is_unsupported_scalar_array(parameter)
-=======
       or is_unsupported_struct(parameter) \
       or is_unsupported_scalar_array(parameter)
->>>>>>> ab2c6d00
 
 def is_unsupported_size_mechanism(parameter):
   return not get_size_mechanism(parameter) in {'fixed', 'len', 'ivi-dance', 'passed-in', None}
