--- conflicted
+++ resolved
@@ -109,16 +109,11 @@
 
 
 def is_unsupported_enum_array(parameter):
-<<<<<<< HEAD
-    if is_enum(parameter) and is_output_parameter(parameter):
-        return not is_supported_enum_array_output_type(parameter)
-=======
     if is_enum(parameter):
         if is_input_parameter(parameter):
             return False
             
-        return not is_string_arg(parameter)
->>>>>>> 73b6dd1c
+        return not is_supported_enum_array_output_type(parameter)
     return False
 
 
