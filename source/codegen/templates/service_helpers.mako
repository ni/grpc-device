<%!
  import common_helpers
  import service_helpers
%>

## Generate the core method body for an Init method. This should be what gets included within the try block in the service method.
<%def name="define_init_method_body(function_name, function_data, parameters)">\
<%
  config = data['config']
  output_parameters = [p for p in parameters if common_helpers.is_output_parameter(p)]
  session_output_param = next((parameter for parameter in output_parameters if parameter['grpc_type'] == 'nidevice_grpc.Session'), None)
  output_parameters_to_initialize = [p for p in output_parameters if p['grpc_type'] != 'nidevice_grpc.Session']
  resource_handle_type = session_output_param['type']
  session_output_var_name = common_helpers.get_cpp_local_name(session_output_param)
  close_function_call = function_data['custom_close'] if 'custom_close' in function_data else f"{config['close_function']}(id)"

  explicit_session_params = (common_helpers.get_cpp_local_name(param) for param in parameters if param.get('is_session_name', False))
  session_field_name = next(explicit_session_params, 'session_name')
%>\
${initialize_input_params(function_name, parameters)}
${initialize_output_params(output_parameters_to_initialize)}\
      auto init_lambda = [&] () {
## If the session is not returned, it's an output param and need to be declared before calling.
% if not service_helpers.is_session_returned_from_function(parameters):
        ${resource_handle_type} ${session_output_var_name};
% endif
${call_library_method(
  function_name=function_name, 
  function_data=function_data, 
  arg_string=service_helpers.create_args(parameters),
  indent_level=1,
  library_lval=service_helpers.get_library_lval_for_potentially_umockable_function(config, parameters))
}\
        return std::make_tuple(status, ${session_output_var_name});
      };
      uint32_t session_id = 0;
      const std::string& grpc_device_session_name = request->${session_field_name}();
% if close_function_call == "":
      auto cleanup_lambda = nullptr;
% else:
      auto cleanup_lambda = [&] (${resource_handle_type} id) { library_->${close_function_call}; };
% endif
      int status = ${service_helpers.session_repository_field_name(session_output_param, config)}->add_session(grpc_device_session_name, init_lambda, cleanup_lambda, session_id);
      response->set_status(status);
      if (status_ok(status)) {
        response->mutable_${session_output_var_name}()->set_id(session_id);
      }
      return ::grpc::Status::OK;\
</%def>

<%def name="define_cross_driver_init_method_body(function_name, function_data, parameters)">\
<%
  config = data['config']
  initiating_driver_input_param = next(p for p in parameters if common_helpers.is_input_parameter(p) and p['grpc_type'] == 'nidevice_grpc.Session')
  output_parameters = [p for p in parameters if common_helpers.is_output_parameter(p)]
  session_output_param = next(p for p in output_parameters if p['grpc_type'] == 'nidevice_grpc.Session')
  output_parameters_to_initialize = [p for p in output_parameters if p['grpc_type'] != 'nidevice_grpc.Session']
  cross_driver_dep = service_helpers.get_cross_driver_session_dependency(session_output_param)
  session_output_var_name = common_helpers.get_cpp_local_name(session_output_param)
  initiating_driver_input_var_name = common_helpers.get_cpp_local_name(initiating_driver_input_param)
  initiating_driver_c_name = f'{initiating_driver_input_var_name}_grpc_session'
%>\
${initialize_input_params(function_name, parameters)}
${initialize_output_params(output_parameters_to_initialize)}\
      auto initiating_session_id = ${service_helpers.session_repository_field_name(initiating_driver_input_param, config)}->access_session_id(${initiating_driver_c_name}.id(), ${initiating_driver_c_name}.name());
      auto init_lambda = [&] () {
        ${cross_driver_dep.resource_handle_type} ${session_output_var_name};
        int status = library_->${function_name}(${service_helpers.create_args(parameters)});
        return std::make_tuple(status, ${session_output_var_name});
      };
      uint32_t session_id = 0;
      const std::string& grpc_device_session_name = request->session_name();
      int status = ${cross_driver_dep.field_name}->add_dependent_session(grpc_device_session_name, init_lambda, initiating_session_id, session_id);
      response->set_status(status);
      if (status == 0) {
        response->mutable_${session_output_var_name}()->set_id(session_id);
      }
      return ::grpc::Status::OK;\
</%def>

## Generate the core method body for an ivi-dance method. This should be what gets included within the try block in the service method.
<%def name="define_ivi_dance_method_body(function_name, function_data, parameters)">\
<%
  (size_param, array_param, non_ivi_params) = common_helpers.get_ivi_dance_params(parameters)
  output_parameters = [p for p in parameters if common_helpers.is_output_parameter(p)]
%>\
${initialize_input_params(function_name, non_ivi_params)}\

      while (true) {
${call_library_method(
  function_name=function_name,
  function_data=function_data,
  arg_string=service_helpers.create_args_for_ivi_dance(parameters),
  indent_level=1)
}\
        if (status < 0) {
          response->set_status(status);
          return ::grpc::Status::OK;
        }
        ${size_param['type']} ${common_helpers.get_cpp_local_name(size_param)} = status;

<%block filter="common_helpers.indent(1)">\
${initialize_output_params(output_parameters)}\
</%block>\
${call_library_method(
  function_name=function_name,
  function_data=function_data,
  arg_string=service_helpers.create_args(parameters),
  indent_level=1,
  declare_outputs=False)
}\
        ## We cast status into ${common_helpers.get_cpp_local_name(size_param)} above, so it's safe to cast
        ## back to status's type here. (we do this to avoid a compiler warning)
        if (status == kErrorReadBufferTooSmall || status == kWarningCAPIStringTruncatedToFitBuffer || status > static_cast<decltype(status)>(${common_helpers.get_cpp_local_name(size_param)})) {
          // buffer is now too small, try again
          continue;
        }
        response->set_status(status);
% if output_parameters:
        if (status_ok(status)) {
<%block filter="common_helpers.indent(1)">\
${set_response_values(output_parameters)}\
</%block>\
        }
% endif
        return ::grpc::Status::OK;
      }\
</%def>

## Generate the core method body for an ivi-dance-with_a_twist method. This should be what gets included within the try block in the service method.
<%def name="define_ivi_dance_with_a_twist_method_body(function_name, function_data, parameters)">\
<%
  ivi_param_sets = common_helpers.get_ivi_dance_with_a_twist_params(parameters)
  non_ivi_params = common_helpers.get_params_not_in_ivi_twist(parameters, ivi_param_sets)
  output_parameters = [p for p in parameters if common_helpers.is_output_parameter(p)]
  array_output_parameters = [p for p in output_parameters if common_helpers.is_array(p['type'])]
  scalar_output_parameters = [p for p in output_parameters if p not in array_output_parameters]
%>\
${initialize_input_params(function_name, non_ivi_params)}\
${initialize_output_params(scalar_output_parameters)}\
      while (true) {
${call_library_method(
  function_name=function_name, 
  function_data=function_data, 
  arg_string=service_helpers.create_args_for_ivi_dance_with_a_twist(parameters),
  indent_level=1)
}\
        if (status < 0) {
          response->set_status(status);
          return ::grpc::Status::OK;
        }
<%block filter="common_helpers.indent(1)">\
${initialize_output_params(array_output_parameters)}\
</%block>\
% for ivi_param_set in ivi_param_sets:
%   if not ivi_param_set.is_in_out_twist:
        auto ${ivi_param_set.size_param_name} = ${ivi_param_set.twist_param_name};
%   endif
% endfor
${call_library_method(
  function_name=function_name,
  function_data=function_data,
  arg_string=service_helpers.create_args(parameters),
  indent_level=1,
  declare_outputs=False)
}\
        if (status == kErrorReadBufferTooSmall || status == kWarningCAPIStringTruncatedToFitBuffer) {
          // buffer is now too small, try again
          continue;
        }
        response->set_status(status);
% if output_parameters:
        if (status_ok(status)) {
<%block filter="common_helpers.indent(1)">\
${set_response_values(output_parameters)}\
</%block>\
        }
% endif
        return ::grpc::Status::OK;
      }\
</%def>


<%def name="define_async_callback_method_body(function_name, function_data, parameters, config)">\
<%
  callback_parameters = service_helpers.get_callback_method_parameters(function_data)
  response_parameters = common_helpers.filter_parameters_for_grpc_fields(callback_parameters)
  request_type = service_helpers.get_request_type(function_name)
  response_type = service_helpers.get_response_type(function_name)
  driver_library_interface = common_helpers.get_library_interface_type_name(config)
%>\
    using CallbackRouter = nidevice_grpc::CallbackRouter<int32, ${service_helpers.create_param_type_list(callback_parameters)}>;
    class ${function_name}Reactor : public nidevice_grpc::ServerWriterReactor<${response_type}, nidevice_grpc::CallbackRegistration> {
    public:
    ${function_name}Reactor(const ${request_type}& request, ${driver_library_interface}* library, const ResourceRepositorySharedPtr& session_repository)
    {
      auto status = start(&request, library, session_repository);
      if (!status.ok()) {
        this->Finish(status);
      }
    }

    ::grpc::Status start(const ${request_type}* request, ${driver_library_interface}* library, const ResourceRepositorySharedPtr& session_repository_)
    {
      try {
        auto handler = CallbackRouter::register_handler(
          [this](${service_helpers.create_args_for_callback(callback_parameters)}) {
            ${response_type} callback_response;
            auto response = &callback_response;
<%block filter="common_helpers.indent(2)">\
${set_response_values(output_parameters=response_parameters)}\
</%block>\
            queue_write(callback_response);
            return 0;
        });

<%block filter="common_helpers.indent(1)">\
${initialize_input_params(function_name, parameters)}\
</%block>\

${call_library_method(
  function_name=function_name,
  function_data=function_data,
  arg_string=service_helpers.create_args(parameters),
  library_lval="library",
  indent_level=1)
}\

        // SendInitialMetadata after the driver call so that WaitForInitialMetadata can be used to ensure that calls are serialized.
        StartSendInitialMetadata();

        if (status) {
          ${response_type} failed_to_register_response;
          failed_to_register_response.set_status(status);
          queue_write(failed_to_register_response);
        }

        this->set_producer(std::move(handler));
      }
      catch (nidevice_grpc::LibraryLoadException& ex) {
         return ::grpc::Status(::grpc::NOT_FOUND, ex.what());
      }

      return ::grpc::Status::OK;
    }
    };

    return new ${function_name}Reactor(*request, library_, session_repository_);
</%def>

## Generate the core method body for a method with repeated varargs.
## This should be what gets included within the try block in the service method.
<%def name="define_repeated_varargs_method_body(function_name, function_data, parameters)">\
<%
  config = data['config']
  output_parameters = [p for p in parameters if common_helpers.is_output_parameter(p)]
%>\
${initialize_input_params(function_name, parameters)}\
${initialize_output_params(output_parameters)}\
${set_output_vararg_parameter_sizes(parameters)}\
${call_library_method(
  function_name=function_name,
  function_data=function_data,
  arg_string=service_helpers.create_args(parameters),
  library_lval=service_helpers.get_library_lval_for_potentially_umockable_function(config, parameters))
}\
      response->set_status(status);
% if output_parameters:
      if (status_ok(status)) {
${set_response_values(output_parameters=output_parameters)}\
      }
% endif
      return ::grpc::Status::OK;\
</%def>

## Generate the core method body for an ivi-dance method. This should be what gets included within the try block in the service method.
<%def name="define_simple_method_body(function_name, function_data, parameters)">\
<%
  config = data['config']
  output_parameters = [p for p in parameters if common_helpers.is_output_parameter(p)]
%>\
${initialize_input_params(function_name, parameters)}\
${initialize_output_params(output_parameters)}\
% if function_name == config['close_function'] or service_helpers.is_custom_close_method(function_data):
<%
  session_param = common_helpers.get_first_session_param(parameters)
  session_param_name = f'{common_helpers.get_cpp_local_name(session_param)}_grpc_session'
%>\
      ${service_helpers.session_repository_field_name(session_param, config)}->remove_session(${session_param_name}.id(), ${session_param_name}.name());
% endif
${call_library_method(
  function_name=function_name, 
  function_data=function_data, 
  arg_string=service_helpers.create_args(parameters))
}\
      response->set_status(status);
% if output_parameters:
      if (status_ok(status)) {
${set_response_values(output_parameters=output_parameters)}\
      }
% endif
      return ::grpc::Status::OK;\
</%def>

## Initialize the input parameters to the API call.
<%def name="initialize_input_params(function_name, parameters)">\
<%
  input_parameters = [p for p in parameters if common_helpers.is_input_parameter(p)]
  input_vararg_parameters = [p for p in input_parameters if common_helpers.is_repeated_varargs_parameter(p)]
  input_vararg_parameter = input_vararg_parameters[0] if len(input_vararg_parameters) > 0 else None
%>\
% for parameter in input_parameters:
${initialize_input_param(function_name, parameter, parameters, input_vararg_parameter)}\
% endfor
</%def>

## Initialize an input parameter for an API call.
<%def name="initialize_input_param(function_name, parameter, parameters, input_vararg_parameter=None)">\
% if common_helpers.is_repeating_parameter(parameter):
${initialize_repeating_param(parameter, input_vararg_parameter)}
% elif common_helpers.is_repeated_varargs_parameter(parameter):
${initialize_repeated_varargs_param(parameter)}
% elif common_helpers.is_enum(parameter) and common_helpers.is_array(parameter['type']) and not common_helpers.is_string_arg(parameter):
${initialize_enum_array_input_param(function_name, parameter)}
% elif common_helpers.is_enum(parameter):
${initialize_enum_input_param(function_name, parameter)}
% elif 'callback_token' in parameter or 'callback_params' in parameter: ## pass
% elif "determine_size_from" in parameter:
${initialize_len_input_param(parameter, parameters)}
% elif common_helpers.is_two_dimension_array_param(parameter):
${initialize_two_dimension_input_param(function_name, parameter, parameters)}
% elif 'hardcoded_value' in parameter:
${initialize_hardcoded_parameter(parameter)}
% elif parameter.get('pointer', False):
${initialize_pointer_input_parameter(parameter)}
% else:
${initialize_standard_input_param(function_name, parameter)}
% endif
</%def>

<%def name="initialize_repeating_param(parameter, input_vararg_parameter)">\
<%
  stripped_grpc_type = common_helpers.strip_repeated_from_grpc_type(input_vararg_parameter['grpc_type'])
  if stripped_grpc_type == 'string':
      stripped_grpc_type = 'std::string'
  parameter_c_type = parameter['type']
  parameter_c_type_pointer = parameter_c_type.replace('[]','*')
  parameter_name = common_helpers.get_grpc_field_name(parameter)
%>\
      auto get_${parameter['name']}_if = [](const google::protobuf::RepeatedPtrField<${stripped_grpc_type}>& vector, int n) -> ${parameter_c_type_pointer} {
            if (vector.size() > n) {
<%
    ## Note that this code will not handle every datatype, but it works for all
    ## the ones we currently use with repeated varargs.
    return_snippet = ''
    if input_vararg_parameter.get("is_compound_type", False):
          return_snippet += f'.{parameter_name}()'
    if common_helpers.is_string_arg(parameter):
          return_snippet += f'.c_str()'
%>\
                  return vector[n]${return_snippet};
            }
% if common_helpers.is_string_arg(parameter):
            return nullptr;
% else:
            return 0;
% endif
      };\
</%def>

<%def name="initialize_repeated_varargs_param(parameter)">\
<%
  config = data['config']
  parameter_name = common_helpers.get_cpp_local_name(parameter)
  field_name = common_helpers.get_grpc_field_name(parameter)
  stripped_grpc_type = common_helpers.strip_repeated_from_grpc_type(parameter['grpc_type'])
  request_snippet = f'request->{field_name}()'
  c_type = parameter['type']
  c_type_pointer = c_type.replace('[]','*')
  max_vector_size = parameter['max_length']
%>\
      auto ${parameter_name} = request->${field_name}();
      if (${parameter_name}.size() == 0) {
            return ::grpc::Status(::grpc::INVALID_ARGUMENT, "No values for ${parameter["name"]} were specified");
      }
      if (${parameter_name}.size() > ${max_vector_size}) {
            return ::grpc::Status(::grpc::INVALID_ARGUMENT, "More than ${max_vector_size} values for ${parameter["name"]} were specified");
      }
</%def>


## Initialize an enum array input parameter.
## This is a straight copy and does not support all of the features of enum parameters
## (i.e. mapped enums, _raw fields, etc.)
<%def name="initialize_enum_array_input_param(function_name, parameter)">\
<%
  parameter_name = common_helpers.get_cpp_local_name(parameter)
  field_name = common_helpers.get_grpc_field_name(parameter)
  element_type = service_helpers.get_c_element_type(parameter)
%>\
      auto ${parameter_name}_vector = std::vector<${element_type}>();
      ${parameter_name}_vector.reserve(request->${field_name}().size());
      std::transform(
        request->${field_name}().begin(),
        request->${field_name}().end(),
        std::back_inserter(${parameter_name}_vector),
        [](auto x) { return x; });
      auto ${parameter_name} = ${parameter_name}_vector.data();
</%def>

## Initialize an enum input parameter for an API call.
<%def name="initialize_enum_input_param(function_name, parameter)">\
<%
  config = data['config']
  enums = data['enums']
  namespace_prefix = config["namespace_component"] + "_grpc::"
  parameter_name = common_helpers.get_cpp_local_name(parameter)
  parameter_type_pointer = parameter['type'].replace('[]','*')
  field_name = common_helpers.get_grpc_field_name(parameter)
  pascal_field_name = common_helpers.snake_to_pascal(field_name)
  one_of_case_prefix = f'{namespace_prefix}{function_name}Request::{pascal_field_name}EnumCase'
  has_mapped_enum = 'mapped-enum' in parameter
  has_unmapped_enum = 'enum' in parameter
  if has_mapped_enum:
    map_name = parameter["mapped-enum"].lower() + "_input_map_"
    mapped_enum_iterator_name = field_name + "_imap_it"
    mapped_request_snippet = f'request->{field_name}_mapped()'
  if has_unmapped_enum:
    enum_request_snippet = f'request->{field_name}()'
    check_enum_is_valid = f"{namespace_prefix}{parameter['enum']}_IsValid({parameter_name})"

  raw_request_snippet = f'request->{field_name}_raw()'
  validate_attribute_enum = parameter.get("raw_attribute", False)
%>\
      ${parameter_type_pointer} ${parameter_name};
      switch (request->${field_name}_enum_case()) {
% if has_unmapped_enum:
        case ${one_of_case_prefix}::k${pascal_field_name}: {
%   if parameter['grpc_type'] == "string":
          ${parameter_name} = const_cast<${parameter['type']}>((${enum_request_snippet}).c_str());
%   else:
          ${parameter_name} = static_cast<${parameter['type']}>(${enum_request_snippet});
%   endif
%   if validate_attribute_enum:
## "raw" attributes always validate non-raw enum values before passing to driver
## this can be important if (a) the driver can't handle all validation scenarios
## and (b) the caller passes/casts an invalid enum value.
## Non-raw attributes allow the driver to handle validation.
          ${parameter_name} = ${check_enum_is_valid} ? ${parameter_name} : 0;
%   endif
          break;
        }
% endif
% if has_mapped_enum:
        case ${one_of_case_prefix}::k${pascal_field_name}Mapped: {
          auto ${mapped_enum_iterator_name} = ${map_name}.find(${mapped_request_snippet});
          if (${mapped_enum_iterator_name} == ${map_name}.end()) {
            return ::grpc::Status(::grpc::INVALID_ARGUMENT, "The value for ${parameter_name}_mapped was not specified or out of range.");
          }
%   if parameter['grpc_type'] == "string":
          ${parameter_name} = const_cast<${parameter_type_pointer}>((${f'{mapped_enum_iterator_name}->second'}).c_str());
%   else:
          ${parameter_name} = static_cast<${parameter['type']}>(${f'{mapped_enum_iterator_name}->second'});
%   endif
          break;
        }
% endif
        case ${one_of_case_prefix}::k${pascal_field_name}Raw: {
% if parameter['grpc_type'] == "string":
          ${parameter_name} = const_cast<${parameter_type_pointer}>(${raw_request_snippet}.c_str());
% else:
          ${parameter_name} = static_cast<${parameter['type']}>(${raw_request_snippet});
% endif
% if validate_attribute_enum: # raw validation can be overridden with a toggle.
          auto ${parameter_name}_is_valid = ${check_enum_is_valid} || feature_toggles_.is_allow_undefined_attributes_enabled;
          ${parameter_name} = ${parameter_name}_is_valid ? ${parameter_name} : 0;
% endif
          break;
        }
        case ${one_of_case_prefix}::${field_name.upper()}_ENUM_NOT_SET: {
          return ::grpc::Status(::grpc::INVALID_ARGUMENT, "The value for ${parameter_name} was not specified or out of range");
          break;
        }
      }
</%def>

## Initialize an input parameter that is determined by the 'len' size mechanism.
<%def name="initialize_len_input_param(parameter, parameters)">\
<%
  parameter_name = common_helpers.get_cpp_local_name(parameter)
  size_sources = common_helpers.get_grpc_field_names_for_param_names(
    parameters,
    parameter["determine_size_from"]
  )
  size_field_name = common_helpers.get_grpc_field_name_from_str(size_sources[-1])
  allow_optional = parameter["linked_params_are_optional"]
  allow_optional_as_cpp_constant = "true" if allow_optional else "false"
%>\
% if len(size_sources) > 1:
      auto ${parameter_name}_determine_from_sizes = std::array<int, ${len(size_sources)}>
      {
<%block filter="common_helpers.trim_trailing_comma()">\
% for size_source in size_sources:
        request->${size_source}_size(),
% endfor
</%block>\
      };
      const auto ${parameter_name}_size_calculation = calculate_linked_array_size(${parameter_name}_determine_from_sizes, ${allow_optional_as_cpp_constant});

      if (${parameter_name}_size_calculation.match_state == MatchState::MISMATCH) {
        return ::grpc::Status(::grpc::INVALID_ARGUMENT, "The sizes of linked repeated fields [${str.join(', ', size_sources)}] do not match");
      }
% if allow_optional:
      // NULL out optional params with zero sizes.
      if (${parameter_name}_size_calculation.match_state == MatchState::MATCH_OR_ZERO) {
% for size_source in size_sources:
        ${size_source} = request->${size_source}_size() ? std::move(${size_source}) : nullptr;
% endfor
      }
% endif
      auto ${parameter_name} = ${parameter_name}_size_calculation.size;
% else:
<%
  size_field_name = size_sources[-1]
%>\
      ${parameter['type']} ${parameter_name} = static_cast<${parameter['type']}>(request->${size_field_name}().size());\
% endif
</%def>

## Initialize an input parameter with the 'two-dimension' size mechanism.
<%def name="initialize_two_dimension_input_param(function_name, parameter, parameters)">\
<%
  parameter_name = common_helpers.get_cpp_local_name(parameter)
  size_param_name = common_helpers.get_size_param(parameter)
  size_param = common_helpers.get_param_with_name(parameters, size_param_name)
  size_field_name = common_helpers.get_grpc_field_name(size_param)
%>\
${initialize_standard_input_param(function_name, parameter)}
      auto total_length = std::accumulate(request->${size_field_name}().cbegin(), request->${size_field_name}().cend(), 0);

      if (total_length != request->${parameter_name}_size()) {
        return ::grpc::Status(::grpc::INVALID_ARGUMENT, "The total size of the two-dimensional array ${parameter_name} does not match the expected size from the sum of ${size_field_name}");
      }
</%def>


## Initialize a 'hardcoded' param.
<%def name="initialize_hardcoded_parameter(parameter)">\
      auto ${common_helpers.get_cpp_local_name(parameter)} = ${parameter['hardcoded_value']};\
</%def>

## Initialize an input parameter that's passed by pointer.
<%def name="initialize_pointer_input_parameter(parameter)">\
      ${parameter['type']} ${common_helpers.get_cpp_local_name(parameter)}_copy = request->${common_helpers.get_cpp_local_name(parameter)}();\
</%def>


## Initialize an input parameter for an API call.
<%def name="initialize_standard_input_param(function_name, parameter)">\
<%
  config = data['config']
  parameter_name = common_helpers.get_cpp_local_name(parameter)
  field_name = common_helpers.get_grpc_field_name(parameter)
  request_snippet = f'request->{field_name}()'
  c_type = parameter['type']
  grpc_type = parameter.get('grpc_type', None)
  c_type_pointer = c_type.replace('[]','*')
  is_array = common_helpers.is_array(c_type)
  c_type_underlying_type = common_helpers.get_underlying_type_name(c_type)
  c_element_type_that_needs_coercion = service_helpers.get_c_element_type_for_array_that_needs_coercion(parameter)
%>\
% if c_type in ['ViConstString', 'const char[]']:
      auto ${parameter_name} = ${request_snippet}.c_str();\
% elif common_helpers.is_string_arg(parameter):
      ${c_type_pointer} ${parameter_name} = (${c_type_pointer})${request_snippet}.c_str();\
% elif grpc_type == 'repeated nidevice_grpc.Session':
      auto ${parameter_name}_request = ${request_snippet};
      std::vector<${c_type_underlying_type}> ${parameter_name};
      std::transform(
        ${parameter_name}_request.begin(),
        ${parameter_name}_request.end(),
        std::back_inserter(${parameter_name}),
        [&](auto session) { return ${service_helpers.session_repository_field_name(parameter, config)}->access_session(session.id(), session.name()); }); \
% elif c_type == 'ViBoolean[]':
      auto ${parameter_name}_request = ${request_snippet};
      std::vector<${c_type_underlying_type}> ${parameter_name};
      std::transform(
        ${parameter_name}_request.begin(),
        ${parameter_name}_request.end(),
        std::back_inserter(${parameter_name}),
        [](auto x) { return x ? VI_TRUE : VI_FALSE; });
% elif c_type == 'ViInt16[]':
      auto ${parameter_name}_request = ${request_snippet};
      std::vector<${c_type_underlying_type}> ${parameter_name};
      std::transform(
        ${parameter_name}_request.begin(),
        ${parameter_name}_request.end(),
        std::back_inserter(${parameter_name}),
        [](auto x) { return (${c_type_underlying_type})x; }); \
 % elif common_helpers.supports_standard_copy_conversion_routines(parameter):
      auto ${parameter_name} = convert_from_grpc<${c_type_underlying_type}>(${request_snippet});\
% elif c_type in ['ViChar', 'ViInt8', 'ViInt16']:
      ${c_type} ${parameter_name} = (${c_type})${request_snippet};\
% elif grpc_type == 'nidevice_grpc.Session':
      auto ${parameter_name}_grpc_session = ${request_snippet};
<<<<<<< HEAD
      ${c_type} ${parameter_name} = ${service_helpers.session_repository_field_name(parameter, config)}->access_session(${parameter_name}_grpc_session.id(), ${parameter_name}_grpc_session.name());\
% elif c_type in ['ViAddr[]', 'ViInt32[]', 'ViUInt32[]', 'int32[]', 'uInt32[]', "ViAttr[]", "uInt64[]", "int64[]"]:
=======
      ${c_type} ${parameter_name} = ${service_helpers.session_repository_field_name(parameter)}->access_session(${parameter_name}_grpc_session.id(), ${parameter_name}_grpc_session.name());\
% elif is_array and common_helpers.is_driver_typedef_with_same_size_but_different_qualifiers(c_type_underlying_type):
>>>>>>> b2d88f12
      auto ${parameter_name} = const_cast<${c_type_pointer}>(reinterpret_cast<const ${c_type_pointer}>(${request_snippet}.data()));\
%elif c_type in ['const int32[]', 'const uInt32[]']:
      auto ${parameter_name} = reinterpret_cast<${c_type_pointer}>(${request_snippet}.data());\
%elif grpc_type == 'bytes':
      auto ${parameter_name} = reinterpret_cast<const unsigned char*>(${request_snippet}.data());\
%elif service_helpers.is_scalar_input_that_needs_coercion(parameter):
      auto ${parameter_name}_raw = ${request_snippet};
      if (${parameter_name}_raw < std::numeric_limits<${c_type}>::min() || ${parameter_name}_raw > std::numeric_limits<${c_type}>::max()) {
          std::string message("value ");
          message.append(std::to_string(${parameter_name}_raw));
          message.append(" doesn't fit in datatype ");
          message.append("${c_type}");
          throw nidevice_grpc::ValueOutOfRangeException(message);
      }
      auto ${parameter_name} = static_cast<${c_type}>(${parameter_name}_raw);
%elif service_helpers.is_input_array_that_needs_coercion(parameter):
      auto ${parameter_name}_raw = ${request_snippet};
      auto ${parameter_name} = std::vector<${c_element_type_that_needs_coercion}>();
      ${parameter_name}.reserve(${parameter_name}_raw.size());
      std::transform(
        ${parameter_name}_raw.begin(),
        ${parameter_name}_raw.end(),
        std::back_inserter(${parameter_name}),
        [](auto x) {
              if (x < std::numeric_limits<${c_element_type_that_needs_coercion}>::min() || x > std::numeric_limits<${c_element_type_that_needs_coercion}>::max()) {
                  std::string message("value ");
                  message.append(std::to_string(x));
                  message.append(" doesn't fit in datatype ");
                  message.append("${c_element_type_that_needs_coercion}");
                  throw nidevice_grpc::ValueOutOfRangeException(message);
              }
              return static_cast<${c_element_type_that_needs_coercion}>(x);
        });
% elif common_helpers.is_array(c_type):
      auto ${parameter_name} = const_cast<${c_type_pointer}>(${request_snippet}.data());\
% else:
      ${c_type} ${parameter_name} = ${request_snippet};\
% endif
</%def>

<%def name="set_output_vararg_parameter_sizes(parameters)">\
<%
  input_vararg_parameter = [p for p in parameters if common_helpers.is_repeated_varargs_parameter(p) and common_helpers.is_input_parameter(p)][0]
  input_parameter_name = common_helpers.get_cpp_local_name(input_vararg_parameter)
  output_vararg_parameters = [p for p in parameters if common_helpers.is_repeating_parameter(p) and not common_helpers.is_input_parameter(p)]
%>\
% for parameter in output_vararg_parameters:
<%
  parameter_name = common_helpers.get_cpp_local_name(parameter)
%>\
      ${parameter_name}Vector.resize(${input_parameter_name}.size());
% endfor
</%def>

## Initialize the output parameters for an API call.
<%def name="initialize_output_params(output_parameters)">\
<%
  output_parameters = [p for p in output_parameters if not common_helpers.is_return_value(p)]
%>\
% for parameter in output_parameters:
<%
  parameter_name = common_helpers.get_cpp_local_name(parameter)
  underlying_param_type = common_helpers.get_underlying_type_name(parameter["type"])
%>\
%   if common_helpers.is_repeating_parameter(parameter):
      auto get_${parameter_name}_if = [](std::vector<${underlying_param_type}>& vector, int n) -> ${underlying_param_type}* {
            if (vector.size() > n) {
## Note that this code will not handle every datatype, but it works for all
## the ones we currently use with repeated varargs.
                  return &(vector[n]);
            }
            return nullptr;
      };
      std::vector<${underlying_param_type}> ${parameter_name}Vector;
%   elif common_helpers.is_repeated_varargs_parameter(parameter): # pass
%   elif common_helpers.is_array(parameter['type']):
<%
  buffer_size = common_helpers.get_buffer_size_expression(parameter)
  size = common_helpers.get_size_expression(parameter)
%>\
%     if common_helpers.supports_standard_copy_conversion_routines(parameter):
      std::vector<${underlying_param_type}> ${parameter_name}(${size}, ${underlying_param_type}());
## Byte arrays are leveraging a string as a buffer, so we don't need to take special consideration of the null terminator.
%     elif parameter['grpc_type'] == 'bytes':
      std::string ${parameter_name}(${size}, '\0');
## Driver string APIs require room in the buffer for the null terminator. We need to account for that when sizing the string.
%     elif common_helpers.is_string_arg(parameter) and common_helpers.get_size_mechanism(parameter) == 'fixed':
      std::string ${parameter_name}(${size}, '\0');
%     elif common_helpers.is_string_arg(parameter):
      std::string ${parameter_name};
      if (${buffer_size} > 0) {
          ${parameter_name}.resize(${size});
      }
%     elif service_helpers.is_output_array_that_needs_coercion(parameter):
      std::vector<${underlying_param_type}> ${parameter_name}(${size});
%     elif common_helpers.is_enum(parameter):
      response->mutable_${parameter_name}_raw()->Resize(${size}, 0);
      ${underlying_param_type}* ${parameter_name} = reinterpret_cast<${underlying_param_type}*>(response->mutable_${parameter_name}_raw()->mutable_data());
%     elif common_helpers.is_driver_typedef_with_same_size_but_different_qualifiers(underlying_param_type):
      response->mutable_${parameter_name}()->Resize(${size}, 0);
      ${underlying_param_type}* ${parameter_name} = reinterpret_cast<${underlying_param_type}*>(response->mutable_${parameter_name}()->mutable_data());
%     else:
      response->mutable_${parameter_name}()->Resize(${size}, 0);
      ${underlying_param_type}* ${parameter_name} = response->mutable_${parameter_name}()->mutable_data();
%     endif
%   else:
      ${underlying_param_type} ${parameter_name} {};
%   endif
% endfor
</%def>

## Set output parameters updated through API call on the gRPC response message.
<%def name="set_response_values(output_parameters)">\
<%
  output_parameters = [p for p in output_parameters if service_helpers.should_copy_to_response(p)]
  config = data['config']
  enums = data['enums']
  namespace_prefix = config["namespace_component"] + "_grpc::"
%>\
% for parameter in output_parameters:
<%
  parameter_name = common_helpers.get_cpp_local_name(parameter)
%>\
%   if common_helpers.is_repeating_parameter(parameter):
<%
    varargs_parameter = [p for p in output_parameters if common_helpers.is_repeated_varargs_parameter(p)][0]
    varargs_parameter_name = common_helpers.get_cpp_local_name(varargs_parameter)
%>\
## Note that this currently only supports one repeated output parameter.
        for (int i = 0; i < ${parameter_name}Vector.size(); ++i) {
%     if 'enum' in parameter:
          response->add_${varargs_parameter_name}(static_cast<${parameter['enum']}>(${parameter_name}Vector[i]));
%     else:
          response->add_${varargs_parameter_name}(${parameter_name}Vector[i]);
%     endif
        }
%   elif common_helpers.is_repeated_varargs_parameter(parameter): #pass
%   elif common_helpers.is_enum(parameter) == True:
<%
  has_mapped_enum = 'mapped-enum' in parameter
  has_unmapped_enum = 'enum' in parameter
  is_bitfield_as_enum_array = 'bitfield_as_enum_array' in parameter
  if has_mapped_enum:
    mapped_enum_name = parameter["mapped-enum"]
    map_name = mapped_enum_name.lower() + "_output_map_"
    mapped_enum_iterator_name = parameter_name + "_omap_it"
  is_array = common_helpers.is_array(parameter["type"])
  is_string = common_helpers.is_string_arg(parameter)
  uses_raw_output_as_read_buffer = is_array and not is_string
  use_checked_enum_conversion = parameter.get("use_checked_enum_conversion", False)
%>\
%     if has_mapped_enum:
        auto ${mapped_enum_iterator_name} = ${map_name}.find(${parameter_name});
        if(${mapped_enum_iterator_name} != ${map_name}.end()) {
          response->set_${parameter_name}_mapped(static_cast<${namespace_prefix}${mapped_enum_name}>(${mapped_enum_iterator_name}->second));
        }
%     endif
%     if has_unmapped_enum:
%       if use_checked_enum_conversion:
        auto checked_convert_${parameter_name} = [](auto raw_value) {
          bool raw_value_is_valid = ${namespace_prefix}${parameter["enum"]}_IsValid(raw_value);
          auto valid_enum_value = raw_value_is_valid ? raw_value : 0;
          return static_cast<${namespace_prefix}${parameter["enum"]}>(valid_enum_value);
        };
%       endif
%       if is_string:
        CopyBytesToEnums(${parameter_name}, response->mutable_${parameter_name}());
%       elif uses_raw_output_as_read_buffer:
<%
      raw_response_field = f"response->{parameter_name}_raw()"
      cast_x_to_enum = f"static_cast<{namespace_prefix}{parameter['enum']}>(x)"
      checked_convert_x_to_enum = f"checked_convert_{parameter_name}(x)"
      convert_x_to_enum = checked_convert_x_to_enum if use_checked_enum_conversion else cast_x_to_enum
%>\
${initialize_response_buffer(parameter_name=parameter_name, parameter=parameter)}\
${copy_to_response_with_transform(source_buffer=raw_response_field, parameter_name=parameter_name, transform_x=convert_x_to_enum, size=common_helpers.get_size_expression(parameter))}\
%       elif parameter['type'] == 'ViReal64':
        if(${parameter_name} == (int)${parameter_name}) {
          response->set_${parameter_name}(static_cast<${namespace_prefix}${parameter["enum"]}>(static_cast<int>(${parameter_name})));
        }
%       elif parameter.get("use_checked_enum_conversion", False):
        response->set_${parameter_name}(checked_convert_${parameter_name}(${parameter_name}));
%       else:
        response->set_${parameter_name}(static_cast<${namespace_prefix}${parameter["enum"]}>(${parameter_name}));
%       endif
%     endif
%     if is_bitfield_as_enum_array:
%       for flag_value, flag_enum_name in service_helpers.get_bitfield_value_to_name_mapping(parameter, enums).items():
        if (${parameter_name} & ${hex(flag_value)})
          response->add_${parameter_name}_array(${flag_enum_name});
%       endfor
%     endif
%     if not uses_raw_output_as_read_buffer: # Set data to raw, unless we *got* the data from raw.
        response->set_${parameter_name}_raw(${parameter_name});
%     endif
%   elif service_helpers.is_output_array_that_needs_coercion(parameter):
${initialize_response_buffer(parameter_name=parameter_name, parameter=parameter)}\
${copy_to_response_with_transform(source_buffer=parameter_name, parameter_name=parameter_name, transform_x="x", size=common_helpers.get_size_expression(parameter))}\
%   elif common_helpers.supports_standard_copy_conversion_routines(parameter):
        convert_to_grpc(${parameter_name}, response->mutable_${parameter_name}());
%   elif common_helpers.is_string_arg(parameter):
        response->set_${parameter_name}(${parameter_name});
%   elif parameter['type'] == 'ViSession':
        auto session_id = ${service_helpers.session_repository_field_name(parameter, config)}->resolve_session_id(${parameter_name});
        response->mutable_${parameter_name}()->set_id(session_id);
%   elif common_helpers.is_array(parameter['type']):
%     if common_helpers.get_size_mechanism(parameter) == 'passed-in-by-ptr':
### size may have changed
        response->mutable_${parameter_name}()->Resize(${common_helpers.get_size_expression(parameter)}, 0);
%     endif
### pass: other array types don't need to copy.
%   else:
        response->set_${parameter_name}(${parameter_name});
%   endif
%   if common_helpers.is_regular_string_arg(parameter):
        nidevice_grpc::converters::trim_trailing_nulls(*(response->mutable_${parameter_name}()));
%   endif
### Handle ivi-dance-with-a-twist resizing.
%   if common_helpers.is_ivi_dance_array_with_a_twist_param(parameter):
<%
  size = common_helpers.get_size_expression(parameter)
%>\
%     if common_helpers.is_regular_byte_array_arg(parameter):
        response->mutable_${parameter_name}()->resize(${size});
%     elif common_helpers.is_regular_string_arg(parameter):
### pass: handled above with trim_trailing_nulls for all string outputs.
%     elif common_helpers.is_struct(parameter):
##        RepeatedPtrField doesn't support Resize(), so use DeleteSubrange()
##        to delete any extra elements.
        {
          auto shrunk_size = ${size};
          auto current_size = response->mutable_${parameter_name}()->size();
          if (shrunk_size != current_size) {
            response->mutable_${parameter_name}()->DeleteSubrange(shrunk_size, current_size - shrunk_size);
          }
        }
%     else:
## This code doesn't handle all parameter types (i.e., enums), see what initialize_output_params() does for that.
        response->mutable_${parameter_name}()->Resize(${size}, 0);
%     endif
%   endif
% endfor
</%def>

## Allocate the response buffer using get_size_expression.
<%def name="initialize_response_buffer(parameter_name, parameter)">\
        response->mutable_${parameter_name}()->Clear();
        response->mutable_${parameter_name}()->Reserve(${common_helpers.get_size_expression(parameter)});
</%def>

## Copy source_buffer to response->mutable_[parameter_name]() applying transform_x.
<%def name="copy_to_response_with_transform(source_buffer, parameter_name, transform_x, size)">\
        std::transform(
          ${source_buffer}.begin(),
          ${source_buffer}.begin() + ${size},
          google::protobuf::RepeatedFieldBackInserter(response->mutable_${parameter_name}()),
          [&](auto x) {
              return ${transform_x};
          });
</%def>

## Call the driver library method function_name.
## function_name: name of the function.
## function_data: function metadata.
## arg_string: comma separated argument list to pass to the function (see service_helpers.create_args),
## indent_level: (Optional) levels of additional indentation for the call snippet.
## library_lval: (Optional) variable or expression to use as the left-hand-side for the library pointer (default: this->library_).
## declare_outputs: (Optional) If this is true, variables will be declared as "auto". If false, variables will just be assigned (default: False).
<%def name="call_library_method(
  function_name, 
  function_data, 
  arg_string, 
  indent_level=0,
  library_lval='library_',
  declare_outputs=True)">\
<%
  return_value_name = service_helpers.get_return_value_name(function_data)
  auto_decl = "auto " if declare_outputs else ""
%>\
<%block filter="common_helpers.indent(indent_level)">\
      ${auto_decl}${return_value_name} = ${library_lval}->${function_name}(${arg_string});
% if service_helpers.has_status_expression(function_data):
      ${auto_decl}status = ${service_helpers.get_status_expression(function_data)};
% endif
</%block>\
</%def><|MERGE_RESOLUTION|>--- conflicted
+++ resolved
@@ -98,7 +98,7 @@
           return ::grpc::Status::OK;
         }
         ${size_param['type']} ${common_helpers.get_cpp_local_name(size_param)} = status;
-
+      
 <%block filter="common_helpers.indent(1)">\
 ${initialize_output_params(output_parameters)}\
 </%block>\
@@ -390,7 +390,7 @@
 
 
 ## Initialize an enum array input parameter.
-## This is a straight copy and does not support all of the features of enum parameters
+## This is a straight copy and does not support all of the features of enum parameters 
 ## (i.e. mapped enums, _raw fields, etc.)
 <%def name="initialize_enum_array_input_param(function_name, parameter)">\
 <%
@@ -441,7 +441,7 @@
 %   else:
           ${parameter_name} = static_cast<${parameter['type']}>(${enum_request_snippet});
 %   endif
-%   if validate_attribute_enum:
+%   if validate_attribute_enum: 
 ## "raw" attributes always validate non-raw enum values before passing to driver
 ## this can be important if (a) the driver can't handle all validation scenarios
 ## and (b) the caller passes/casts an invalid enum value.
@@ -489,7 +489,7 @@
 <%
   parameter_name = common_helpers.get_cpp_local_name(parameter)
   size_sources = common_helpers.get_grpc_field_names_for_param_names(
-    parameters,
+    parameters, 
     parameter["determine_size_from"]
   )
   size_field_name = common_helpers.get_grpc_field_name_from_str(size_sources[-1])
@@ -603,13 +603,8 @@
       ${c_type} ${parameter_name} = (${c_type})${request_snippet};\
 % elif grpc_type == 'nidevice_grpc.Session':
       auto ${parameter_name}_grpc_session = ${request_snippet};
-<<<<<<< HEAD
       ${c_type} ${parameter_name} = ${service_helpers.session_repository_field_name(parameter, config)}->access_session(${parameter_name}_grpc_session.id(), ${parameter_name}_grpc_session.name());\
-% elif c_type in ['ViAddr[]', 'ViInt32[]', 'ViUInt32[]', 'int32[]', 'uInt32[]', "ViAttr[]", "uInt64[]", "int64[]"]:
-=======
-      ${c_type} ${parameter_name} = ${service_helpers.session_repository_field_name(parameter)}->access_session(${parameter_name}_grpc_session.id(), ${parameter_name}_grpc_session.name());\
 % elif is_array and common_helpers.is_driver_typedef_with_same_size_but_different_qualifiers(c_type_underlying_type):
->>>>>>> b2d88f12
       auto ${parameter_name} = const_cast<${c_type_pointer}>(reinterpret_cast<const ${c_type_pointer}>(${request_snippet}.data()));\
 %elif c_type in ['const int32[]', 'const uInt32[]']:
       auto ${parameter_name} = reinterpret_cast<${c_type_pointer}>(${request_snippet}.data());\
@@ -633,7 +628,7 @@
         ${parameter_name}_raw.begin(),
         ${parameter_name}_raw.end(),
         std::back_inserter(${parameter_name}),
-        [](auto x) {
+        [](auto x) { 
               if (x < std::numeric_limits<${c_element_type_that_needs_coercion}>::min() || x > std::numeric_limits<${c_element_type_that_needs_coercion}>::max()) {
                   std::string message("value ");
                   message.append(std::to_string(x));
@@ -845,7 +840,7 @@
           if (shrunk_size != current_size) {
             response->mutable_${parameter_name}()->DeleteSubrange(shrunk_size, current_size - shrunk_size);
           }
-        }
+        }        
 %     else:
 ## This code doesn't handle all parameter types (i.e., enums), see what initialize_output_params() does for that.
         response->mutable_${parameter_name}()->Resize(${size}, 0);
@@ -866,7 +861,7 @@
           ${source_buffer}.begin(),
           ${source_buffer}.begin() + ${size},
           google::protobuf::RepeatedFieldBackInserter(response->mutable_${parameter_name}()),
-          [&](auto x) {
+          [&](auto x) { 
               return ${transform_x};
           });
 </%def>
