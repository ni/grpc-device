--- conflicted
+++ resolved
@@ -57,13 +57,9 @@
 ${initialize_output_params(output_parameters)}\
 </%block>\
         status = library_->${function_name}(${service_helpers.create_args(parameters)});
-<<<<<<< HEAD
-        if (status == kErrorReadBufferTooSmall || status == kWarningCAPIStringTruncatedToFitBuffer || status > ${common_helpers.camel_to_snake(size_param['cppName'])}) {
-=======
         ## We cast status into ${common_helpers.camel_to_snake(size_param['cppName'])} above, so it's safe to cast
         ## back to status's type here. (we do this to avoid a compiler warning)
-        if (status == kErrorReadBufferTooSmall || status > static_cast<decltype(status)>(${common_helpers.camel_to_snake(size_param['cppName'])})) {
->>>>>>> 7029f951
+        if (status == kErrorReadBufferTooSmall || status == kWarningCAPIStringTruncatedToFitBuffer || status > static_cast<decltype(status)>(${common_helpers.camel_to_snake(size_param['cppName'])})) {
           // buffer is now too small, try again
           continue;
         }
