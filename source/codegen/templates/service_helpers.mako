--- conflicted
+++ resolved
@@ -641,11 +641,7 @@
   grpc_cpp_lib_type = service_helpers.get_protobuf_cpplib_type(grpc_type)
 %>\
 %   if common_helpers.supports_standard_output_allocation_routines(parameter):
-<<<<<<< HEAD
-      auto ${parameter_name} = allocate_output_storage<${underlying_param_type}, ${grpc_cpp_lib_type}>();
-=======
-      auto ${parameter_name} = allocate_output_storage<${underlying_param_type}, ${grpc_type}>(${str.join(", ", parameter.get("additional_arguments_to_output_allocation", []))});
->>>>>>> a156c7e1
+      auto ${parameter_name} = allocate_output_storage<${underlying_param_type}, ${grpc_cpp_lib_type}>(${str.join(", ", parameter.get("additional_arguments_to_output_allocation", []))});
 %   elif common_helpers.is_repeating_parameter(parameter):
       auto get_${parameter_name}_if = [](std::vector<${underlying_param_type}>& vector, int n) -> ${underlying_param_type}* {
             if (vector.size() > n) {
