<%!
  import common_helpers
  import service_helpers
%>

## Generate the core method body for an Init method. This should be what gets included within the try block in the service method.
<%def name="define_init_method_body(function_name, function_data, parameters)">\
<%
  config = data['config']
  output_parameters = [p for p in parameters if common_helpers.is_output_parameter(p)]
  session_output_param = next((parameter for parameter in output_parameters if parameter['grpc_type'] == 'nidevice_grpc.Session'), None)
  resource_handle_type = session_output_param['type']
  session_output_var_name = common_helpers.camel_to_snake(session_output_param['cppName'])
  close_function_call = function_data['custom_close'] if 'custom_close' in function_data else f"{config['close_function']}(id)"

  explicit_session_params = (common_helpers.camel_to_snake(param['cppName']) for param in parameters if param.get('is_session_name', False))
  session_field_name = next(explicit_session_params, 'session_name')
%>\
${initialize_input_params(function_name, parameters)}
      auto init_lambda = [&] () {
        ${resource_handle_type} ${session_output_var_name};
% if common_helpers.can_mock_function(parameters):
        int status = library_->${function_name}(${service_helpers.create_args(parameters)});
% else:
        int status = ((${config['service_class_prefix']}Library*)library_)->${function_name}(${service_helpers.create_args(parameters)});
% endif
        return std::make_tuple(status, ${session_output_var_name});
      };
      uint32_t session_id = 0;
      const std::string& grpc_device_session_name = request->${session_field_name}();
      auto cleanup_lambda = [&] (${resource_handle_type} id) { library_->${close_function_call}; };
      int status = session_repository_->add_session(grpc_device_session_name, init_lambda, cleanup_lambda, session_id);
      response->set_status(status);
      if (status == 0) {
        response->mutable_${session_output_var_name}()->set_id(session_id);
      }
      return ::grpc::Status::OK;\
</%def>

## Generate the core method body for an ivi-dance method. This should be what gets included within the try block in the service method.
<%def name="define_ivi_dance_method_body(function_name, function_data, parameters)">\
<%
  (size_param, array_param, non_ivi_params) = common_helpers.get_ivi_dance_params(parameters)
  output_parameters = [p for p in parameters if common_helpers.is_output_parameter(p)]
%>\
${initialize_input_params(function_name, non_ivi_params)}\

      while (true) {
        auto status = library_->${function_name}(${service_helpers.create_args_for_ivi_dance(parameters)});
        if (status < 0) {
          response->set_status(status);
          return ::grpc::Status::OK;
        }
        ${size_param['type']} ${common_helpers.camel_to_snake(size_param['cppName'])} = status;
      
<%block filter="common_helpers.indent(1)">\
${initialize_output_params(output_parameters)}\
</%block>\
        status = library_->${function_name}(${service_helpers.create_args(parameters)});
        ## We cast status into ${common_helpers.camel_to_snake(size_param['cppName'])} above, so it's safe to cast
        ## back to status's type here. (we do this to avoid a compiler warning)
        if (status == kErrorReadBufferTooSmall || status == kWarningCAPIStringTruncatedToFitBuffer || status > static_cast<decltype(status)>(${common_helpers.camel_to_snake(size_param['cppName'])})) {
          // buffer is now too small, try again
          continue;
        }
        response->set_status(status);
% if output_parameters:
        if (status == 0) {
<%block filter="common_helpers.indent(1)">\
${set_response_values(output_parameters)}\
</%block>\
        }
% endif
        return ::grpc::Status::OK;
      }\
</%def>

## Generate the core method body for an ivi-dance-with_a_twist method. This should be what gets included within the try block in the service method.
<%def name="define_ivi_dance_with_a_twist_method_body(function_name, function_data, parameters)">\
<%
  (size_param, twist_param, array_param, non_ivi_params) = common_helpers.get_ivi_dance_with_a_twist_params(parameters)
  output_parameters = [p for p in parameters if common_helpers.is_output_parameter(p)]
  array_output_parameters = [p for p in output_parameters if common_helpers.is_array(p['type'])]
  scalar_output_parameters = [p for p in output_parameters if p not in array_output_parameters]
  size_param_name = common_helpers.get_param_cpp_name(size_param)
  twist_param_name = common_helpers.get_param_cpp_name(twist_param)
  is_in_out_twist = size_param_name == twist_param_name
%>\
${initialize_input_params(function_name, non_ivi_params)}\
${initialize_output_params(scalar_output_parameters)}\
      while (true) {
        auto status = library_->${function_name}(${service_helpers.create_args_for_ivi_dance_with_a_twist(parameters)});
        if (status < 0) {
          response->set_status(status);
          return ::grpc::Status::OK;
        }
<%block filter="common_helpers.indent(1)">\
${initialize_output_params(array_output_parameters)}\
</%block>\
% if not is_in_out_twist:
        auto ${size_param_name} = ${twist_param_name};
% endif
        status = library_->${function_name}(${service_helpers.create_args(parameters)});
        if (status == kErrorReadBufferTooSmall || status == kWarningCAPIStringTruncatedToFitBuffer) {
          // buffer is now too small, try again
          continue;
        }
        response->set_status(status);
% if output_parameters:
        if (status == 0) {
<%block filter="common_helpers.indent(1)">\
${set_response_values(output_parameters)}\
</%block>\
        }
% endif
        return ::grpc::Status::OK;
      }\
</%def>


<%def name="define_async_callback_method_body(function_name, function_data, parameters, config)">\
<%
  (input_parameters, callback_parameters) = service_helpers.get_callback_method_parameters(function_data)
  response_parameters = common_helpers.filter_parameters_for_grpc_fields(callback_parameters)
  request_type = service_helpers.get_request_type(function_name)
  response_type = service_helpers.get_response_type(function_name)
  driver_library_interface = common_helpers.get_library_interface_type_name(config)
%>\
    using CallbackRouter = nidevice_grpc::CallbackRouter<int32, ${service_helpers.create_param_type_list(callback_parameters)}>;
    class ${function_name}Reactor : public nidevice_grpc::ServerWriterReactor<${response_type}, nidevice_grpc::CallbackRegistration> {
    public:
    ${function_name}Reactor(const ${request_type}& request, ${driver_library_interface}* library, const ResourceRepositorySharedPtr& session_repository)
    {
      auto status = start(&request, library, session_repository);
      if (!status.ok()) {
        this->Finish(status);
      }
    }

    ::grpc::Status start(const ${request_type}* request, ${driver_library_interface}* library, const ResourceRepositorySharedPtr& session_repository_)
    {
      try {
        auto handler = CallbackRouter::register_handler(
          [this](${service_helpers.create_args_for_callback(callback_parameters)}) {
            ${response_type} callback_response;
            auto response = &callback_response;
<%block filter="common_helpers.indent(2)">\
${set_response_values(output_parameters=response_parameters)}\
</%block>\
            queue_write(callback_response);
            return 0;
        });

<%block filter="common_helpers.indent(1)">\
${initialize_input_params(function_name, parameters)}\
</%block>\

        auto status = library->${function_name}(${service_helpers.create_args(parameters)});

        // SendInitialMetadata after the driver call so that WaitForInitialMetadata can be used to ensure that calls are serialized.
        StartSendInitialMetadata();

        if (status) {
          ${response_type} failed_to_register_response;
          failed_to_register_response.set_status(status);
          queue_write(failed_to_register_response);
        }

        this->set_producer(std::move(handler));
      }
      catch (nidevice_grpc::LibraryLoadException& ex) {
         return ::grpc::Status(::grpc::NOT_FOUND, ex.what());
      }

      return ::grpc::Status::OK;
    }
    };

    return new ${function_name}Reactor(*request, library_, session_repository_);
</%def>

## Generate the core method body for a method with repeated varargs.
## This should be what gets included within the try block in the service method.
<%def name="define_repeated_varargs_method_body(function_name, function_data, parameters)">\
<%
  config = data['config']
  output_parameters = [p for p in parameters if common_helpers.is_output_parameter(p)]
%>\
${initialize_input_params(function_name, parameters)}\
${initialize_output_params(output_parameters)}\
${set_output_vararg_parameter_sizes(parameters)}\
% if common_helpers.can_mock_function(parameters):
      auto status = library_->${function_name}(${service_helpers.create_args(parameters)});
% else:
      auto status = ((${config['service_class_prefix']}Library*)library_)->${function_name}(${service_helpers.create_args(parameters)});
% endif
      response->set_status(status);
% if output_parameters:
      if (status == 0) {
${set_response_values(output_parameters=output_parameters)}\
      }
% endif
      return ::grpc::Status::OK;\
</%def>

## Generate the core method body for an ivi-dance method. This should be what gets included within the try block in the service method.
<%def name="define_simple_method_body(function_name, function_data, parameters)">\
<%
  config = data['config']
  output_parameters = [p for p in parameters if common_helpers.is_output_parameter(p)]
%>\
${initialize_input_params(function_name, parameters)}\
${initialize_output_params(output_parameters)}\
% if function_name == config['close_function'] or service_helpers.is_custom_close_method(function_data):
      session_repository_->remove_session(${service_helpers.create_args(parameters[:1])});
% endif
      auto status = library_->${function_name}(${service_helpers.create_args(parameters)});
      response->set_status(status);
% if output_parameters:
      if (status == 0) {
${set_response_values(output_parameters=output_parameters)}\
      }
% endif
      return ::grpc::Status::OK;\
</%def>

## Initialize the input parameters to the API call.
<%def name="initialize_input_params(function_name, parameters)">\
<%
  input_parameters = [p for p in parameters if common_helpers.is_input_parameter(p)]
  input_vararg_parameters = [p for p in input_parameters if common_helpers.is_repeated_varargs_parameter(p)]
  input_vararg_parameter = input_vararg_parameters[0] if len(input_vararg_parameters) > 0 else None
%>\
% for parameter in input_parameters:
${initialize_input_param(function_name, parameter, input_vararg_parameter)}\
% endfor
</%def>

## Initialize an input parameter for an API call.
<%def name="initialize_input_param(function_name, parameter, input_vararg_parameter=None)">\
% if common_helpers.is_repeating_parameter(parameter):
${initialize_repeating_param(parameter, input_vararg_parameter)}
% elif common_helpers.is_repeated_varargs_parameter(parameter):
${initialize_repeated_varargs_param(parameter)}
% elif common_helpers.is_enum(parameter) and common_helpers.is_array(parameter['type']):
${initialize_enum_array_input_param(function_name, parameter)}
% elif common_helpers.is_enum(parameter):
${initialize_enum_input_param(function_name, parameter)}
% elif 'callback_token' in parameter or 'callback_params' in parameter: ## pass
% elif "determine_size_from" in parameter:
${initialize_len_input_param(parameter)}
% elif 'hardcoded_value' in parameter:
${initialize_hardcoded_parameter(parameter)}
% else:
${initialize_standard_input_param(function_name, parameter)}
% endif
</%def>

<%def name="initialize_repeating_param(parameter, input_vararg_parameter)">\
<%
  stripped_grpc_type = common_helpers.strip_repeated_from_grpc_type(input_vararg_parameter['grpc_type'])
  if stripped_grpc_type == 'string':
      stripped_grpc_type = 'std::string'
  parameter_c_type = parameter['type']
  parameter_c_type_pointer = parameter_c_type.replace('[]','*')
  # In gRPC fields, the names of the fields in the struct are lowercase
  parameter_name = parameter['name'].lower()
%>\
      auto get_${parameter['name']}_if = [](const google::protobuf::RepeatedPtrField<${stripped_grpc_type}>& vector, int n) -> ${parameter_c_type_pointer} {
            if (vector.size() > n) {
<%
    ## Note that this code will not handle every datatype, but it works for all
    ## the ones we currently use with repeated varargs.
    return_snippet = ''
    if input_vararg_parameter.get("is_compound_type", False):
          return_snippet += f'.{parameter_name}()'
    if common_helpers.is_string_arg(parameter):
          return_snippet += f'.c_str()'
%>\
                  return vector[n]${return_snippet};
            }
% if common_helpers.is_string_arg(parameter):
            return nullptr;
% else:
            return 0;
% endif
      };\
</%def>

<%def name="initialize_repeated_varargs_param(parameter)">\
<%
  config = data['config']
  parameter_name = common_helpers.camel_to_snake(parameter['cppName'])
  field_name = common_helpers.camel_to_snake(parameter["name"])
  stripped_grpc_type = common_helpers.strip_repeated_from_grpc_type(parameter['grpc_type'])
  request_snippet = f'request->{field_name}()'
  c_type = parameter['type']
  c_type_pointer = c_type.replace('[]','*')
  max_vector_size = parameter['max_length']
%>\
      auto ${parameter_name} = request->${field_name}();
      if (${parameter_name}.size() == 0) {
            return ::grpc::Status(::grpc::INVALID_ARGUMENT, "No values for ${parameter["name"]} were specified");
      }
      if (${parameter_name}.size() > ${max_vector_size}) {
            return ::grpc::Status(::grpc::INVALID_ARGUMENT, "More than ${max_vector_size} values for ${parameter["name"]} were specified");
      }
</%def>


## Initialize an enum array input parameter.
## This is a straight copy and does not support all of the features of enum parameters 
## (i.e. mapped enums, _raw fields, etc.)
<%def name="initialize_enum_array_input_param(function_name, parameter)">\
<%
  parameter_name = common_helpers.camel_to_snake(parameter['cppName'])
  field_name = common_helpers.camel_to_snake(parameter["name"])
  element_type = service_helpers.get_c_element_type(parameter)
%>\
      auto ${parameter_name}_vector = std::vector<${element_type}>();
      ${parameter_name}_vector.reserve(request->${field_name}().size());
      std::transform(
        request->${field_name}().begin(),
        request->${field_name}().end(),
        std::back_inserter(${parameter_name}_vector),
        [](auto x) { return x; });
      auto ${parameter_name} = ${parameter_name}_vector.data();
</%def>

## Initialize an enum input parameter for an API call.
<%def name="initialize_enum_input_param(function_name, parameter)">\
<%
  config = data['config']
  enums = data['enums']
  namespace_prefix = config["namespace_component"] + "_grpc::"
  parameter_name = common_helpers.camel_to_snake(parameter['cppName'])
  field_name = common_helpers.camel_to_snake(parameter["name"])
  pascal_field_name = common_helpers.snake_to_pascal(field_name)
  one_of_case_prefix = f'{namespace_prefix}{function_name}Request::{pascal_field_name}EnumCase'
  has_mapped_enum = 'mapped-enum' in parameter
  has_unmapped_enum = 'enum' in parameter
  if has_mapped_enum:
    map_name = parameter["mapped-enum"].lower() + "_input_map_"
    mapped_enum_iterator_name = field_name + "_imap_it"
    mapped_request_snippet = f'request->{field_name}_mapped()'
  if has_unmapped_enum:
    enum_request_snippet = f'request->{field_name}()'
    check_enum_is_valid = f"{namespace_prefix}{parameter['enum']}_IsValid({parameter_name})"

  raw_request_snippet = f'request->{field_name}_raw()'
  validate_attribute_enum = parameter.get("raw_attribute", False)
%>\
      ${parameter['type']} ${parameter_name};
      switch (request->${field_name}_enum_case()) {
% if has_unmapped_enum:
        case ${one_of_case_prefix}::k${pascal_field_name}: {
%   if parameter['type'] in ["ViConstString", "ViString"]:
          ${parameter_name} = const_cast<${parameter['type']}>((${enum_request_snippet}).c_str());
%   else:
          ${parameter_name} = static_cast<${parameter['type']}>(${enum_request_snippet});
%   endif
%   if validate_attribute_enum: 
## "raw" attributes always validate non-raw enum values before passing to driver
## this can be important if (a) the driver can't handle all validation scenarios
## and (b) the caller passes/casts an invalid enum value.
## Non-raw attributes allow the driver to handle validation.
          ${parameter_name} = ${check_enum_is_valid} ? ${parameter_name} : 0;
%   endif
          break;
        }
% endif
% if has_mapped_enum:
        case ${one_of_case_prefix}::k${pascal_field_name}Mapped: {
          auto ${mapped_enum_iterator_name} = ${map_name}.find(${mapped_request_snippet});
          if (${mapped_enum_iterator_name} == ${map_name}.end()) {
            return ::grpc::Status(::grpc::INVALID_ARGUMENT, "The value for ${parameter_name}_mapped was not specified or out of range.");
          }
%   if parameter['type'] in ["ViConstString", "ViString"]:
          ${parameter_name} = const_cast<${parameter['type']}>((${f'{mapped_enum_iterator_name}->second'}).c_str());
%   else:
          ${parameter_name} = static_cast<${parameter['type']}>(${f'{mapped_enum_iterator_name}->second'});
%   endif
          break;
        }
% endif
        case ${one_of_case_prefix}::k${pascal_field_name}Raw: {
% if parameter['type'] in ["ViConstString", "ViString"]:
          ${parameter_name} = const_cast<${parameter['type']}>(${raw_request_snippet}.c_str());
% else:
          ${parameter_name} = static_cast<${parameter['type']}>(${raw_request_snippet});
% endif
% if validate_attribute_enum: # raw validation can be overriden with a toggle.
          auto ${parameter_name}_is_valid = ${check_enum_is_valid} || feature_toggles_.is_allow_undefined_attributes_enabled;
          ${parameter_name} = ${parameter_name}_is_valid ? ${parameter_name} : 0;
% endif
          break;
        }
        case ${one_of_case_prefix}::${field_name.upper()}_ENUM_NOT_SET: {
          return ::grpc::Status(::grpc::INVALID_ARGUMENT, "The value for ${parameter_name} was not specified or out of range");
          break;
        }
      }
</%def>

## Initialize an input parameter that is determined by the 'len' size mechanism.
<%def name="initialize_len_input_param(parameter)">\
<%
  parameter_name = common_helpers.camel_to_snake(parameter['cppName'])
  size_sources = parameter["determine_size_from"]
  size_field_name = common_helpers.camel_to_snake(size_sources[-1])
%>\
% if len(size_sources) > 1:
% for size_source in size_sources[:-1]:
<%
  current_size_field_name = common_helpers.camel_to_snake(size_source)
%>\
      if (request->${current_size_field_name}().size() != request->${size_field_name}().size()) {
        return ::grpc::Status(::grpc::INVALID_ARGUMENT, "The sizes of repeated fields ${current_size_field_name} and ${size_field_name} do not match");
      }
% endfor
% endif
      ${parameter['type']} ${parameter_name} = static_cast<${parameter['type']}>(request->${size_field_name}().size());\
</%def>


## Initialize a 'hardcoded' param.
<%def name="initialize_hardcoded_parameter(parameter)">\
      auto ${common_helpers.camel_to_snake(parameter['cppName'])} = ${parameter['hardcoded_value']};\
</%def>


## Initialize an input parameter for an API call.
<%def name="initialize_standard_input_param(function_name, parameter)">\
<%
  parameter_name = common_helpers.camel_to_snake(parameter['cppName'])
  field_name = common_helpers.camel_to_snake(parameter["name"])
  request_snippet = f'request->{field_name}()'
  c_type = parameter['type']
  grpc_type = parameter.get('grpc_type', None)
  c_type_pointer = c_type.replace('[]','*')
  c_type_underlying_type = common_helpers.get_underlying_type_name(c_type)
  c_element_type_that_needs_coercion = service_helpers.get_c_element_type_for_array_that_needs_coercion(parameter)
%>\
% if c_type in ['ViConstString', 'const char[]']:
      auto ${parameter_name} = ${request_snippet}.c_str();\
% elif common_helpers.is_string_arg(parameter):
      ${c_type_pointer} ${parameter_name} = (${c_type_pointer})${request_snippet}.c_str();\
% elif c_type == 'ViSession[]':
      auto ${parameter_name}_request = ${request_snippet};
      std::vector<${c_type_underlying_type}> ${parameter_name};
      std::transform(
        ${parameter_name}_request.begin(),
        ${parameter_name}_request.end(),
        std::back_inserter(${parameter_name}),
        [&](auto session) { return session_repository_->access_session(session.id(), session.name()); }); \
% elif c_type == 'ViBoolean[]':
      auto ${parameter_name}_request = ${request_snippet};
      std::vector<${c_type_underlying_type}> ${parameter_name};
      std::transform(
        ${parameter_name}_request.begin(),
        ${parameter_name}_request.end(),
        std::back_inserter(${parameter_name}),
        [](auto x) { return x ? VI_TRUE : VI_FALSE; });
% elif c_type == 'ViInt16[]':
      auto ${parameter_name}_request = ${request_snippet};
      std::vector<${c_type_underlying_type}> ${parameter_name};
      std::transform(
        ${parameter_name}_request.begin(),
        ${parameter_name}_request.end(),
        std::back_inserter(${parameter_name}),
        [](auto x) { return (${c_type_underlying_type})x; }); \
 % elif common_helpers.is_struct(parameter) and common_helpers.is_array(c_type):
      auto ${parameter_name}_request = ${request_snippet};
      std::vector<${c_type_underlying_type}> ${parameter_name};
      Copy(${parameter_name}_request, &${parameter_name});\
% elif c_type in ['ViChar', 'ViInt8', 'ViInt16']:
      ${c_type} ${parameter_name} = (${c_type})${request_snippet};\
% elif grpc_type == 'nidevice_grpc.Session':
      auto ${parameter_name}_grpc_session = ${request_snippet};
      ${c_type} ${parameter_name} = session_repository_->access_session(${parameter_name}_grpc_session.id(), ${parameter_name}_grpc_session.name());\
% elif c_type in ['ViAddr[]', 'ViInt32[]', 'ViUInt32[]', 'int32[]', 'uInt32[]', "ViAttr[]"]:
      auto ${parameter_name} = const_cast<${c_type_pointer}>(reinterpret_cast<const ${c_type_pointer}>(${request_snippet}.data()));\
%elif c_type in ['const int32[]', 'const uInt32[]']:
      auto ${parameter_name} = reinterpret_cast<${c_type_pointer}>(${request_snippet}.data());\
%elif grpc_type == 'bytes':
      auto ${parameter_name} = reinterpret_cast<const unsigned char*>(${request_snippet}.data());\
%elif service_helpers.is_input_array_that_needs_coercion(parameter):
      auto ${parameter_name}_raw = ${request_snippet};
      auto ${parameter_name} = std::vector<${c_element_type_that_needs_coercion}>();
      ${parameter_name}.reserve(${parameter_name}_raw.size());
      std::transform(
        ${parameter_name}_raw.begin(),
        ${parameter_name}_raw.end(),
        std::back_inserter(${parameter_name}),
        [](auto x) { 
              if (x < std::numeric_limits<${c_element_type_that_needs_coercion}>::min() || x > std::numeric_limits<${c_element_type_that_needs_coercion}>::max()) {
                  std::string message("value ");
                  message.append(std::to_string(x));
                  message.append(" doesn't fit in datatype ");
                  message.append("${c_element_type_that_needs_coercion}");
                  throw nidevice_grpc::ValueOutOfRangeException(message);
              }
              return static_cast<${c_element_type_that_needs_coercion}>(x);
        });
% elif common_helpers.is_array(c_type):
      auto ${parameter_name} = const_cast<${c_type_pointer}>(${request_snippet}.data());\
% elif c_type == 'CVIAbsoluteTime':
      ${c_type} ${parameter_name} = convert_from_grpc<${c_type}>(${request_snippet});\
% else:
      ${c_type} ${parameter_name} = ${request_snippet};\
% endif
</%def>

<%def name="set_output_vararg_parameter_sizes(parameters)">\
<%
  input_vararg_parameter = [p for p in parameters if common_helpers.is_repeated_varargs_parameter(p) and common_helpers.is_input_parameter(p)][0]
  input_parameter_name = common_helpers.camel_to_snake(input_vararg_parameter['cppName'])
  output_vararg_parameters = [p for p in parameters if common_helpers.is_repeating_parameter(p) and not common_helpers.is_input_parameter(p)]
%>\
% for parameter in output_vararg_parameters:
<%
  parameter_name = common_helpers.camel_to_snake(parameter['cppName'])
%>\
      ${parameter_name}Vector.resize(${input_parameter_name}.size());
% endfor
</%def>

## Initialize the output parameters for an API call.
<%def name="initialize_output_params(output_parameters)">\
% for parameter in output_parameters:
<%
  parameter_name = common_helpers.camel_to_snake(parameter['cppName'])
  underlying_param_type = common_helpers.get_underlying_type_name(parameter["type"])
%>\
%   if common_helpers.is_repeating_parameter(parameter):
      auto get_${parameter_name}_if = [](std::vector<${underlying_param_type}>& vector, int n) -> ${underlying_param_type}* {
            if (vector.size() > n) {
## Note that this code will not handle every datatype, but it works for all
## the ones we currently use with repeated varargs.
                  return &(vector[n]);
            }
            return nullptr;
      };
      std::vector<${underlying_param_type}> ${parameter_name}Vector;
%   elif common_helpers.is_repeated_varargs_parameter(parameter): # pass
%   elif common_helpers.is_array(parameter['type']):
<%
  buffer_size = common_helpers.get_buffer_size_expression(parameter)
  size = common_helpers.get_size_expression(parameter)
%>\
%     if common_helpers.is_struct(parameter) or underlying_param_type == 'ViBoolean':
      std::vector<${underlying_param_type}> ${parameter_name}(${size}, ${underlying_param_type}());
## Byte arrays are leveraging a string as a buffer, so we don't need to take special consideration of the null terminator.
%     elif parameter['grpc_type'] == 'bytes':
      std::string ${parameter_name}(${size}, '\0');
## Driver string APIs require room in the buffer for the null terminator. We need to account for that when sizing the string.
%     elif common_helpers.is_string_arg(parameter) and common_helpers.get_size_mechanism(parameter) == 'fixed':
      std::string ${parameter_name}(${size}, '\0');
%     elif common_helpers.is_string_arg(parameter):
      std::string ${parameter_name};
      if (${buffer_size} > 0) {
          ${parameter_name}.resize(${size});
      }
%     elif service_helpers.is_output_array_that_needs_coercion(parameter):
      std::vector<${underlying_param_type}> ${parameter_name}(${size});
%     elif common_helpers.is_enum(parameter):
      response->mutable_${parameter_name}_raw()->Resize(${size}, 0);
      ${underlying_param_type}* ${parameter_name} = reinterpret_cast<${underlying_param_type}*>(response->mutable_${parameter_name}_raw()->mutable_data());
## uInt32 requires cast because of int vs long in that typedef vs uint32_t
%     elif underlying_param_type in ['ViAddr', 'ViInt32', 'ViUInt32', 'ViUInt16', 'uInt32', 'int32']:
      response->mutable_${parameter_name}()->Resize(${size}, 0);
      ${underlying_param_type}* ${parameter_name} = reinterpret_cast<${underlying_param_type}*>(response->mutable_${parameter_name}()->mutable_data());
%     else:
      response->mutable_${parameter_name}()->Resize(${size}, 0);
      ${underlying_param_type}* ${parameter_name} = response->mutable_${parameter_name}()->mutable_data();
%     endif
%   else:
      ${underlying_param_type} ${parameter_name} {};
%   endif
% endfor
</%def>

## Set output parameters updated through API call on the gRPC response message.
<%def name="set_response_values(output_parameters)">\
<%
  config = data['config']
  enums = data['enums']
  namespace_prefix = config["namespace_component"] + "_grpc::"
%>\
% for parameter in output_parameters:
<%
  parameter_name = common_helpers.camel_to_snake(parameter['cppName'])
%>\
%   if common_helpers.is_repeating_parameter(parameter):
<%
    varargs_parameter = [p for p in output_parameters if common_helpers.is_repeated_varargs_parameter(p)][0]
    varargs_parameter_name = common_helpers.camel_to_snake(varargs_parameter['cppName'])
%>\
## Note that this currently only supports one repeated output parameter.
        for (int i = 0; i < ${parameter_name}Vector.size(); ++i) {
%   if 'enum' in parameter:
          response->add_${varargs_parameter_name}(static_cast<${parameter['enum']}>(${parameter_name}Vector[i]));
%   else:
          response->add_${varargs_parameter_name}(${parameter_name}Vector[i]);
%   endif
        }
%   elif common_helpers.is_repeated_varargs_parameter(parameter): #pass
%   elif common_helpers.is_enum(parameter) == True:
<%
  has_mapped_enum = 'mapped-enum' in parameter
  has_unmapped_enum = 'enum' in parameter
  if has_mapped_enum:
    mapped_enum_name = parameter["mapped-enum"]
    map_name = mapped_enum_name.lower() + "_output_map_"
    mapped_enum_iterator_name = parameter_name + "_omap_it"
  is_array = common_helpers.is_array(parameter["type"])
  is_string = common_helpers.is_string_arg(parameter)
  uses_raw_output_as_read_buffer = is_array and not is_string
  use_checked_enum_conversion = parameter.get("use_checked_enum_conversion", False)
%>\
%     if has_mapped_enum:
        auto ${mapped_enum_iterator_name} = ${map_name}.find(${parameter_name});
        if(${mapped_enum_iterator_name} != ${map_name}.end()) {
          response->set_${parameter_name}_mapped(static_cast<${namespace_prefix}${mapped_enum_name}>(${mapped_enum_iterator_name}->second));
        }
%     endif
%     if has_unmapped_enum:
%       if use_checked_enum_conversion:
        auto checked_convert_${parameter_name} = [](auto raw_value) {
          bool raw_value_is_valid = ${namespace_prefix}${parameter["enum"]}_IsValid(raw_value);
          auto valid_enum_value = raw_value_is_valid ? raw_value : 0;
          return static_cast<${namespace_prefix}${parameter["enum"]}>(valid_enum_value);
        };
%       endif
%       if is_string:
        CopyBytesToEnums(${parameter_name}, response->mutable_${parameter_name}());
%       elif uses_raw_output_as_read_buffer:
<%
      raw_response_field = f"response->{parameter_name}_raw()"
      cast_x_to_enum = f"static_cast<{namespace_prefix}{parameter['enum']}>(x)"
      checked_convert_x_to_enum = f"checked_convert_{parameter_name}(x)"
      convert_x_to_enum = checked_convert_x_to_enum if use_checked_enum_conversion else cast_x_to_enum
%>\
${initialize_response_buffer(parameter_name=parameter_name, parameter=parameter)}\
${copy_to_response_with_transform(source_buffer=raw_response_field, parameter_name=parameter_name, transform_x=convert_x_to_enum)}\
%       elif parameter['type'] == 'ViReal64':
        if(${parameter_name} == (int)${parameter_name}) {
          response->set_${parameter_name}(static_cast<${namespace_prefix}${parameter["enum"]}>(static_cast<int>(${parameter_name})));
        }
%       elif parameter.get("use_checked_enum_conversion", False):
        response->set_${parameter_name}(checked_convert_${parameter_name}(${parameter_name}));
%       else:
        response->set_${parameter_name}(static_cast<${namespace_prefix}${parameter["enum"]}>(${parameter_name}));
%       endif
%     endif
%     if not uses_raw_output_as_read_buffer: # Set data to raw, unless we *got* the data from raw.
        response->set_${parameter_name}_raw(${parameter_name});
%     endif
%   elif service_helpers.is_output_array_that_needs_coercion(parameter):
${initialize_response_buffer(parameter_name=parameter_name, parameter=parameter)}\
${copy_to_response_with_transform(source_buffer=parameter_name, parameter_name=parameter_name, transform_x="x")}\
%   elif common_helpers.is_array(parameter['type']):
%     if common_helpers.is_string_arg(parameter):
        response->set_${parameter_name}(${parameter_name});
%     elif common_helpers.is_struct(parameter) or parameter['type'] == 'ViBoolean[]':
        Copy(${parameter_name}, response->mutable_${parameter_name}());
%     endif
%     if common_helpers.is_ivi_dance_array_with_a_twist_param(parameter):
<%
  size = common_helpers.get_size_expression(parameter)
%>\
%       if parameter['grpc_type'] == 'bytes':
        response->mutable_${parameter_name}()->resize(${size});
%       elif common_helpers.is_string_arg(parameter):
<<<<<<< HEAD
        nidevice_grpc::trim_trailing_nulls(*(response->mutable_${parameter_name}()));
=======
        response->mutable_${parameter_name}()->resize(${actual_size_param_name}-1);
%       elif common_helpers.is_struct(parameter):
##        RepeatedPtrField doesn't support Resize(), so use DeleteSubrange()
##        to delete any extra elements.
        {
          auto shrunk_size = ${actual_size_param_name};
          auto current_size = response->mutable_${parameter_name}()->size();
          if (shrunk_size != current_size) {
            response->mutable_${parameter_name}()->DeleteSubrange(shrunk_size, current_size - shrunk_size);
          }
        }        
>>>>>>> 742e4f78
%       else:
## This code doesn't handle all parameter types (i.e., enums), see what initialize_output_params() does for that.
        response->mutable_${parameter_name}()->Resize(${size}, 0);
%       endif
%     endif
%   elif parameter['type'] == 'ViSession':
        auto session_id = session_repository_->resolve_session_id(${parameter_name});
        response->mutable_${parameter_name}()->set_id(session_id);
%   elif parameter['type'] == 'CVIAbsoluteTime':
        convert_to_grpc(${parameter_name}, response->mutable_${parameter_name}());
%   else:
        response->set_${parameter_name}(${parameter_name});
%   endif
% endfor
</%def>

## Allocate the response buffer using get_size_expression.
<%def name="initialize_response_buffer(parameter_name, parameter)">\
        response->mutable_${parameter_name}()->Clear();
        response->mutable_${parameter_name}()->Reserve(${common_helpers.get_size_expression(parameter)});
</%def>

## Copy source_buffer to response->mutable_[parameter_name]() applying transform_x.
<%def name="copy_to_response_with_transform(source_buffer, parameter_name, transform_x)">\
        std::transform(
          ${source_buffer}.begin(),
          ${source_buffer}.end(),
          google::protobuf::RepeatedFieldBackInserter(response->mutable_${parameter_name}()),
          [&](auto x) { 
              return ${transform_x};
          });
</%def><|MERGE_RESOLUTION|>--- conflicted
+++ resolved
@@ -672,21 +672,17 @@
 %       if parameter['grpc_type'] == 'bytes':
         response->mutable_${parameter_name}()->resize(${size});
 %       elif common_helpers.is_string_arg(parameter):
-<<<<<<< HEAD
         nidevice_grpc::trim_trailing_nulls(*(response->mutable_${parameter_name}()));
-=======
-        response->mutable_${parameter_name}()->resize(${actual_size_param_name}-1);
 %       elif common_helpers.is_struct(parameter):
 ##        RepeatedPtrField doesn't support Resize(), so use DeleteSubrange()
 ##        to delete any extra elements.
         {
-          auto shrunk_size = ${actual_size_param_name};
+          auto shrunk_size = ${size};
           auto current_size = response->mutable_${parameter_name}()->size();
           if (shrunk_size != current_size) {
             response->mutable_${parameter_name}()->DeleteSubrange(shrunk_size, current_size - shrunk_size);
           }
         }        
->>>>>>> 742e4f78
 %       else:
 ## This code doesn't handle all parameter types (i.e., enums), see what initialize_output_params() does for that.
         response->mutable_${parameter_name}()->Resize(${size}, 0);
