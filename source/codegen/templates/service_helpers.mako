<%!
  import common_helpers
  import service_helpers
%>

## Generate the core method body for an Init method. This should be what gets included within the try block in the service method.
<%def name="define_init_method_body(function_name, function_data, parameters)">\
<%
  config = data['config']
  output_parameters = [p for p in parameters if common_helpers.is_output_parameter(p)]
  session_output_param = next((parameter for parameter in output_parameters if parameter['grpc_type'] == 'nidevice_grpc.Session'), None)
  output_parameters_to_initialize = [p for p in output_parameters if p['grpc_type'] != 'nidevice_grpc.Session']
  resource_handle_type = session_output_param['type']
  session_output_var_name = common_helpers.get_cpp_local_name(session_output_param)
  close_function_call = function_data['custom_close'] if 'custom_close' in function_data else f"{config['close_function']}(id)"

  explicit_session_params = (common_helpers.get_cpp_local_name(param) for param in parameters if param.get('is_session_name', False))
  session_field_name = next(explicit_session_params, 'session_name')
%>\
${initialize_input_params(function_name, parameters)}
${initialize_output_params(output_parameters_to_initialize)}\
      auto init_lambda = [&] () {
## If the session is not returned, it's an output param and need to be declared before calling.
% if not service_helpers.is_session_returned_from_function(parameters):
        ${resource_handle_type} ${session_output_var_name};
% endif
${call_library_method(
  function_name=function_name, 
  function_data=function_data, 
  arg_string=service_helpers.create_args(parameters),
  indent_level=1,
  library_lval=service_helpers.get_library_lval_for_potentially_umockable_function(config, parameters))
}\
        return std::make_tuple(status, ${session_output_var_name});
      };
      uint32_t session_id = 0;
      const std::string& grpc_device_session_name = request->${session_field_name}();
      auto cleanup_lambda = [&] (${resource_handle_type} id) { library_->${close_function_call}; };
<<<<<<< HEAD
      int status = ${service_helpers.session_repository_field_name(session_output_param, config)}->add_session(grpc_device_session_name, init_lambda, cleanup_lambda, session_id);
      response->set_status(status);
      if (status_ok(status)) {
        response->mutable_${session_output_var_name}()->set_id(session_id);
      }
=======
      int status = session_repository_->add_session(grpc_device_session_name, init_lambda, cleanup_lambda, session_id);
${populate_response(output_parameters=output_parameters, init_method=True)}\
>>>>>>> 690b3286
      return ::grpc::Status::OK;\
</%def>

<%def name="define_cross_driver_init_method_body(function_name, function_data, parameters)">\
<%
  config = data['config']
  initiating_driver_input_param = next(p for p in parameters if common_helpers.is_input_parameter(p) and p['grpc_type'] == 'nidevice_grpc.Session')
  output_parameters = [p for p in parameters if common_helpers.is_output_parameter(p)]
  session_output_param = next(p for p in output_parameters if p['grpc_type'] == 'nidevice_grpc.Session')
  output_parameters_to_initialize = [p for p in output_parameters if p['grpc_type'] != 'nidevice_grpc.Session']
  cross_driver_dep = service_helpers.get_cross_driver_session_dependency(session_output_param)
  session_output_var_name = common_helpers.get_cpp_local_name(session_output_param)
  initiating_driver_input_var_name = common_helpers.get_cpp_local_name(initiating_driver_input_param)
  initiating_driver_c_name = f'{initiating_driver_input_var_name}_grpc_session'
%>\
${initialize_input_params(function_name, parameters)}
${initialize_output_params(output_parameters_to_initialize)}\
      auto initiating_session_id = ${service_helpers.session_repository_field_name(initiating_driver_input_param, config)}->access_session_id(${initiating_driver_c_name}.id(), ${initiating_driver_c_name}.name());
      auto init_lambda = [&] () {
        ${cross_driver_dep.resource_handle_type} ${session_output_var_name};
        int status = library_->${function_name}(${service_helpers.create_args(parameters)});
        return std::make_tuple(status, ${session_output_var_name});
      };
      uint32_t session_id = 0;
      const std::string& grpc_device_session_name = request->session_name();
      int status = ${cross_driver_dep.field_name}->add_dependent_session(grpc_device_session_name, init_lambda, initiating_session_id, session_id);
      response->set_status(status);
      if (status == 0) {
        response->mutable_${session_output_var_name}()->set_id(session_id);
      }
      return ::grpc::Status::OK;\
</%def>

## Generate the core method body for an ivi-dance method. This should be what gets included within the try block in the service method.
<%def name="define_ivi_dance_method_body(function_name, function_data, parameters)">\
<%
  (size_param, array_param, non_ivi_params) = common_helpers.get_ivi_dance_params(parameters)
  output_parameters = [p for p in parameters if common_helpers.is_output_parameter(p)]
%>\
${initialize_input_params(function_name, non_ivi_params)}\

      while (true) {
${call_library_method(
  function_name=function_name,
  function_data=function_data,
  arg_string=service_helpers.create_args_for_ivi_dance(parameters),
  indent_level=1)
}\
        if (status < 0) {
          response->set_status(status);
          return ::grpc::Status::OK;
        }
        ${size_param['type']} ${common_helpers.get_cpp_local_name(size_param)} = status;

<%block filter="common_helpers.indent(1)">\
${initialize_output_params(output_parameters)}\
</%block>\
${call_library_method(
  function_name=function_name,
  function_data=function_data,
  arg_string=service_helpers.create_args(parameters),
  indent_level=1,
  declare_outputs=False)
}\
        ## We cast status into ${common_helpers.get_cpp_local_name(size_param)} above, so it's safe to cast
        ## back to status's type here. (we do this to avoid a compiler warning)
        if (status == kErrorReadBufferTooSmall || status == kWarningCAPIStringTruncatedToFitBuffer || status > static_cast<decltype(status)>(${common_helpers.get_cpp_local_name(size_param)})) {
          // buffer is now too small, try again
          continue;
        }
${populate_response(output_parameters=output_parameters, indent_level=1)}\
        return ::grpc::Status::OK;
      }\
</%def>

## Generate the core method body for an ivi-dance-with_a_twist method. This should be what gets included within the try block in the service method.
<%def name="define_ivi_dance_with_a_twist_method_body(function_name, function_data, parameters)">\
<%
  ivi_param_sets = common_helpers.get_ivi_dance_with_a_twist_params(parameters)
  non_ivi_params = common_helpers.get_params_not_in_ivi_twist(parameters, ivi_param_sets)
  output_parameters = [p for p in parameters if common_helpers.is_output_parameter(p)]
  array_output_parameters = [p for p in output_parameters if common_helpers.is_array(p['type'])]
  scalar_output_parameters = [p for p in output_parameters if p not in array_output_parameters]
%>\
${initialize_input_params(function_name, non_ivi_params)}\
${initialize_output_params(scalar_output_parameters)}\
      while (true) {
${call_library_method(
  function_name=function_name, 
  function_data=function_data, 
  arg_string=service_helpers.create_args_for_ivi_dance_with_a_twist(parameters),
  indent_level=1)
}\
        if (status < 0) {
          response->set_status(status);
          return ::grpc::Status::OK;
        }
<%block filter="common_helpers.indent(1)">\
${initialize_output_params(array_output_parameters)}\
</%block>\
% for ivi_param_set in ivi_param_sets:
%   if not ivi_param_set.is_in_out_twist:
        auto ${ivi_param_set.size_param_name} = ${ivi_param_set.twist_param_name};
%   endif
% endfor
${call_library_method(
  function_name=function_name,
  function_data=function_data,
  arg_string=service_helpers.create_args(parameters),
  indent_level=1,
  declare_outputs=False)
}\
        if (status == kErrorReadBufferTooSmall || status == kWarningCAPIStringTruncatedToFitBuffer) {
          // buffer is now too small, try again
          continue;
        }
${populate_response(output_parameters=output_parameters, indent_level=1)}\
        return ::grpc::Status::OK;
      }\
</%def>


<%def name="define_async_callback_method_body(function_name, function_data, parameters, config)">\
<%
  callback_parameters = service_helpers.get_callback_method_parameters(function_data)
  response_parameters = common_helpers.filter_parameters_for_grpc_fields(callback_parameters)
  request_type = service_helpers.get_request_type(function_name)
  response_type = service_helpers.get_response_type(function_name)
  driver_library_interface = common_helpers.get_library_interface_type_name(config)
%>\
    using CallbackRouter = nidevice_grpc::CallbackRouter<int32, ${service_helpers.create_param_type_list(callback_parameters)}>;
    class ${function_name}Reactor : public nidevice_grpc::ServerWriterReactor<${response_type}, nidevice_grpc::CallbackRegistration> {
    public:
    ${function_name}Reactor(const ${request_type}& request, ${driver_library_interface}* library, const ResourceRepositorySharedPtr& session_repository)
    {
      auto status = start(&request, library, session_repository);
      if (!status.ok()) {
        this->Finish(status);
      }
    }

    ::grpc::Status start(const ${request_type}* request, ${driver_library_interface}* library, const ResourceRepositorySharedPtr& session_repository_)
    {
      try {
        auto handler = CallbackRouter::register_handler(
          [this](${service_helpers.create_args_for_callback(callback_parameters)}) {
            ${response_type} callback_response;
            auto response = &callback_response;
<%block filter="common_helpers.indent(2)">\
${set_response_values(output_parameters=response_parameters, init_method=False)}\
</%block>\
            queue_write(callback_response);
            return 0;
        });

<%block filter="common_helpers.indent(1)">\
${initialize_input_params(function_name, parameters)}\
</%block>\

${call_library_method(
  function_name=function_name,
  function_data=function_data,
  arg_string=service_helpers.create_args(parameters),
  library_lval="library",
  indent_level=1)
}\

        // SendInitialMetadata after the driver call so that WaitForInitialMetadata can be used to ensure that calls are serialized.
        StartSendInitialMetadata();

        if (status) {
          ${response_type} failed_to_register_response;
          failed_to_register_response.set_status(status);
          queue_write(failed_to_register_response);
        }

        this->set_producer(std::move(handler));
      }
      catch (nidevice_grpc::LibraryLoadException& ex) {
         return ::grpc::Status(::grpc::NOT_FOUND, ex.what());
      }

      return ::grpc::Status::OK;
    }
    };

    return new ${function_name}Reactor(*request, library_, session_repository_);
</%def>

## Generate the core method body for a method with repeated varargs.
## This should be what gets included within the try block in the service method.
<%def name="define_repeated_varargs_method_body(function_name, function_data, parameters)">\
<%
  config = data['config']
  output_parameters = [p for p in parameters if common_helpers.is_output_parameter(p)]
%>\
${initialize_input_params(function_name, parameters)}\
${initialize_output_params(output_parameters)}\
${set_output_vararg_parameter_sizes(parameters)}\
${call_library_method(
  function_name=function_name,
  function_data=function_data,
  arg_string=service_helpers.create_args(parameters),
  library_lval=service_helpers.get_library_lval_for_potentially_umockable_function(config, parameters))
}\
${populate_response(output_parameters=output_parameters)}\
      return ::grpc::Status::OK;\
</%def>

## Generate the core method body for an ivi-dance method. This should be what gets included within the try block in the service method.
<%def name="define_simple_method_body(function_name, function_data, parameters)">\
<%
  config = data['config']
  output_parameters = [p for p in parameters if common_helpers.is_output_parameter(p)]
%>\
${initialize_input_params(function_name, parameters)}\
${initialize_output_params(output_parameters)}\
% if function_name == config['close_function'] or service_helpers.is_custom_close_method(function_data):
<%
  session_param = common_helpers.get_first_session_param(parameters)
  session_param_name = f'{common_helpers.get_cpp_local_name(session_param)}_grpc_session'
%>\
      ${service_helpers.session_repository_field_name(session_param, config)}->remove_session(${session_param_name}.id(), ${session_param_name}.name());
% endif
${call_library_method(
  function_name=function_name, 
  function_data=function_data, 
  arg_string=service_helpers.create_args(parameters))
}\
${populate_response(output_parameters=output_parameters)}\
      return ::grpc::Status::OK;\
</%def>

## Initialize the input parameters to the API call.
<%def name="initialize_input_params(function_name, parameters)">\
<%
  input_parameters = [p for p in parameters if common_helpers.is_input_parameter(p)]
  input_vararg_parameters = [p for p in input_parameters if common_helpers.is_repeated_varargs_parameter(p)]
  input_vararg_parameter = input_vararg_parameters[0] if len(input_vararg_parameters) > 0 else None
%>\
% for parameter in input_parameters:
${initialize_input_param(function_name, parameter, parameters, input_vararg_parameter)}\
% endfor
</%def>

## Initialize an input parameter for an API call.
<%def name="initialize_input_param(function_name, parameter, parameters, input_vararg_parameter=None)">\
% if common_helpers.is_repeating_parameter(parameter):
${initialize_repeating_param(parameter, input_vararg_parameter)}
% elif common_helpers.is_repeated_varargs_parameter(parameter):
${initialize_repeated_varargs_param(parameter)}
% elif common_helpers.is_enum(parameter) and common_helpers.is_array(parameter['type']) and not common_helpers.is_string_arg(parameter):
${initialize_enum_array_input_param(function_name, parameter)}
% elif common_helpers.is_enum(parameter):
${initialize_enum_input_param(function_name, parameter)}
% elif 'callback_token' in parameter or 'callback_params' in parameter: ## pass
% elif "determine_size_from" in parameter:
${initialize_len_input_param(parameter, parameters)}
% elif common_helpers.is_two_dimension_array_param(parameter):
${initialize_two_dimension_input_param(function_name, parameter, parameters)}
% elif 'hardcoded_value' in parameter:
${initialize_hardcoded_parameter(parameter)}
% elif parameter.get('pointer', False):
${initialize_pointer_input_parameter(parameter)}
% else:
${initialize_standard_input_param(function_name, parameter)}
% endif
</%def>

<%def name="initialize_repeating_param(parameter, input_vararg_parameter)">\
<%
  stripped_grpc_type = common_helpers.strip_repeated_from_grpc_type(input_vararg_parameter['grpc_type'])
  if stripped_grpc_type == 'string':
      stripped_grpc_type = 'std::string'
  parameter_c_type = parameter['type']
  parameter_c_type_pointer = parameter_c_type.replace('[]','*')
  parameter_name = common_helpers.get_grpc_field_name(parameter)
%>\
      auto get_${parameter['name']}_if = [](const google::protobuf::RepeatedPtrField<${stripped_grpc_type}>& vector, int n) -> ${parameter_c_type_pointer} {
            if (vector.size() > n) {
<%
    ## Note that this code will not handle every datatype, but it works for all
    ## the ones we currently use with repeated varargs.
    return_snippet = ''
    if input_vararg_parameter.get("is_compound_type", False):
          return_snippet += f'.{parameter_name}()'
    if common_helpers.is_string_arg(parameter):
          return_snippet += f'.c_str()'
%>\
                  return vector[n]${return_snippet};
            }
% if common_helpers.is_string_arg(parameter):
            return nullptr;
% else:
            return 0;
% endif
      };\
</%def>

<%def name="initialize_repeated_varargs_param(parameter)">\
<%
  config = data['config']
  parameter_name = common_helpers.get_cpp_local_name(parameter)
  field_name = common_helpers.get_grpc_field_name(parameter)
  stripped_grpc_type = common_helpers.strip_repeated_from_grpc_type(parameter['grpc_type'])
  request_snippet = f'request->{field_name}()'
  c_type = parameter['type']
  c_type_pointer = c_type.replace('[]','*')
  max_vector_size = parameter['max_length']
%>\
      auto ${parameter_name} = request->${field_name}();
      if (${parameter_name}.size() == 0) {
            return ::grpc::Status(::grpc::INVALID_ARGUMENT, "No values for ${parameter["name"]} were specified");
      }
      if (${parameter_name}.size() > ${max_vector_size}) {
            return ::grpc::Status(::grpc::INVALID_ARGUMENT, "More than ${max_vector_size} values for ${parameter["name"]} were specified");
      }
</%def>


## Initialize an enum array input parameter.
## This is a straight copy and does not support all of the features of enum parameters
## (i.e. mapped enums, _raw fields, etc.)
<%def name="initialize_enum_array_input_param(function_name, parameter)">\
<%
  parameter_name = common_helpers.get_cpp_local_name(parameter)
  field_name = common_helpers.get_grpc_field_name(parameter)
  element_type = service_helpers.get_c_element_type(parameter)
%>\
      auto ${parameter_name}_vector = std::vector<${element_type}>();
      ${parameter_name}_vector.reserve(request->${field_name}().size());
      std::transform(
        request->${field_name}().begin(),
        request->${field_name}().end(),
        std::back_inserter(${parameter_name}_vector),
        [](auto x) { return x; });
      auto ${parameter_name} = ${parameter_name}_vector.data();
</%def>

## Initialize an enum input parameter for an API call.
<%def name="initialize_enum_input_param(function_name, parameter)">\
<%
  config = data['config']
  enums = data['enums']
  namespace_prefix = config["namespace_component"] + "_grpc::"
  parameter_name = common_helpers.get_cpp_local_name(parameter)
  parameter_type_pointer = parameter['type'].replace('[]','*')
  field_name = common_helpers.get_grpc_field_name(parameter)
  pascal_field_name = common_helpers.snake_to_pascal(field_name)
  one_of_case_prefix = f'{namespace_prefix}{function_name}Request::{pascal_field_name}EnumCase'
  has_mapped_enum = 'mapped-enum' in parameter
  has_unmapped_enum = 'enum' in parameter
  if has_mapped_enum:
    map_name = parameter["mapped-enum"].lower() + "_input_map_"
    mapped_enum_iterator_name = field_name + "_imap_it"
    mapped_request_snippet = f'request->{field_name}_mapped()'
  if has_unmapped_enum:
    enum_request_snippet = f'request->{field_name}()'
    check_enum_is_valid = f"{namespace_prefix}{parameter['enum']}_IsValid({parameter_name})"

  raw_request_snippet = f'request->{field_name}_raw()'
  validate_attribute_enum = parameter.get("raw_attribute", False)
%>\
      ${parameter_type_pointer} ${parameter_name};
      switch (request->${field_name}_enum_case()) {
% if has_unmapped_enum:
        case ${one_of_case_prefix}::k${pascal_field_name}: {
%   if parameter['grpc_type'] == "string":
          ${parameter_name} = const_cast<${parameter['type']}>((${enum_request_snippet}).c_str());
%   else:
          ${parameter_name} = static_cast<${parameter['type']}>(${enum_request_snippet});
%   endif
%   if validate_attribute_enum:
## "raw" attributes always validate non-raw enum values before passing to driver
## this can be important if (a) the driver can't handle all validation scenarios
## and (b) the caller passes/casts an invalid enum value.
## Non-raw attributes allow the driver to handle validation.
          ${parameter_name} = ${check_enum_is_valid} ? ${parameter_name} : 0;
%   endif
          break;
        }
% endif
% if has_mapped_enum:
        case ${one_of_case_prefix}::k${pascal_field_name}Mapped: {
          auto ${mapped_enum_iterator_name} = ${map_name}.find(${mapped_request_snippet});
          if (${mapped_enum_iterator_name} == ${map_name}.end()) {
            return ::grpc::Status(::grpc::INVALID_ARGUMENT, "The value for ${parameter_name}_mapped was not specified or out of range.");
          }
%   if parameter['grpc_type'] == "string":
          ${parameter_name} = const_cast<${parameter_type_pointer}>((${f'{mapped_enum_iterator_name}->second'}).c_str());
%   else:
          ${parameter_name} = static_cast<${parameter['type']}>(${f'{mapped_enum_iterator_name}->second'});
%   endif
          break;
        }
% endif
        case ${one_of_case_prefix}::k${pascal_field_name}Raw: {
% if parameter['grpc_type'] == "string":
          ${parameter_name} = const_cast<${parameter_type_pointer}>(${raw_request_snippet}.c_str());
% else:
          ${parameter_name} = static_cast<${parameter['type']}>(${raw_request_snippet});
% endif
% if validate_attribute_enum: # raw validation can be overridden with a toggle.
          auto ${parameter_name}_is_valid = ${check_enum_is_valid} || feature_toggles_.is_allow_undefined_attributes_enabled;
          ${parameter_name} = ${parameter_name}_is_valid ? ${parameter_name} : 0;
% endif
          break;
        }
        case ${one_of_case_prefix}::${field_name.upper()}_ENUM_NOT_SET: {
          return ::grpc::Status(::grpc::INVALID_ARGUMENT, "The value for ${parameter_name} was not specified or out of range");
          break;
        }
      }
</%def>

## Initialize an input parameter that is determined by the 'len' size mechanism.
<%def name="initialize_len_input_param(parameter, parameters)">\
<%
  parameter_name = common_helpers.get_cpp_local_name(parameter)
  size_sources = common_helpers.get_grpc_field_names_for_param_names(
    parameters,
    parameter["determine_size_from"]
  )
  size_field_name = common_helpers.get_grpc_field_name_from_str(size_sources[-1])
  allow_optional = parameter["linked_params_are_optional"]
  allow_optional_as_cpp_constant = "true" if allow_optional else "false"
%>\
% if len(size_sources) > 1:
      auto ${parameter_name}_determine_from_sizes = std::array<int, ${len(size_sources)}>
      {
<%block filter="common_helpers.trim_trailing_comma()">\
% for size_source in size_sources:
        request->${size_source}_size(),
% endfor
</%block>\
      };
      const auto ${parameter_name}_size_calculation = calculate_linked_array_size(${parameter_name}_determine_from_sizes, ${allow_optional_as_cpp_constant});

      if (${parameter_name}_size_calculation.match_state == MatchState::MISMATCH) {
        return ::grpc::Status(::grpc::INVALID_ARGUMENT, "The sizes of linked repeated fields [${str.join(', ', size_sources)}] do not match");
      }
% if allow_optional:
      // NULL out optional params with zero sizes.
      if (${parameter_name}_size_calculation.match_state == MatchState::MATCH_OR_ZERO) {
% for size_source in size_sources:
        ${size_source} = request->${size_source}_size() ? std::move(${size_source}) : nullptr;
% endfor
      }
% endif
      auto ${parameter_name} = ${parameter_name}_size_calculation.size;
% else:
<%
  size_field_name = size_sources[-1]
%>\
      ${parameter['type']} ${parameter_name} = static_cast<${parameter['type']}>(request->${size_field_name}().size());\
% endif
</%def>

## Initialize an input parameter with the 'two-dimension' size mechanism.
<%def name="initialize_two_dimension_input_param(function_name, parameter, parameters)">\
<%
  parameter_name = common_helpers.get_cpp_local_name(parameter)
  size_param_name = common_helpers.get_size_param(parameter)
  size_param = common_helpers.get_param_with_name(parameters, size_param_name)
  size_field_name = common_helpers.get_grpc_field_name(size_param)
%>\
${initialize_standard_input_param(function_name, parameter)}
      auto total_length = std::accumulate(request->${size_field_name}().cbegin(), request->${size_field_name}().cend(), 0);

      if (total_length != request->${parameter_name}_size()) {
        return ::grpc::Status(::grpc::INVALID_ARGUMENT, "The total size of the two-dimensional array ${parameter_name} does not match the expected size from the sum of ${size_field_name}");
      }
</%def>


## Initialize a 'hardcoded' param.
<%def name="initialize_hardcoded_parameter(parameter)">\
      auto ${common_helpers.get_cpp_local_name(parameter)} = ${parameter['hardcoded_value']};\
</%def>

## Initialize an input parameter that's passed by pointer.
<%def name="initialize_pointer_input_parameter(parameter)">\
      ${parameter['type']} ${common_helpers.get_cpp_local_name(parameter)}_copy = request->${common_helpers.get_cpp_local_name(parameter)}();\
</%def>


## Initialize an input parameter for an API call.
<%def name="initialize_standard_input_param(function_name, parameter)">\
<%
  config = data['config']
  parameter_name = common_helpers.get_cpp_local_name(parameter)
  field_name = common_helpers.get_grpc_field_name(parameter)
  request_snippet = f'request->{field_name}()'
  c_type = parameter['type']
  grpc_type = parameter.get('grpc_type', None)
  c_type_pointer = c_type.replace('[]','*')
  is_array = common_helpers.is_array(c_type)
  c_type_underlying_type = common_helpers.get_underlying_type_name(c_type)
  c_element_type_that_needs_coercion = service_helpers.get_c_element_type_for_array_that_needs_coercion(parameter)
%>\
% if c_type in ['ViConstString', 'const char[]']:
      auto ${parameter_name} = ${request_snippet}.c_str();\
% elif common_helpers.is_string_arg(parameter):
      ${c_type_pointer} ${parameter_name} = (${c_type_pointer})${request_snippet}.c_str();\
% elif grpc_type == 'repeated nidevice_grpc.Session':
      auto ${parameter_name}_request = ${request_snippet};
      std::vector<${c_type_underlying_type}> ${parameter_name};
      std::transform(
        ${parameter_name}_request.begin(),
        ${parameter_name}_request.end(),
        std::back_inserter(${parameter_name}),
        [&](auto session) { return ${service_helpers.session_repository_field_name(parameter, config)}->access_session(session.id(), session.name()); }); \
% elif c_type == 'ViBoolean[]':
      auto ${parameter_name}_request = ${request_snippet};
      std::vector<${c_type_underlying_type}> ${parameter_name};
      std::transform(
        ${parameter_name}_request.begin(),
        ${parameter_name}_request.end(),
        std::back_inserter(${parameter_name}),
        [](auto x) { return x ? VI_TRUE : VI_FALSE; });
% elif c_type == 'ViInt16[]':
      auto ${parameter_name}_request = ${request_snippet};
      std::vector<${c_type_underlying_type}> ${parameter_name};
      std::transform(
        ${parameter_name}_request.begin(),
        ${parameter_name}_request.end(),
        std::back_inserter(${parameter_name}),
        [](auto x) { return (${c_type_underlying_type})x; }); \
 % elif common_helpers.supports_standard_copy_conversion_routines(parameter):
      auto ${parameter_name} = convert_from_grpc<${c_type_underlying_type}>(${request_snippet});\
% elif c_type in ['ViChar', 'ViInt8', 'ViInt16']:
      ${c_type} ${parameter_name} = (${c_type})${request_snippet};\
% elif grpc_type == 'nidevice_grpc.Session':
      auto ${parameter_name}_grpc_session = ${request_snippet};
      ${c_type} ${parameter_name} = ${service_helpers.session_repository_field_name(parameter, config)}->access_session(${parameter_name}_grpc_session.id(), ${parameter_name}_grpc_session.name());\
% elif is_array and common_helpers.is_driver_typedef_with_same_size_but_different_qualifiers(c_type_underlying_type):
      auto ${parameter_name} = const_cast<${c_type_pointer}>(reinterpret_cast<const ${c_type_pointer}>(${request_snippet}.data()));\
%elif c_type in ['const int32[]', 'const uInt32[]']:
      auto ${parameter_name} = reinterpret_cast<${c_type_pointer}>(${request_snippet}.data());\
%elif grpc_type == 'bytes':
      auto ${parameter_name} = reinterpret_cast<const unsigned char*>(${request_snippet}.data());\
%elif service_helpers.is_scalar_input_that_needs_coercion(parameter):
      auto ${parameter_name}_raw = ${request_snippet};
      if (${parameter_name}_raw < std::numeric_limits<${c_type}>::min() || ${parameter_name}_raw > std::numeric_limits<${c_type}>::max()) {
          std::string message("value ");
          message.append(std::to_string(${parameter_name}_raw));
          message.append(" doesn't fit in datatype ");
          message.append("${c_type}");
          throw nidevice_grpc::ValueOutOfRangeException(message);
      }
      auto ${parameter_name} = static_cast<${c_type}>(${parameter_name}_raw);
%elif service_helpers.is_input_array_that_needs_coercion(parameter):
      auto ${parameter_name}_raw = ${request_snippet};
      auto ${parameter_name} = std::vector<${c_element_type_that_needs_coercion}>();
      ${parameter_name}.reserve(${parameter_name}_raw.size());
      std::transform(
        ${parameter_name}_raw.begin(),
        ${parameter_name}_raw.end(),
        std::back_inserter(${parameter_name}),
        [](auto x) {
              if (x < std::numeric_limits<${c_element_type_that_needs_coercion}>::min() || x > std::numeric_limits<${c_element_type_that_needs_coercion}>::max()) {
                  std::string message("value ");
                  message.append(std::to_string(x));
                  message.append(" doesn't fit in datatype ");
                  message.append("${c_element_type_that_needs_coercion}");
                  throw nidevice_grpc::ValueOutOfRangeException(message);
              }
              return static_cast<${c_element_type_that_needs_coercion}>(x);
        });
% elif common_helpers.is_array(c_type):
      auto ${parameter_name} = const_cast<${c_type_pointer}>(${request_snippet}.data());\
% else:
      ${c_type} ${parameter_name} = ${request_snippet};\
% endif
</%def>

<%def name="set_output_vararg_parameter_sizes(parameters)">\
<%
  input_vararg_parameter = [p for p in parameters if common_helpers.is_repeated_varargs_parameter(p) and common_helpers.is_input_parameter(p)][0]
  input_parameter_name = common_helpers.get_cpp_local_name(input_vararg_parameter)
  output_vararg_parameters = [p for p in parameters if common_helpers.is_repeating_parameter(p) and not common_helpers.is_input_parameter(p)]
%>\
% for parameter in output_vararg_parameters:
<%
  parameter_name = common_helpers.get_cpp_local_name(parameter)
%>\
      ${parameter_name}Vector.resize(${input_parameter_name}.size());
% endfor
</%def>

## Initialize the output parameters for an API call.
<%def name="initialize_output_params(output_parameters)">\
<%
  output_parameters = common_helpers.get_driver_api_params(output_parameters)
%>\
% for parameter in output_parameters:
<%
  parameter_name = common_helpers.get_cpp_local_name(parameter)
  underlying_param_type = common_helpers.get_underlying_type_name(parameter["type"])
%>\
%   if common_helpers.is_repeating_parameter(parameter):
      auto get_${parameter_name}_if = [](std::vector<${underlying_param_type}>& vector, int n) -> ${underlying_param_type}* {
            if (vector.size() > n) {
## Note that this code will not handle every datatype, but it works for all
## the ones we currently use with repeated varargs.
                  return &(vector[n]);
            }
            return nullptr;
      };
      std::vector<${underlying_param_type}> ${parameter_name}Vector;
%   elif common_helpers.is_repeated_varargs_parameter(parameter): # pass
%   elif common_helpers.is_array(parameter['type']):
<%
  buffer_size = common_helpers.get_buffer_size_expression(parameter)
  size = common_helpers.get_size_expression(parameter)
%>\
%     if common_helpers.supports_standard_copy_conversion_routines(parameter):
      std::vector<${underlying_param_type}> ${parameter_name}(${size}, ${underlying_param_type}());
## Byte arrays are leveraging a string as a buffer, so we don't need to take special consideration of the null terminator.
%     elif parameter['grpc_type'] == 'bytes':
      std::string ${parameter_name}(${size}, '\0');
## Driver string APIs require room in the buffer for the null terminator. We need to account for that when sizing the string.
%     elif common_helpers.is_string_arg(parameter) and common_helpers.get_size_mechanism(parameter) == 'fixed':
      std::string ${parameter_name}(${size}, '\0');
%     elif common_helpers.is_string_arg(parameter):
      std::string ${parameter_name};
      if (${buffer_size} > 0) {
          ${parameter_name}.resize(${size});
      }
%     elif service_helpers.is_output_array_that_needs_coercion(parameter):
      std::vector<${underlying_param_type}> ${parameter_name}(${size});
%     elif common_helpers.is_enum(parameter):
      response->mutable_${parameter_name}_raw()->Resize(${size}, 0);
      ${underlying_param_type}* ${parameter_name} = reinterpret_cast<${underlying_param_type}*>(response->mutable_${parameter_name}_raw()->mutable_data());
%     elif common_helpers.is_driver_typedef_with_same_size_but_different_qualifiers(underlying_param_type):
      response->mutable_${parameter_name}()->Resize(${size}, 0);
      ${underlying_param_type}* ${parameter_name} = reinterpret_cast<${underlying_param_type}*>(response->mutable_${parameter_name}()->mutable_data());
%     else:
      response->mutable_${parameter_name}()->Resize(${size}, 0);
      ${underlying_param_type}* ${parameter_name} = response->mutable_${parameter_name}()->mutable_data();
%     endif
%   else:
      ${underlying_param_type} ${parameter_name} {};
%   endif
% endfor
</%def>


## Handles populating the response message after calling the driver API.
<%def name="populate_response(output_parameters, indent_level=0, init_method=False)">\
<%
  get_last_error_output = service_helpers.get_last_error_output_param(output_parameters)
  normal_outputs = [p for p in output_parameters if p is not get_last_error_output]
%>\
<%block filter="common_helpers.indent(indent_level)">\
      response->set_status(status);
%if output_parameters:
      if (status_ok(status)) {
${set_response_values(normal_outputs, init_method)}\
      }
%   if get_last_error_output:
<%
  get_last_error_output_name = common_helpers.get_grpc_field_name(get_last_error_output)
%>\
      else {
        const auto last_error_buffer = get_last_error(library_);
        response->set_${get_last_error_output_name}(last_error_buffer.data());
      }
%   endif
%endif
</%block>\
</%def>


## Set output parameters updated through API call on the gRPC response message.
<%def name="set_response_values(output_parameters, init_method)">\
<%
  output_parameters = [p for p in output_parameters if service_helpers.should_copy_to_response(p)]
  config = data['config']
  enums = data['enums']
  namespace_prefix = config["namespace_component"] + "_grpc::"
%>\
% for parameter in output_parameters:
<%
  parameter_name = common_helpers.get_cpp_local_name(parameter)
%>\
%   if common_helpers.is_repeating_parameter(parameter):
<%
    varargs_parameter = [p for p in output_parameters if common_helpers.is_repeated_varargs_parameter(p)][0]
    varargs_parameter_name = common_helpers.get_cpp_local_name(varargs_parameter)
%>\
## Note that this currently only supports one repeated output parameter.
        for (int i = 0; i < ${parameter_name}Vector.size(); ++i) {
%     if 'enum' in parameter:
          response->add_${varargs_parameter_name}(static_cast<${parameter['enum']}>(${parameter_name}Vector[i]));
%     else:
          response->add_${varargs_parameter_name}(${parameter_name}Vector[i]);
%     endif
        }
%   elif common_helpers.is_repeated_varargs_parameter(parameter): #pass
%   elif common_helpers.is_enum(parameter) == True:
<%
  has_mapped_enum = 'mapped-enum' in parameter
  has_unmapped_enum = 'enum' in parameter
  is_bitfield_as_enum_array = 'bitfield_as_enum_array' in parameter
  if has_mapped_enum:
    mapped_enum_name = parameter["mapped-enum"]
    map_name = mapped_enum_name.lower() + "_output_map_"
    mapped_enum_iterator_name = parameter_name + "_omap_it"
  is_array = common_helpers.is_array(parameter["type"])
  is_string = common_helpers.is_string_arg(parameter)
  uses_raw_output_as_read_buffer = is_array and not is_string
  use_checked_enum_conversion = parameter.get("use_checked_enum_conversion", False)
%>\
%     if has_mapped_enum:
        auto ${mapped_enum_iterator_name} = ${map_name}.find(${parameter_name});
        if(${mapped_enum_iterator_name} != ${map_name}.end()) {
          response->set_${parameter_name}_mapped(static_cast<${namespace_prefix}${mapped_enum_name}>(${mapped_enum_iterator_name}->second));
        }
%     endif
%     if has_unmapped_enum:
%       if use_checked_enum_conversion:
        auto checked_convert_${parameter_name} = [](auto raw_value) {
          bool raw_value_is_valid = ${namespace_prefix}${parameter["enum"]}_IsValid(raw_value);
          auto valid_enum_value = raw_value_is_valid ? raw_value : 0;
          return static_cast<${namespace_prefix}${parameter["enum"]}>(valid_enum_value);
        };
%       endif
%       if is_string:
        CopyBytesToEnums(${parameter_name}, response->mutable_${parameter_name}());
%       elif uses_raw_output_as_read_buffer:
<%
      raw_response_field = f"response->{parameter_name}_raw()"
      cast_x_to_enum = f"static_cast<{namespace_prefix}{parameter['enum']}>(x)"
      checked_convert_x_to_enum = f"checked_convert_{parameter_name}(x)"
      convert_x_to_enum = checked_convert_x_to_enum if use_checked_enum_conversion else cast_x_to_enum
%>\
${initialize_response_buffer(parameter_name=parameter_name, parameter=parameter)}\
${copy_to_response_with_transform(source_buffer=raw_response_field, parameter_name=parameter_name, transform_x=convert_x_to_enum, size=common_helpers.get_size_expression(parameter))}\
%       elif parameter['type'] == 'ViReal64':
        if(${parameter_name} == (int)${parameter_name}) {
          response->set_${parameter_name}(static_cast<${namespace_prefix}${parameter["enum"]}>(static_cast<int>(${parameter_name})));
        }
%       elif parameter.get("use_checked_enum_conversion", False):
        response->set_${parameter_name}(checked_convert_${parameter_name}(${parameter_name}));
%       else:
        response->set_${parameter_name}(static_cast<${namespace_prefix}${parameter["enum"]}>(${parameter_name}));
%       endif
%     endif
%     if is_bitfield_as_enum_array:
%       for flag_value, flag_enum_name in service_helpers.get_bitfield_value_to_name_mapping(parameter, enums).items():
        if (${parameter_name} & ${hex(flag_value)})
          response->add_${parameter_name}_array(${flag_enum_name});
%       endfor
%     endif
%     if not uses_raw_output_as_read_buffer: # Set data to raw, unless we *got* the data from raw.
        response->set_${parameter_name}_raw(${parameter_name});
%     endif
%   elif service_helpers.is_output_array_that_needs_coercion(parameter):
${initialize_response_buffer(parameter_name=parameter_name, parameter=parameter)}\
${copy_to_response_with_transform(source_buffer=parameter_name, parameter_name=parameter_name, transform_x="x", size=common_helpers.get_size_expression(parameter))}\
%   elif common_helpers.supports_standard_copy_conversion_routines(parameter):
        convert_to_grpc(${parameter_name}, response->mutable_${parameter_name}());
%   elif common_helpers.is_string_arg(parameter):
        response->set_${parameter_name}(${parameter_name});
<<<<<<< HEAD
%   elif parameter['type'] == 'ViSession':
        auto session_id = ${service_helpers.session_repository_field_name(parameter, config)}->resolve_session_id(${parameter_name});
=======
%   elif parameter['grpc_type'] == 'nidevice_grpc.Session':
%      if not init_method: # Non-init methods need to resolve the session ID from the out param.
        auto session_id = session_repository_->resolve_session_id(${parameter_name});
%      endif
>>>>>>> 690b3286
        response->mutable_${parameter_name}()->set_id(session_id);
%   elif common_helpers.is_array(parameter['type']):
%     if common_helpers.get_size_mechanism(parameter) == 'passed-in-by-ptr':
### size may have changed
        response->mutable_${parameter_name}()->Resize(${common_helpers.get_size_expression(parameter)}, 0);
%     endif
### pass: other array types don't need to copy.
%   else:
        response->set_${parameter_name}(${parameter_name});
%   endif
%   if common_helpers.is_regular_string_arg(parameter):
        nidevice_grpc::converters::trim_trailing_nulls(*(response->mutable_${parameter_name}()));
%   endif
### Handle ivi-dance-with-a-twist resizing.
%   if common_helpers.is_ivi_dance_array_with_a_twist_param(parameter):
<%
  size = common_helpers.get_size_expression(parameter)
%>\
%     if common_helpers.is_regular_byte_array_arg(parameter):
        response->mutable_${parameter_name}()->resize(${size});
%     elif common_helpers.is_regular_string_arg(parameter):
### pass: handled above with trim_trailing_nulls for all string outputs.
%     elif common_helpers.is_struct(parameter):
##        RepeatedPtrField doesn't support Resize(), so use DeleteSubrange()
##        to delete any extra elements.
        {
          auto shrunk_size = ${size};
          auto current_size = response->mutable_${parameter_name}()->size();
          if (shrunk_size != current_size) {
            response->mutable_${parameter_name}()->DeleteSubrange(shrunk_size, current_size - shrunk_size);
          }
        }
%     else:
## This code doesn't handle all parameter types (i.e., enums), see what initialize_output_params() does for that.
        response->mutable_${parameter_name}()->Resize(${size}, 0);
%     endif
%   endif
% endfor
</%def>

## Allocate the response buffer using get_size_expression.
<%def name="initialize_response_buffer(parameter_name, parameter)">\
        response->mutable_${parameter_name}()->Clear();
        response->mutable_${parameter_name}()->Reserve(${common_helpers.get_size_expression(parameter)});
</%def>

## Copy source_buffer to response->mutable_[parameter_name]() applying transform_x.
<%def name="copy_to_response_with_transform(source_buffer, parameter_name, transform_x, size)">\
        std::transform(
          ${source_buffer}.begin(),
          ${source_buffer}.begin() + ${size},
          google::protobuf::RepeatedFieldBackInserter(response->mutable_${parameter_name}()),
          [&](auto x) {
              return ${transform_x};
          });
</%def>

## Call the driver library method function_name.
## function_name: name of the function.
## function_data: function metadata.
## arg_string: comma separated argument list to pass to the function (see service_helpers.create_args),
## indent_level: (Optional) levels of additional indentation for the call snippet.
## library_lval: (Optional) variable or expression to use as the left-hand-side for the library pointer (default: this->library_).
## declare_outputs: (Optional) If this is true, variables will be declared as "auto". If false, variables will just be assigned (default: False).
<%def name="call_library_method(
  function_name, 
  function_data, 
  arg_string, 
  indent_level=0,
  library_lval='library_',
  declare_outputs=True)">\
<%
  return_value_name = service_helpers.get_return_value_name(function_data)
  auto_decl = "auto " if declare_outputs else ""
%>\
<%block filter="common_helpers.indent(indent_level)">\
      ${auto_decl}${return_value_name} = ${library_lval}->${function_name}(${arg_string});
% if service_helpers.has_status_expression(function_data):
      ${auto_decl}status = ${service_helpers.get_status_expression(function_data)};
% endif
</%block>\
</%def><|MERGE_RESOLUTION|>--- conflicted
+++ resolved
@@ -36,16 +36,8 @@
       uint32_t session_id = 0;
       const std::string& grpc_device_session_name = request->${session_field_name}();
       auto cleanup_lambda = [&] (${resource_handle_type} id) { library_->${close_function_call}; };
-<<<<<<< HEAD
       int status = ${service_helpers.session_repository_field_name(session_output_param, config)}->add_session(grpc_device_session_name, init_lambda, cleanup_lambda, session_id);
-      response->set_status(status);
-      if (status_ok(status)) {
-        response->mutable_${session_output_var_name}()->set_id(session_id);
-      }
-=======
-      int status = session_repository_->add_session(grpc_device_session_name, init_lambda, cleanup_lambda, session_id);
 ${populate_response(output_parameters=output_parameters, init_method=True)}\
->>>>>>> 690b3286
       return ::grpc::Status::OK;\
 </%def>
 
@@ -811,15 +803,10 @@
         convert_to_grpc(${parameter_name}, response->mutable_${parameter_name}());
 %   elif common_helpers.is_string_arg(parameter):
         response->set_${parameter_name}(${parameter_name});
-<<<<<<< HEAD
-%   elif parameter['type'] == 'ViSession':
-        auto session_id = ${service_helpers.session_repository_field_name(parameter, config)}->resolve_session_id(${parameter_name});
-=======
 %   elif parameter['grpc_type'] == 'nidevice_grpc.Session':
 %      if not init_method: # Non-init methods need to resolve the session ID from the out param.
-        auto session_id = session_repository_->resolve_session_id(${parameter_name});
+        auto session_id = ${service_helpers.session_repository_field_name(parameter, config)}->resolve_session_id(${parameter_name});
 %      endif
->>>>>>> 690b3286
         response->mutable_${parameter_name}()->set_id(session_id);
 %   elif common_helpers.is_array(parameter['type']):
 %     if common_helpers.get_size_mechanism(parameter) == 'passed-in-by-ptr':
