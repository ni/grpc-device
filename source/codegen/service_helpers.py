--- conflicted
+++ resolved
@@ -438,18 +438,13 @@
     }
 
 
-<<<<<<< HEAD
 def get_resource_handle_types(config: dict) -> List[str]:
+    """Get the resource_handle_type config setting."""
     resource_handle_type = config.get("resource_handle_type", ["ViSession"])
     if isinstance(resource_handle_type, str):
         return [resource_handle_type]
     else:
         return resource_handle_type
-=======
-def get_resource_handle_type(config: dict) -> str:
-    """Get the resource_handle_type config setting."""
-    return config.get("resource_handle_type", "ViSession")
->>>>>>> b2d88f12
 
 
 def _get_shared_resource_repository_ptr_type(resource_handle_type: str) -> str:
@@ -457,16 +452,7 @@
     return f"std::shared_ptr<{resource_repository_type}>"
 
 
-<<<<<<< HEAD
-class CrossDriverSessionDependency(NamedTuple):
-=======
-def get_driver_shared_resource_repository_ptr_type(driver_config: dict) -> str:
-    """Get the SessionResourceRepository pointer type for this driver."""
-    return _get_shared_resource_repository_ptr_type(get_resource_handle_type(driver_config))
-
-
 class CrossDriverSessionDependency(NamedTuple):  # noqa: D101
->>>>>>> b2d88f12
     resource_handle_type: str
     resource_repository_alias: str
     resource_repository_type: str
@@ -477,6 +463,7 @@
 def get_driver_shared_resource_repository_ptr_deps(
     driver_config: dict,
 ) -> List[CrossDriverSessionDependency]:
+    """Get list of CrossDriverSessionDependency for all resource_handle_type used by this driver."""
     resource_repository_deps = [
         _create_cross_driver_session_dependency(resource_handle_type)
         for resource_handle_type in get_resource_handle_types(driver_config)
@@ -523,14 +510,9 @@
     return _create_cross_driver_session_dependency(parameter["cross_driver_session"])
 
 
-<<<<<<< HEAD
 def session_repository_field_name(param: dict, config: dict) -> str:
-    cross_driver_session_type = get_cross_driver_session_type(param)
-=======
-def session_repository_field_name(param: dict) -> str:
     """Get the name of the session repository field used for the given parameter."""
     cross_driver_session_type = _get_cross_driver_session_type(param)
->>>>>>> b2d88f12
 
     if cross_driver_session_type:
         return get_cross_driver_session_dependency(param).field_name
@@ -556,7 +538,6 @@
     """
     session_repository_handle_type_map = {}  # type: SessionRepositoryHandleTypeMap
     for config in driver_configs:
-<<<<<<< HEAD
         handle_types = get_resource_handle_types(config)
         for handle_type in handle_types:
             if handle_type in session_repository_handle_type_map:
@@ -569,18 +550,6 @@
                     "windows_only": config.get("windows_only", False),
                 }
     return session_repository_handle_type_map
-=======
-        handle_type = get_resource_handle_type(config)
-        if handle_type in session_repository_handle_type_map:
-            old_windows_only = session_repository_handle_type_map[handle_type]["windows_only"]
-            new_windows_only = config.get("windows_only", False) and old_windows_only
-            session_repository_handle_type_map[handle_type]["windows_only"] = new_windows_only
-        else:
-            session_repository_handle_type_map[handle_type] = {
-                "local_name": f"{common_helpers.pascal_to_snake(handle_type)}_repository",
-                "windows_only": config.get("windows_only", False),
-            }
-    return session_repository_handle_type_map
 
 
 def _get_return_value_parameter(parameters: List[dict]) -> Optional[dict]:
@@ -633,5 +602,4 @@
     # Repeating parameters do a special mapping in the copy logic.
     # They should execute that map/copy logic even if include_in_proto is False.
     is_mapped_as_repeating_parameter = common_helpers.is_repeating_parameter(parameter)
-    return is_included_in_response_proto or is_mapped_as_repeating_parameter
->>>>>>> b2d88f12
+    return is_included_in_response_proto or is_mapped_as_repeating_parameter