"""Helpers for creating service .h/.cpp files."""

from typing import Any, Dict, List, NamedTuple, Optional

import common_helpers


def get_include_guard_name(config, suffix):
    """Get an appropriate #include guard name."""
    include_guard_name = config["namespace_component"] + "_grpc" + suffix
    return include_guard_name.upper()


def get_c_element_type_for_array_that_needs_coercion(parameter):
    """Get the C element type for the given parameter, if it's an array that needs coercion."""
    if not parameter.get("coerced", False):
        return None
    if not common_helpers.is_array(parameter["type"]):
        return None
    return get_c_element_type(parameter)


def get_c_element_type(parameter):
    """Get the C element type for the given parameter."""
    stripped_type = parameter["type"]
    stripped_type = common_helpers.strip_prefix(stripped_type, "const ")
    stripped_type = common_helpers.strip_suffix(stripped_type, "*")
    stripped_type = common_helpers.strip_suffix(stripped_type, "[]")
    return stripped_type


def is_scalar_input_that_needs_coercion(parameter: dict) -> bool:
    """Whether the parameter is a scalar input that needs coercion."""
    return (
        common_helpers.is_input_parameter(parameter)
        and parameter.get("coerced", False)
        and not common_helpers.is_array(parameter["type"])
    )


def is_input_array_that_needs_coercion(parameter):
    """Whether the parameter is an input array that needs coercion."""
    return (
        common_helpers.is_input_parameter(parameter)
        and get_c_element_type_for_array_that_needs_coercion(parameter) is not None
    )


def _is_input_that_needs_coercion(parameter, custom_types: list):
    if not common_helpers.is_input_parameter(parameter):
        return False
    if parameter.get("coerced", False):
        return True
    if not common_helpers.is_struct(parameter):
        return False
    underlying_struct_name = common_helpers.get_underlying_type_name(parameter["type"])
    underlying_structs = [
        custom_type for custom_type in custom_types if custom_type["name"] == underlying_struct_name
    ]
    if not any([underlying_structs]):
        return False
    custom_type = underlying_structs[0]
    return any([field.get("coerced", False) for field in custom_type["fields"]])


def is_output_array_that_needs_coercion(parameter):
    """Whether the parameter is an output array that needs coercion."""
    return (
        common_helpers.is_output_parameter(parameter)
        and get_c_element_type_for_array_that_needs_coercion(parameter) is not None
    )


def create_args_for_callback(parameters):
    """Get the args needed for a CallbackRouter handler."""
    return ", ".join([f'{p["type"]} {common_helpers.get_grpc_field_name(p)}' for p in parameters])


def _is_array_that_requires_conversion(parameter):
    """Return whether the protobuf representation is not the same as the C API representation."""
    is_array = common_helpers.is_array(parameter["type"])

    if is_array:
        return (
            common_helpers.supports_standard_copy_conversion_routines(parameter)
            or get_c_element_type_for_array_that_needs_coercion(parameter) is not None
            # Sessions are "converted" by accessing the session repository.
            or parameter["grpc_type"] == "repeated nidevice_grpc.Session"
            # ViInt16s have a hardcoded copy convert routine that predates the coerced flag.
            or parameter["type"] == "ViInt16[]"
        )

    return False


def _create_standard_arg(parameter):
    parameter_name = common_helpers.get_cpp_local_name(parameter)
    is_array = common_helpers.is_array(parameter["type"])
    is_output = common_helpers.is_output_parameter(parameter)
    if is_output and common_helpers.is_string_arg(parameter):
        type_without_brackets = common_helpers.get_underlying_type_name(parameter["type"])
        return f"({type_without_brackets}*){parameter_name}.data(), "
    elif _is_array_that_requires_conversion(parameter):
        # Converted arrays are allocated into a std::vector. Access the C array via data().
        return f"{parameter_name}.data(), "
    elif "callback_params" in parameter:
        return f"CallbackRouter::handle_callback, "
    elif "callback_token" in parameter:
        return f"handler->token(), "
    elif is_size_param_passed_by_ptr(parameter):
        return f"&{parameter_name}_copy, "
    elif not is_array and is_output:
        return f"&{parameter_name}, "
    return f"{parameter_name}, "


def create_args(parameters):
    """Get the args needed to call the library function."""
    parameters = common_helpers.get_driver_api_params(parameters)
    result = ""
    have_expanded_varargs = False
    for parameter in parameters:
        if parameter.get("proto_only", False):
            continue
        if parameter.get("repeating_argument", False):
            continue
        parameter_name = common_helpers.get_cpp_local_name(parameter)
        if common_helpers.is_repeated_varargs_parameter(parameter):
            # Some methods have both input and output repeated varargs parameters,
            # so only expand them once.
            if have_expanded_varargs:
                continue
            have_expanded_varargs = True
            repeated_parameters = [
                p for p in parameters if common_helpers.is_repeating_parameter(p)
            ]
            # We need to pass one extra set of arguments because the last parameters have to be
            # nullptr's so the callee knows we're done passing arguments.
            max_length = parameter["max_length"] + 1
            for i in range(max_length):
                for parameter in repeated_parameters:
                    if common_helpers.is_input_parameter(parameter):
                        result += f'get_{parameter["name"]}_if({parameter_name}, {i}), '
                    else:
                        result += f'get_{parameter["name"]}_if({parameter["name"]}Vector, {i}), '
        else:
            result = f"{result}{_create_standard_arg(parameter)}"
    return result[:-2]


def create_args_for_ivi_dance(parameters):
    """Get the args needed to call the ivi-dance library function."""
    result = ""
    for parameter in parameters:
        if parameter.get("is_size_param", False):
            result = f"{result}0, "
        elif common_helpers.is_output_parameter(parameter):
            result = f"{result}nullptr, "
        else:
            result = result + _create_standard_arg(parameter)
    return result[:-2]


def create_args_for_ivi_dance_with_a_twist(parameters):
    """Get the args needed to call the ivi-dance-with-a-twist library function."""
    result = ""
    ivi_twist_array_params = [
        p for p in parameters if common_helpers.get_size_mechanism(p) == "ivi-dance-with-a-twist"
    ]
    arrays = {p["name"] for p in ivi_twist_array_params}
    twists = {p["size"]["value_twist"] for p in ivi_twist_array_params}
    sizes = {p["size"]["value"] for p in ivi_twist_array_params}

    for parameter in parameters:
        c_name = common_helpers.get_cpp_local_name(parameter)
        name = parameter["name"]
        if name in arrays:
            result = f"{result}nullptr, "
        elif name in twists:
            # Pass the twist output param by pointer.
            result = result + f"&{c_name}" + ", "
        elif name in sizes:
            result = f"{result}0, "
        else:
            result = result + _create_standard_arg(parameter)
    return result[:-2]


def create_params(parameters, expand_varargs=True):
    """Get the params needed for defining the library function."""
    parameters = common_helpers.get_driver_api_params(parameters)
    if not len(parameters):
        return ""
    repeated_parameters = [p for p in parameters if common_helpers.is_repeating_parameter(p)]
    # Some methods have both input and output repeated varargs parameters,
    # so only expand them once.
    if common_helpers.is_repeated_varargs_parameter(
        parameters[-1]
    ) and common_helpers.is_repeated_varargs_parameter(parameters[-2]):
        parameters = parameters[:-1]
    return ", ".join(
        _create_param(p, expand_varargs, repeated_parameters)
        for p in parameters
        if not p.get("proto_only", False)
    )


def _get_array_param_size(parameter) -> str:
    if "size" in parameter and parameter["size"]["mechanism"] == "fixed":
        return parameter["size"]["value"]

    return ""


def expand_varargs_parameters(parameters):
    """Get a modified list of parameters, with repeating_parameters repeated max_length times.

    The max_length value comes from the first repeated_var_args parameter. Each repeated parameter
    gets a number (starting at zero) appended to the parameter name.
    """
    parameters = common_helpers.get_driver_api_params(parameters)
    if not common_helpers.has_repeated_varargs_parameter(parameters):
        return parameters
    # omit the varargs parameters that we're going to expand
    new_parameters = [p for p in parameters if not common_helpers.is_repeated_varargs_parameter(p)]
    varargs_parameters = [p for p in parameters if common_helpers.is_repeated_varargs_parameter(p)]
    max_length = varargs_parameters[0]["max_length"]
    repeated_parameters = [p for p in parameters if common_helpers.is_repeating_parameter(p)]
    for i in range(max_length):
        for p in repeated_parameters:
            new_parameters.append({"cppName": f'{p["name"]}{i}'})
    return new_parameters


def _create_param(parameter, expand_varargs=True, repeated_parameters=None):
    type = parameter["type"]
    name = parameter["cppName"]
    if common_helpers.is_struct(parameter):
        type = type.replace("struct ", "")
    if common_helpers.is_repeated_varargs_parameter(parameter):
        if expand_varargs:
            max_length = parameter["max_length"]
            s = ""
            for i in range(max_length):
                for parameter in repeated_parameters:
                    real_field_name = parameter["cppName"]
                    parameter["cppName"] = f"{real_field_name}{i}"
                    s += _create_param(parameter, expand_varargs=False) + ", "
                    parameter["cppName"] = real_field_name
            return s[:-2]
        else:
            return "..."
    elif common_helpers.is_array(type):
        if type == "void *":
            return f"void* {name}"
        array_size = _get_array_param_size(parameter)
        if type[:-2] == "void":  # Having void[] in C++ is not allowed, hence using it as void*
            return f"{type[:-2]}* {name}"
        else:
            return f"{type[:-2]} {name}[{array_size}]"
    else:
        pointer_qualifier = "*" * common_helpers.levels_of_pointer_indirection(parameter)
        return f"{type}{pointer_qualifier} {name}"


def _format_value(value):
    if isinstance(value, str):
        value = f'"{value}"'
    if isinstance(value, float):
        value = f"{value}f"
    return value


def get_input_lookup_values(enum_data):
    """Get an initializer list for a std::map that maps enum value index to enum value value."""
    out_value_format = ""
    is_int = isinstance(enum_data["values"][0]["value"], int)
    if is_int:
        out_value_format = "{0, 0},"
    for i, value in enumerate(enum_data["values"]):
        formated_value = str(_format_value(value["value"]))
        out_value_format += f"{{{i + 1}, {formated_value}}},"
    return out_value_format


def get_output_lookup_values(enum_data):
    """Get an initializer list for a std::map that maps enum value value to enum value index."""
    out_value_format = ""
    is_int = isinstance(enum_data["values"][0]["value"], int)
    if is_int:
        out_value_format = "{0, 0},"
    for i, value in enumerate(enum_data["values"]):
        formated_value = _format_value(value["value"])
        out_value_format += f"{{{formated_value}, {i + 1}}},"
    return out_value_format


def generate_enum_oneof_selector_map(enum_data):
    """ "Get an initializer list for a std::map that maps enum value value to enum value type."""
    id_type_content = ""
    for i, value in enumerate(enum_data["values"]):
        formated_value = _format_value(value["value"])
        type = value["type"]
        id_type_content += f"{{{formated_value}, {type}_}},"
    return id_type_content


def filter_api_functions(functions, only_mockable_functions=True):
    """Filter function metadata to only include those to be generated into the API library."""

    def filter_function(function):
        if function.get("codegen_method", "") == "no":
            return False
        if only_mockable_functions and not common_helpers.can_mock_function(function["parameters"]):
            return False
        return True

    return [name for name, function in functions.items() if filter_function(function)]


def filter_proto_rpc_functions_to_generate(functions):
    """Return function metadata only for functions to include for generating proto rpc methods."""
    functions_for_code_gen = {"public"}
    return [
        name
        for name, function in functions.items()
        if function.get("codegen_method", "public") in functions_for_code_gen
    ]


def get_cname(functions, method_name, c_function_prefix):
    """Get the C name of the function."""
    if "cname" in functions[method_name]:
        return functions[method_name]["cname"]
    return c_function_prefix + method_name


def is_private_method(function_data):
    """Whether the function is private."""
    return function_data.get("codegen_method", "") == "private"


def is_custom_close_method(function_data):
    """Whether the function is a custom_close_method."""
    return function_data.get("custom_close_method", False)


def requires_checked_conversion(parameters, custom_types):
    """Whether any parameter needs coercion."""
    return any([_is_input_that_needs_coercion(p, custom_types) for p in parameters])


def get_request_param(method_name):
    """Get a parameter for taking in a Request object for the function with the given name."""
    return f"const {get_request_type(method_name)}* request"


def get_request_type(method_name):
    """Get the name of the Request class for the function with the given name."""
    return f"{method_name}Request"


def get_response_param(method_name):
    """Get a parameter for taking in a Response object for the function with the given name."""
    return f"{get_response_type(method_name)}* response"


def get_response_type(method_name):
    """Get the name of the Response class for the function with the given name."""
    return f"{method_name}Response"


def get_async_functions(functions):
    """Filter the functions to include only async functions (those with a streaming response)."""
    return {
        name: data
        for name, data in functions.items()
        if common_helpers.has_streaming_response(data)
    }


def get_functions_with_two_dimension_param(functions):
    """Filter the functions to include only those with a two-dimension array parameter."""
    return {
        name: data
        for name, data in functions.items()
        if common_helpers.has_two_dimension_array_param(data["parameters"])
    }


def get_callback_method_parameters(function_data):
    """Get the parameters of the given function's callback function parameter."""
    parameters = function_data["parameters"]
    callback_ptr_parameter = next((p for p in parameters if "callback_params" in p))
    output_parameters = callback_ptr_parameter["callback_params"]

    return output_parameters


def create_param_type_list(parameters):
    """Get a comma-separated list of parameter types."""
    return ", ".join([p["type"] for p in parameters])


def get_feature_toggles(config: dict) -> Dict[str, str]:
    """Get the feature_toggles config setting."""
    return config.get("feature_toggles", {})


def get_toggle_member_name(fully_qualified_toggle_name: str) -> str:
    """Get the member name to use for the given toggle, in the FeatureToggles class."""
    toggle_name = fully_qualified_toggle_name.split(".")[-1]
    return f"is_{toggle_name}_enabled"


def get_driver_service_readiness(config: dict) -> str:
    """Get the C++ constant representing the driver's code_readiness."""
    readiness = common_helpers.get_driver_readiness(config)
    return to_cpp_readiness(readiness)


def to_cpp_readiness(user_readiness: str) -> str:
    """Get the C++ constant representing the given code_readiness."""
    return f"CodeReadiness::k{user_readiness}"


def get_enums_to_map(enum_names: list, enums: dict) -> List[str]:
    """Get a list of the enums used by functions, for which mappings should be generated."""

    def get_enum_or_default(enum_name: str) -> dict:
        # Enums that are added during metadata mutation (like attributes)
        # may not be in the enum dictionary. Assume they don't generate-mappings.
        return enums.get(enum_name, {})

    def should_generate_mappings(enum_name: str) -> bool:
        enum = get_enum_or_default(enum_name)
        return enum.get("generate-mappings", False)

<<<<<<< HEAD
    return [e for e in enum_names if should_generate_mappings(e)]
=======
    function_enums = common_helpers.get_function_enums(functions, enums)
    return [e for e in function_enums if should_generate_mappings(e)]
>>>>>>> ed64995e


def generate_mapping_enums_to_type(enums: dict) -> List[str]:
    """Get a list of the enums used by functions, for which mappings should be generated."""
    list_of_enums: List[str] = []
    for enum_name in enums.keys():
        if "generate-mapping-type" in enums[enum_name]:
            list_of_enums.append(enum_name)
    return list_of_enums


def get_distinct_types_from_enums(enums: dict) -> str:
    """Return a comma seperated string of different data types used in enums value type field."""
    distinct_type = set()
    for enum_name in enums.keys():
        if "generate-mapping-type" in enums[enum_name]:
            for i, value in enumerate(enums[enum_name]["values"]):
                type = value["type"]
                distinct_type.add(f"{type}_")
    return str.join(", ", sorted(distinct_type))


def get_bitfield_value_to_name_mapping(parameter: dict, enums: dict) -> Dict[int, str]:
    """Get a mapping from bitfield values to the corresponding C++ enum value constants."""
    enum_name = parameter["bitfield_as_enum_array"]
    enum = enums[enum_name]
    enum_value_prefix = common_helpers.get_enum_value_prefix(enum_name, enum)
    enum_qualified_name_prefix = f"{enum_name}::{enum_value_prefix}"

    return {
        v["value"]: f"{enum_qualified_name_prefix}_{v['name']}"
        for v in enum["values"]
        if v["value"] != 0  # zero values can't be flags!
    }


def get_resource_handle_types(config: dict) -> List[str]:
    """Get the resource_handle_type config setting."""
    resource_handle_type = config.get("resource_handle_type", ["ViSession"])
    if isinstance(resource_handle_type, str):
        return [resource_handle_type]
    else:
        return resource_handle_type


def _get_shared_resource_repository_ptr_type(resource_handle_type: str) -> str:
    resource_repository_type = f"nidevice_grpc::SessionResourceRepository<{resource_handle_type}>"
    return f"std::shared_ptr<{resource_repository_type}>"


class CrossDriverSessionDependency(NamedTuple):  # noqa: D101
    resource_handle_type: str
    resource_repository_alias: str
    resource_repository_type: str
    field_name: str
    local_name: str


SessionRepositoryHandleTypeDependencyMap = Dict[str, CrossDriverSessionDependency]


def get_driver_shared_resource_repository_ptr_deps(
    driver_config: dict, functions: dict
) -> SessionRepositoryHandleTypeDependencyMap:
    """Get handle-type to CrossDriverSessionDependency map used by this driver.

    Combine resource_handle_type and cross_driver_session types in single map since both
    of them together decide repositories required by driver. Combining into single map also
    helps remove duplicates.
    """
    resource_repository_deps = [
        _create_cross_driver_session_dependency(resource_handle_type)
        for resource_handle_type in get_resource_handle_types(driver_config)
    ]

    resource_repository_deps[0] = CrossDriverSessionDependency(
        resource_repository_deps[0].resource_handle_type,
        "ResourceRepositorySharedPtr",
        resource_repository_deps[0].resource_repository_type,
        "session_repository_",
        "resource_repository",
    )

    resource_repository_type_dependency_map = {
        d.resource_handle_type: d for d in resource_repository_deps
    }

    for d in get_cross_driver_session_dependencies(functions):
        resource_repository_type_dependency_map.update({d.resource_handle_type: d})

    return resource_repository_type_dependency_map


def _create_cross_driver_session_dependency(
    resource_handle_type: str,
) -> CrossDriverSessionDependency:
    return CrossDriverSessionDependency(
        resource_handle_type,
        f"{resource_handle_type}ResourceRepositorySharedPtr",
        _get_shared_resource_repository_ptr_type(resource_handle_type),
        f"{common_helpers.pascal_to_snake(resource_handle_type)}_resource_repository_",
        f"{common_helpers.pascal_to_snake(resource_handle_type)}_resource_repository",
    )


def _get_cross_driver_session_type(parameter: dict) -> Optional[str]:
    return parameter.get("cross_driver_session")


def get_cross_driver_session_dependencies(functions: dict) -> List[CrossDriverSessionDependency]:
    """Get a list of cross-driver session dependencies needed by any function parameter."""
    cross_driver_session_types = (
        _get_cross_driver_session_type(p) for f in functions.values() for p in f["parameters"]
    )
    return sorted(
        set(_create_cross_driver_session_dependency(t) for t in cross_driver_session_types if t)
    )


def get_cross_driver_session_dependency(parameter: dict) -> CrossDriverSessionDependency:
    """Get the cross-driver session dependency needed by the given parameter."""
    return _create_cross_driver_session_dependency(parameter["cross_driver_session"])


def session_repository_field_name(param: dict, config: dict) -> str:
    """Get the name of the session repository field used for the given parameter."""
    cross_driver_session_type = _get_cross_driver_session_type(param)

    if cross_driver_session_type:
        return get_cross_driver_session_dependency(param).field_name
    else:
        resource_handle_deps = get_driver_shared_resource_repository_ptr_deps(
            config,
            functions={},  # This is called for retrieving session repo field name for specific parameter, functions is not needed
        )
        resource_handle_dep = next(
            resource_handle_deps[resource_handle_type]
            for resource_handle_type in resource_handle_deps
            if resource_handle_type == common_helpers.get_underlying_type(param)
        )
        return resource_handle_dep.field_name


SessionRepositoryHandleTypeMap = Dict[str, Dict[str, Any]]


def list_session_repository_handle_types(
    driver_configs: List[dict],
) -> SessionRepositoryHandleTypeMap:
    """Get per-handle type config info, for the resource handle types used by the given configs.

    The included config info keys are: local_name and windows_only.
    """
    session_repository_handle_type_map = {}  # type: SessionRepositoryHandleTypeMap
    for config in driver_configs:
        handle_types = get_resource_handle_types(config)
        for handle_type in handle_types:
            if handle_type in session_repository_handle_type_map:
                old_windows_only = session_repository_handle_type_map[handle_type]["windows_only"]
                new_windows_only = config.get("windows_only", False) and old_windows_only
                session_repository_handle_type_map[handle_type]["windows_only"] = new_windows_only
            else:
                session_repository_handle_type_map[handle_type] = {
                    "local_name": f"{common_helpers.pascal_to_snake(handle_type)}_repository",
                    "windows_only": config.get("windows_only", False),
                }
    return session_repository_handle_type_map


def get_function_return_type(function_data: dict) -> str:
    """Get the return type for function_data."""
    return function_data["returns"]


def _get_return_value_parameter(parameters: List[dict]) -> Optional[dict]:
    return next((p for p in parameters if common_helpers.is_return_value(p)), None)


def get_return_value_name(function_data: dict) -> str:
    """Get the name of the return value for function_data. The default is "status"."""
    return_param = _get_return_value_parameter(function_data["parameters"])
    return common_helpers.get_cpp_local_name(return_param) if return_param else "status"


def has_status_expression(function_data: dict) -> bool:
    """Whether function_data has a custom status_expression."""
    return "status_expression" in function_data


def get_status_expression(function_data: dict) -> str:
    """Get the custom status_expression for function_data.

    The default is to use the value of status returned from the driver function.

    Raises if "status_expression" is not present.
    """
    return function_data["status_expression"]


def get_library_lval_for_potentially_umockable_function(config: dict, parameters: List[dict]):
    """Get the variable or expression to use as the left-hand-side for the library pointer.

    Returns library_ if parameters can be mocked and called through the shared interface,
    otherwise typecasts library to the concrete type.
    """
    return (
        "library_"
        if common_helpers.can_mock_function(parameters)
        else f"(({config['service_class_prefix']}Library*)library_)"
    )


def is_session_returned_from_function(parameters: List[dict]) -> bool:
    """Whether parameters includes a return_value parameter with grpc_type nidevice_grpc.Session."""
    return_param = _get_return_value_parameter(parameters)
    return return_param["grpc_type"] == "nidevice_grpc.Session" if return_param else False


def should_copy_to_response(parameter: dict) -> bool:
    """Whether the value of parameter should be copied to the Response message."""
    is_included_in_response_proto = parameter.get("include_in_proto", True)
    # Repeating parameters do a special mapping in the copy logic.
    # They should execute that map/copy logic even if include_in_proto is False.
    is_mapped_as_repeating_parameter = common_helpers.is_repeating_parameter(parameter)
    return is_included_in_response_proto or is_mapped_as_repeating_parameter


def is_size_param_passed_by_ptr(parameter: dict) -> bool:
    """Return whether parameters is a size param passed-by-pointer."""
    return parameter.get("is_size_param", False) and parameter.get("pointer", False)


def get_last_error_output_params(parameters: List[dict]) -> List[dict]:
    """Return list of get_last_error parameters."""
    get_last_error_outputs = [
        p for p in parameters if common_helpers.is_get_last_error_output_param(p)
    ]
    return get_last_error_outputs


def get_protobuf_cpplib_type(grpc_type: str) -> str:
    """Return the C++ type used grpc generated code for the given protobuf type.

    Note: this implementation is incomplete. It only handles the default case
    where the grpc_type name is the same as the cpplib typename and repeated
    message types. Add other mappings as needed.
    """
    stripped_repeated = common_helpers.strip_prefix(grpc_type, "repeated ")
    if stripped_repeated != grpc_type:
        return f"google::protobuf::RepeatedPtrField<{stripped_repeated}>"
    return grpc_type<|MERGE_RESOLUTION|>--- conflicted
+++ resolved
@@ -436,12 +436,7 @@
         enum = get_enum_or_default(enum_name)
         return enum.get("generate-mappings", False)
 
-<<<<<<< HEAD
     return [e for e in enum_names if should_generate_mappings(e)]
-=======
-    function_enums = common_helpers.get_function_enums(functions, enums)
-    return [e for e in function_enums if should_generate_mappings(e)]
->>>>>>> ed64995e
 
 
 def generate_mapping_enums_to_type(enums: dict) -> List[str]:
