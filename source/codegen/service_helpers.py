--- conflicted
+++ resolved
@@ -307,7 +307,6 @@
     return ', '.join([p['type'] for p in parameters])
 
 
-<<<<<<< HEAD
 def get_feature_toggles(config: dict) -> Dict[str, str]:
     return config.get('feature_toggles', {})
 
@@ -325,7 +324,7 @@
 def to_cpp_readiness(user_readiness: str) -> str:
     return f'CodeReadiness::k{user_readiness}'
     
-=======
+
 def get_enums_to_map(functions: dict, enums: dict) -> dict:
     def get_enum_or_default(enum_name: str) -> dict:
         # Enums that are added during metadata mutation (like attributes)
@@ -341,5 +340,4 @@
         e 
         for e in function_enums 
         if should_generate_mappings(e)
-    ]
->>>>>>> 9a43a89e
+    ]