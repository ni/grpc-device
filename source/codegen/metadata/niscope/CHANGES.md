# Changes in metadata from the nimi-python metadata

## config.py

The following metadata was added:
- `'service_class_prefix': 'NiScope'`
- `'java_package': 'com.ni.scope.grpc'`
- `'csharp_namespace': 'NationalInstruments.Scope.Grpc'`
- `'namespace_component': 'scope'`

The fields of the custom waveform-info struct were added to `'custom_types'` in place of the `'ctypes_type'`,
`'file_name'`, and `'python_name'`.

## functions.py

The occurrences of `'default_value'` were not removed but should be removed once enum support is complete.

The occurrences of `'mechanism': 'python-code'` were not removed but should be removed once custom struct support is complete.

All occurrences of the following keys were removed along with their values:
- `'python_api_converter_name'`
- `'documentation'`
- `'method_name_for_documentation'`
- `'method_templates'`
- `'python_name'`
- `'type_in_documentation'`

The following `python-only` functions were removed:
- `FancyFetch`
- `FancyGetEqualizationFilterCoefficients`
- `FancyGetExtCalLastDateAndTime`
- `FancyGetExtCalLastTemp`
- `FancyGetSelfCalLastDateAndTime`
- `FancyGetSelfCalLastTemp`
- `FancyRead`
- `FetchDispatcher`
- `fancy_self_test`

The following functions were changed from `private` to `public`:
- `Fetch`
- `FetchArrayMeasurement`
- `FetchBinary16`
- `FetchBinary32`
- `FetchBinary8`
- `FetchMeasurementStats`
- `GetAttributeViBoolean`
- `GetAttributeViInt32`
- `GetAttributeViInt64`
- `GetAttributeViReal64`
- `GetAttributeViString`
- `GetEqualizationFilterCoefficients`
- `error_message`
- `InitWithOptions`
- `InitiateAcquisition`
- `Read`
- `SetAttributeViBoolean`
- `SetAttributeViInt32`
- `SetAttributeViInt64`
- `SetAttributeViReal64`
- `SetAttributeViString`
- `close`
- `self_test`

The following functions were changed from 'private' to 'no' because they did not exist in niScope.h:
- `CalFetchDate` - not found in niScope.h
- `CalFetchTemperature` - not found in niScope.h
- `ConfigureRefLevels` - obsolete

<<<<<<< HEAD
The following functions were changed from `public` to `custom` to indicate their service handlers won't be generated and instead
should be implemented by hand in niscope_service.custom.cpp.
- `Fetch`
- `FetchArrayMeasurement`
- `FetchBinary16`
- `FetchBinary8`
- `FetchMeasurementStats`
- `Read`
=======
The following functions, not originally in the nimi-python metadata were added:
 - `CableSenseSignalStart`
 - `CableSenseSignalStop`
 - `ConfigureTriggerGlitch`
 - `ConfigureTriggerRunt`
 - `ConfigureTriggerWidth`
 - `FetchMeasurement`
 - `GetChannelName`
 - `GetChannelNameFromString`
 - `GetScalingCoefficients`
 - `ReadMeasurement`
 
 
>>>>>>> 3c49beaa
<|MERGE_RESOLUTION|>--- conflicted
+++ resolved
@@ -66,16 +66,6 @@
 - `CalFetchTemperature` - not found in niScope.h
 - `ConfigureRefLevels` - obsolete
 
-<<<<<<< HEAD
-The following functions were changed from `public` to `custom` to indicate their service handlers won't be generated and instead
-should be implemented by hand in niscope_service.custom.cpp.
-- `Fetch`
-- `FetchArrayMeasurement`
-- `FetchBinary16`
-- `FetchBinary8`
-- `FetchMeasurementStats`
-- `Read`
-=======
 The following functions, not originally in the nimi-python metadata were added:
  - `CableSenseSignalStart`
  - `CableSenseSignalStop`
@@ -87,6 +77,12 @@
  - `GetChannelNameFromString`
  - `GetScalingCoefficients`
  - `ReadMeasurement`
- 
- 
->>>>>>> 3c49beaa
+
+The following functions were changed from `public` to `custom` to indicate their service handlers won't be generated and instead
+should be implemented by hand in niscope_service.custom.cpp.
+- `Fetch`
+- `FetchArrayMeasurement`
+- `FetchBinary16`
+- `FetchBinary8`
+- `FetchMeasurementStats`
+- `Read`