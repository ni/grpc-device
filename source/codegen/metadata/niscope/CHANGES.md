# Changes in metadata from the nimi-python metadata

## config.py

The following metadata was added:
- `'service_class_prefix': 'NiScope'`
- `'java_package': 'com.ni.scope.grpc'`
- `'csharp_namespace': 'NationalInstruments.Scope.Grpc'`
- `'namespace_component': 'scope'`

The fields of the custom waveform-info struct were added to `'custom_types'` in place of the `'ctypes_type'`,
`'file_name'`, and `'python_name'`. A  `'grpc_name'` field was also added which was the snake case version of the name field.

## functions.py

The occurrences of `'default_value'` were not removed but should be removed once enum support is complete.

All occurrences of the following keys were removed along with their values:
- `'python_api_converter_name'`
- `'documentation'`
- `'method_name_for_documentation'`
- `'method_templates'`
- `'python_name'`
- `'type_in_documentation'`

The following `python-only` functions were removed:
- `FancyFetch`
- `FancyGetEqualizationFilterCoefficients`
- `FancyGetExtCalLastDateAndTime`
- `FancyGetExtCalLastTemp`
- `FancyGetSelfCalLastDateAndTime`
- `FancyGetSelfCalLastTemp`
- `FancyRead`
- `FetchDispatcher`
- `fancy_self_test`
- `FancyFetchArrayMeasurement`
- `FancyFetchMeasurementStats`

The following functions were changed from `private` to `public`:
- `Fetch`
- `FetchArrayMeasurement`
- `FetchBinary16`
- `FetchBinary32`
- `FetchBinary8`
- `FetchMeasurementStats`
- `GetAttributeViBoolean`
- `GetAttributeViInt32`
- `GetAttributeViInt64`
- `GetAttributeViReal64`
- `GetAttributeViString`
- `GetEqualizationFilterCoefficients`
- `error_message`
- `InitWithOptions`
- `InitiateAcquisition`
- `Read`
- `SetAttributeViBoolean`
- `SetAttributeViInt32`
- `SetAttributeViInt64`
- `SetAttributeViReal64`
- `SetAttributeViString`
- `close`
- `self_test`

The following functions were changed from 'private' to 'no' because they did not exist in niScope.h:
- `CalFetchDate` - not found in niScope.h
- `CalFetchTemperature` - not found in niScope.h
- `ConfigureRefLevels` - obsolete

The following functions, not originally in the nimi-python metadata were added:
 - `CableSenseSignalStart`
 - `CableSenseSignalStop`
 - `ConfigureTriggerGlitch`
 - `ConfigureTriggerRunt`
 - `ConfigureTriggerWidth`
 - `FetchMeasurement`
 - `GetChannelName`
 - `GetChannelNameFromString`
 - `GetScalingCoefficients`
 - `ReadMeasurement`

<<<<<<< HEAD
The following functions were changed from `public` to `CustomCode` to indicate their service handlers won't be generated and instead
should be implemented by hand in niscope_service.custom.cpp.
- `Fetch`
- `FetchArrayMeasurement`
- `FetchBinary16`
- `FetchBinary8`
- `FetchMeasurementStats`
- `Read`

Instances of `python-code` used for the `size` mechanism were updated to `custom-code` to reflect their implementations will be handled
in the custom service handler implementations.
=======
 The following functions were given a field `grpc_type`:
- `Fetch`
- `FetchArrayMeasurement`
- `FetchBinary16`
- `FetchBinary32`
- `FetchBinary8`
- `Read`
 
 
>>>>>>> 8df07f57
<|MERGE_RESOLUTION|>--- conflicted
+++ resolved
@@ -78,7 +78,14 @@
  - `GetScalingCoefficients`
  - `ReadMeasurement`
 
-<<<<<<< HEAD
+The following functions were given a field `grpc_type`:
+- `Fetch`
+- `FetchArrayMeasurement`
+- `FetchBinary16`
+- `FetchBinary32`
+- `FetchBinary8`
+- `Read`
+
 The following functions were changed from `public` to `CustomCode` to indicate their service handlers won't be generated and instead
 should be implemented by hand in niscope_service.custom.cpp.
 - `Fetch`
@@ -89,15 +96,4 @@
 - `Read`
 
 Instances of `python-code` used for the `size` mechanism were updated to `custom-code` to reflect their implementations will be handled
-in the custom service handler implementations.
-=======
- The following functions were given a field `grpc_type`:
-- `Fetch`
-- `FetchArrayMeasurement`
-- `FetchBinary16`
-- `FetchBinary32`
-- `FetchBinary8`
-- `Read`
- 
- 
->>>>>>> 8df07f57
+in the custom service handler implementations.