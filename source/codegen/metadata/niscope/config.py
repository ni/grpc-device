--- conflicted
+++ resolved
@@ -5,17 +5,10 @@
     'c_header': 'niScope.h',
     'c_function_prefix': 'niScope_',
     'service_class_prefix': 'NiScope',
-<<<<<<< HEAD
     'java_package': 'com.ni.grpc.scope',
     'csharp_namespace': 'NationalInstruments.Grpc.Scope',
     'namespace_component': 'niscope',
-    'close_function': 'close',
-=======
-    'java_package': 'com.ni.scope.grpc',
-    'csharp_namespace': 'NationalInstruments.Scope.Grpc',
-    'namespace_component': 'scope',
     'close_function': 'Close',
->>>>>>> ac80e06c
     'context_manager_name': {
         'abort_function': 'Abort',
         'initiate_function': 'InitiateAcquisition',
