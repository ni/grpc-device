enums = {
    'BlinkMode': {
        'values': [
            {
                'name': 'BLINK_DISABLE',
                'value': 0
            },
            {
                'name': 'BLINK_ENABLE',
                'value': 1
            }
        ]
    },
    'CanCommState': {
<<<<<<< HEAD
=======
        'force-include': True,
>>>>>>> e394590e
        'values': [
            {
                'name': 'CAN_COMM_STATE_ERROR_ACTIVE',
                'value': 0
            },
            {
                'name': 'CAN_COMM_STATE_ERROR_PASSIVE',
                'value': 1
            },
            {
                'name': 'CAN_COMM_STATE_BUS_OFF',
                'value': 2
            },
            {
                'name': 'CAN_COMM_STATE_INIT',
                'value': 3
            }
        ]
    },
    'CanLastErr': {
<<<<<<< HEAD
=======
        'force-include': True,
>>>>>>> e394590e
        'values': [
            {
                'name': 'CAN_LAST_ERR_NONE',
                'value': 0
            },
            {
                'name': 'CAN_LAST_ERR_STUFF',
                'value': 1
            },
            {
                'name': 'CAN_LAST_ERR_FORM',
                'value': 2
            },
            {
                'name': 'CAN_LAST_ERR_ACK',
                'value': 3
            },
            {
                'name': 'CAN_LAST_ERR_BIT_1',
                'value': 4
            },
            {
                'name': 'CAN_LAST_ERR_BIT_0',
                'value': 5
            },
            {
                'name': 'CAN_LAST_ERR_CRC',
                'value': 6
            }
        ]
    },
    'CopyMode': {
        'values': [
            {
                'name': 'DB_MERGE_COPY_USE_SOURCE',
                'value': 0
            },
            {
                'name': 'DB_MERGE_COPY_USE_TARGET',
                'value': 1
            },
            {
                'name': 'DB_MERGE_MERGE_USE_SOURCE',
                'value': 2
            },
            {
                'name': 'DB_MERGE_MERGE_USE_TARGET',
                'value': 3
            }
        ]
    },
    'CreateSessionMode': {
        'values': [
            {
                'name': 'MODE_SIGNAL_IN_SINGLE_POINT',
                'value': 0
            },
            {
                'name': 'MODE_SIGNAL_IN_WAVEFORM',
                'value': 1
            },
            {
                'name': 'MODE_SIGNAL_IN_XY',
                'value': 2
            },
            {
                'name': 'MODE_SIGNAL_OUT_SINGLE_POINT',
                'value': 3
            },
            {
                'name': 'MODE_SIGNAL_OUT_WAVEFORM',
                'value': 4
            },
            {
                'name': 'MODE_SIGNAL_OUT_XY',
                'value': 5
            },
            {
                'name': 'MODE_FRAME_IN_STREAM',
                'value': 6
            },
            {
                'name': 'MODE_FRAME_IN_QUEUED',
                'value': 7
            },
            {
                'name': 'MODE_FRAME_IN_SINGLE_POINT',
                'value': 8
            },
            {
                'name': 'MODE_FRAME_OUT_STREAM',
                'value': 9
            },
            {
                'name': 'MODE_FRAME_OUT_QUEUED',
                'value': 10
            },
            {
                'name': 'MODE_FRAME_OUT_SINGLE_POINT',
                'value': 11
            },
            {
                'name': 'MODE_SIGNAL_CONVERSION_SINGLE_POINT',
                'value': 12
            }
        ]
    },
    'DBProperty': {
        'generate-mapping-type': True,
        'values': [
            {
                'name': 'DATABASE_CLST_REFS',
                'type': 'db_ref_array',
                'value': 100663298
            },
            {
                'name': 'DATABASE_NAME',
                'type': 'string',
                'value': 50331649
            },
            {
                'name': 'DATABASE_SHOW_INVALID_FROM_OPEN',
                'type': 'boolean',
                'value': 33554435
            },
            {
                'name': 'CLST_BAUD_RATE_64',
                'type': 'u64',
                'value': 151060481
            },
            {
                'name': 'CLST_APPLICATION_PROTOCOL',
                'type': 'u32',
                'value': 65651
            },
            {
                'name': 'CLST_BAUD_RATE',
                'type': 'u32',
                'value': 65537
            },
            {
                'name': 'CLST_CAN_FD_BAUD_RATE_64',
                'type': 'u64',
                'value': 151060497
            },
            {
                'name': 'CLST_CAN_FD_BAUD_RATE',
                'type': 'u32',
                'value': 65553
            },
            {
                'name': 'CLST_CAN_FD_ISO_MODE',
                'type': 'u32',
                'value': 65652
            },
            {
                'name': 'CLST_CAN_IO_MODE',
                'type': 'u32',
                'value': 65552
            },
            {
                'name': 'CLST_COMMENT',
                'type': 'string',
                'value': 50397192
            },
            {
                'name': 'CLST_CONFIG_STATUS',
                'type': 'u32',
                'value': 65545
            },
            {
                'name': 'CLST_DATABASE_REF',
                'type': 'db_ref',
                'value': 83951618
            },
            {
                'name': 'CLST_ECU_REFS',
                'type': 'db_ref_array',
                'value': 100728835
            },
            {
                'name': 'CLST_FLEX_RAY_ACT_PT_OFF',
                'type': 'u32',
                'value': 65568
            },
            {
                'name': 'CLST_FLEX_RAY_ALW_PASS_ACT',
                'type': 'u32',
                'value': 65650
            },
            {
                'name': 'CLST_FLEX_RAY_CAS_RX_L_MAX',
                'type': 'u32',
                'value': 65569
            },
            {
                'name': 'CLST_FLEX_RAY_CHANNELS',
                'type': 'u32',
                'value': 65570
            },
            {
                'name': 'CLST_FLEX_RAY_CLST_DRIFT_DMP',
                'type': 'u32',
                'value': 65571
            },
            {
                'name': 'CLST_FLEX_RAY_COLD_ST_ATS',
                'type': 'u32',
                'value': 65572
            },
            {
                'name': 'CLST_FLEX_RAY_CYCLE',
                'type': 'u32',
                'value': 65573
            },
            {
                'name': 'CLST_FLEX_RAY_DYN_SEG_START',
                'type': 'u32',
                'value': 65574
            },
            {
                'name': 'CLST_FLEX_RAY_DYN_SLOT_IDL_PH',
                'type': 'u32',
                'value': 65575
            },
            {
                'name': 'CLST_FLEX_RAY_LATEST_GUAR_DYN',
                'type': 'u32',
                'value': 65579
            },
            {
                'name': 'CLST_FLEX_RAY_LATEST_USABLE_DYN',
                'type': 'u32',
                'value': 65578
            },
            {
                'name': 'CLST_FLEX_RAY_LIS_NOISE',
                'type': 'u32',
                'value': 65576
            },
            {
                'name': 'CLST_FLEX_RAY_MACRO_PER_CYCLE',
                'type': 'u32',
                'value': 65577
            },
            {
                'name': 'CLST_FLEX_RAY_MACROTICK',
                'type': 'f64',
                'value': 16842800
            },
            {
                'name': 'CLST_FLEX_RAY_MAX_WO_CLK_COR_FAT',
                'type': 'u32',
                'value': 65585
            },
            {
                'name': 'CLST_FLEX_RAY_MAX_WO_CLK_COR_PAS',
                'type': 'u32',
                'value': 65586
            },
            {
                'name': 'CLST_FLEX_RAY_MINISLOT',
                'type': 'u32',
                'value': 65588
            },
            {
                'name': 'CLST_FLEX_RAY_MINISLOT_ACT_PT',
                'type': 'u32',
                'value': 65587
            },
            {
                'name': 'CLST_FLEX_RAY_NIT',
                'type': 'u32',
                'value': 65590
            },
            {
                'name': 'CLST_FLEX_RAY_NIT_START',
                'type': 'u32',
                'value': 65591
            },
            {
                'name': 'CLST_FLEX_RAY_NM_VEC_LEN',
                'type': 'u32',
                'value': 65589
            },
            {
                'name': 'CLST_FLEX_RAY_NUM_MINISLT',
                'type': 'u32',
                'value': 65592
            },
            {
                'name': 'CLST_FLEX_RAY_NUM_STAT_SLT',
                'type': 'u32',
                'value': 65593
            },
            {
                'name': 'CLST_FLEX_RAY_OFF_COR_ST',
                'type': 'u32',
                'value': 65600
            },
            {
                'name': 'CLST_FLEX_RAY_PAYLD_LEN_DYN_MAX',
                'type': 'u32',
                'value': 65601
            },
            {
                'name': 'CLST_FLEX_RAY_PAYLD_LEN_MAX',
                'type': 'u32',
                'value': 65602
            },
            {
                'name': 'CLST_FLEX_RAY_PAYLD_LEN_ST',
                'type': 'u32',
                'value': 65603
            },
            {
                'name': 'CLST_FLEX_RAY_STAT_SLOT',
                'type': 'u32',
                'value': 65605
            },
            {
                'name': 'CLST_FLEX_RAY_SYM_WIN',
                'type': 'u32',
                'value': 65606
            },
            {
                'name': 'CLST_FLEX_RAY_SYM_WIN_START',
                'type': 'u32',
                'value': 65607
            },
            {
                'name': 'CLST_FLEX_RAY_SYNC_NODE_MAX',
                'type': 'u32',
                'value': 65608
            },
            {
                'name': 'CLST_FLEX_RAY_TSS_TX',
                'type': 'u32',
                'value': 65609
            },
            {
                'name': 'CLST_FLEX_RAY_USE_WAKEUP',
                'type': 'boolean',
                'value': 33620053
            },
            {
                'name': 'CLST_FLEX_RAY_WAKE_SYM_RX_IDL',
                'type': 'u32',
                'value': 65616
            },
            {
                'name': 'CLST_FLEX_RAY_WAKE_SYM_RX_LOW',
                'type': 'u32',
                'value': 65617
            },
            {
                'name': 'CLST_FLEX_RAY_WAKE_SYM_RX_WIN',
                'type': 'u32',
                'value': 65618
            },
            {
                'name': 'CLST_FLEX_RAY_WAKE_SYM_TX_IDL',
                'type': 'u32',
                'value': 65619
            },
            {
                'name': 'CLST_FLEX_RAY_WAKE_SYM_TX_LOW',
                'type': 'u32',
                'value': 65620
            },
            {
                'name': 'CLST_FRM_REFS',
                'type': 'db_ref_array',
                'value': 100728836
            },
            {
                'name': 'CLST_LIN_SCHEDULES',
                'type': 'db_ref_array',
                'value': 100728944
            },
            {
                'name': 'CLST_LIN_TICK',
                'type': 'f64',
                'value': 16842865
            },
            {
                'name': 'CLST_NAME',
                'type': 'string',
                'value': 50397189
            },
            {
                'name': 'CLST_PDU_REFS',
                'type': 'db_ref_array',
                'value': 100728840
            },
            {
                'name': 'CLST_PD_US_REQD',
                'type': 'boolean',
                'value': 33619978
            },
            {
                'name': 'CLST_PROTOCOL',
                'type': 'u32',
                'value': 65542
            },
            {
                'name': 'CLST_SIG_REFS',
                'type': 'db_ref_array',
                'value': 100728839
            },
            {
                'name': 'FRM_APPLICATION_PROTOCOL',
                'type': 'u32',
                'value': 131172
            },
            {
                'name': 'FRM_CAN_EXT_ID',
                'type': 'boolean',
                'value': 33685520
            },
            {
                'name': 'FRM_CA_NIO_MODE',
                'type': 'u32',
                'value': 131174
            },
            {
                'name': 'FRM_CAN_TIMING_TYPE',
                'type': 'u32',
                'value': 131089
            },
            {
                'name': 'FRM_CAN_TX_TIME',
                'type': 'f64',
                'value': 16908306
            },
            {
                'name': 'FRM_CLUSTER_REF',
                'type': 'db_ref',
                'value': 84017153
            },
            {
                'name': 'FRM_COMMENT',
                'type': 'string',
                'value': 50462722
            },
            {
                'name': 'FRM_CONFIG_STATUS',
                'type': 'u32',
                'value': 131081
            },
            {
                'name': 'FRM_DEFAULT_PAYLOAD',
                'type': 'u8_array',
                'value': 167903237
            },
            {
                'name': 'FRM_FLEX_RAY_BASE_CYCLE',
                'type': 'u32',
                'value': 131104
            },
            {
                'name': 'FRM_FLEX_RAY_CH_ASSIGN',
                'type': 'u32',
                'value': 131105
            },
            {
                'name': 'FRM_FLEX_RAY_CYCLE_REP',
                'type': 'u32',
                'value': 131106
            },
            {
                'name': 'FRM_FLEX_RAY_IN_CYC_REP_CH_ASSIGNS',
                'type': 'u32_array',
                'value': 134348850
            },
            {
                'name': 'FRM_FLEX_RAY_IN_CYC_REP_ENABLED',
                'type': 'boolean',
                'value': 33685552
            },
            {
                'name': 'FRM_FLEX_RAY_IN_CYC_REP_I_DS',
                'type': 'u32_array',
                'value': 134348849
            },
            {
                'name': 'FRM_FLEX_RAY_PREAMBLE',
                'type': 'boolean',
                'value': 33685539
            },
            {
                'name': 'FRM_FLEX_RAY_STARTUP',
                'type': 'boolean',
                'value': 33685540
            },
            {
                'name': 'FRM_FLEX_RAY_SYNC',
                'type': 'boolean',
                'value': 33685541
            },
            {
                'name': 'FRM_FLEX_RAY_TIMING_TYPE',
                'type': 'u32',
                'value': 131110
            },
            {
                'name': 'FRM_ID',
                'type': 'u32',
                'value': 131075
            },
            {
                'name': 'FRM_LIN_CHECKSUM',
                'type': 'u32',
                'value': 131152
            },
            {
                'name': 'FRM_MUX_DATA_MUX_SIG_REF',
                'type': 'db_ref',
                'value': 84017217
            },
            {
                'name': 'FRM_MUX_IS_MUXED',
                'type': 'boolean',
                'value': 33685568
            },
            {
                'name': 'FRM_MUX_STATIC_SIG_REFS',
                'type': 'db_ref_array',
                'value': 100794434
            },
            {
                'name': 'FRM_MUX_SUBFRAME_REFS',
                'type': 'db_ref_array',
                'value': 100794435
            },
            {
                'name': 'FRM_NAME',
                'type': 'string',
                'value': 50462724
            },
            {
                'name': 'FRM_PDU_START_BITS',
                'type': 'u32_array',
                'value': 134348897
            },
            {
                'name': 'FRM_PDU_UPDATE_BITS',
                'type': 'u32_array',
                'value': 134348899
            },
            {
                'name': 'FRM_PDU_REFS',
                'type': 'db_ref_array',
                'value': 100794464
            },
            {
                'name': 'FRM_PAYLOAD_LEN',
                'type': 'u32',
                'value': 131079
            },
            {
                'name': 'FRM_SIG_REFS',
                'type': 'db_ref_array',
                'value': 100794376
            },
            {
                'name': 'FRM_VARIABLE_PAYLOAD',
                'type': 'boolean',
                'value': 33685605
            },
            {
                'name': 'SIG_BYTE_ORDR',
                'type': 'u32',
                'value': 196609
            },
            {
                'name': 'SIG_COMMENT',
                'type': 'string',
                'value': 50528258
            },
            {
                'name': 'SIG_CONFIG_STATUS',
                'type': 'u32',
                'value': 196617
            },
            {
                'name': 'SIG_DATA_TYPE',
                'type': 'u32',
                'value': 196611
            },
            {
                'name': 'SIG_DEFAULT',
                'type': 'f64',
                'value': 16973828
            },
            {
                'name': 'SIG_FRAME_REF',
                'type': 'db_ref',
                'value': 84082693
            },
            {
                'name': 'SIG_MAX',
                'type': 'f64',
                'value': 16973830
            },
            {
                'name': 'SIG_MIN',
                'type': 'f64',
                'value': 16973831
            },
            {
                'name': 'SIG_MUX_IS_DATA_MUX',
                'type': 'boolean',
                'value': 33751088
            },
            {
                'name': 'SIG_MUX_IS_DYNAMIC',
                'type': 'boolean',
                'value': 33751089
            },
            {
                'name': 'SIG_MUX_VALUE',
                'type': 'u32',
                'value': 196658
            },
            {
                'name': 'SIG_MUX_SUBFRM_REF',
                'type': 'db_ref',
                'value': 84082739
            },
            {
                'name': 'SIG_NAME',
                'type': 'string',
                'value': 50528264
            },
            {
                'name': 'SIG_NAME_UNIQUE_TO_CLUSTER',
                'type': 'string',
                'value': 50528272
            },
            {
                'name': 'SIG_NUM_BITS',
                'type': 'u32',
                'value': 196626
            },
            {
                'name': 'SIG_PDU_REF',
                'type': 'db_ref',
                'value': 84082705
            },
            {
                'name': 'SIG_SCALE_FAC',
                'type': 'f64',
                'value': 16973843
            },
            {
                'name': 'SIG_SCALE_OFF',
                'type': 'f64',
                'value': 16973844
            },
            {
                'name': 'SIG_START_BIT',
                'type': 'u32',
                'value': 196629
            },
            {
                'name': 'SIG_UNIT',
                'type': 'string',
                'value': 50528278
            },
            {
                'name': 'SUBFRM_CONFIG_STATUS',
                'type': 'u32',
                'value': 262153
            },
            {
                'name': 'SUBFRM_DYN_SIG_REFS',
                'type': 'db_ref_array',
                'value': 100925441
            },
            {
                'name': 'SUBFRM_FRM_REF',
                'type': 'db_ref',
                'value': 84148226
            },
            {
                'name': 'SUBFRM_MUX_VALUE',
                'type': 'u32',
                'value': 262147
            },
            {
                'name': 'SUBFRM_NAME',
                'type': 'string',
                'value': 50593796
            },
            {
                'name': 'SUBFRM_NAME_UNIQUE_TO_CLUSTER',
                'type': 'string',
                'value': 50593799
            },
            {
                'name': 'SUBFRM_PDU_REF',
                'type': 'db_ref',
                'value': 84148229
            },
            {
                'name': 'ECU_CLST_REF',
                'type': 'db_ref',
                'value': 84213761
            },
            {
                'name': 'ECU_COMMENT',
                'type': 'string',
                'value': 50659333
            },
            {
                'name': 'ECU_CONFIG_STATUS',
                'type': 'u32',
                'value': 327689
            },
            {
                'name': 'ECU_FLEX_RAY_IS_COLDSTART',
                'type': 'boolean',
                'value': 33882128
            },
            {
                'name': 'ECU_FLEX_RAY_CONNECTED_CHS',
                'type': 'u32',
                'value': 327700
            },
            {
                'name': 'ECU_FLEX_RAY_STARTUP_FRAME_REF',
                'type': 'db_ref',
                'value': 84213777
            },
            {
                'name': 'ECU_FLEX_RAY_WAKEUP_CHS',
                'type': 'u32',
                'value': 327699
            },
            {
                'name': 'ECU_FLEX_RAY_WAKEUP_PTRN',
                'type': 'u32',
                'value': 327698
            },
            {
                'name': 'ECU_RX_FRM_REFS',
                'type': 'db_ref_array',
                'value': 100990979
            },
            {
                'name': 'ECU_TX_FRM_REFS',
                'type': 'db_ref_array',
                'value': 100990980
            },
            {
                'name': 'ECU_LIN_CONFIG_NAD',
                'type': 'u32',
                'value': 327715
            },
            {
                'name': 'ECU_LIN_FUNCTION_ID',
                'type': 'u32',
                'value': 327717
            },
            {
                'name': 'ECU_LIN_INITIAL_NAD',
                'type': 'u32',
                'value': 327714
            },
            {
                'name': 'ECU_LIN_MASTER',
                'type': 'boolean',
                'value': 33882144
            },
            {
                'name': 'ECU_LINP2MIN',
                'type': 'f64',
                'value': 17104934
            },
            {
                'name': 'ECU_LIN_PROTOCOL_VER',
                'type': 'u32',
                'value': 327713
            },
            {
                'name': 'ECU_LINS_TMIN',
                'type': 'f64',
                'value': 17104935
            },
            {
                'name': 'ECU_LIN_SUPPLIER_ID',
                'type': 'u32',
                'value': 327716
            },
            {
                'name': 'ECU_NAME',
                'type': 'string',
                'value': 50659330
            },
            {
                'name': 'ECU_J1939_NODE_NAME',
                'type': 'u64',
                'value': 151322665
            },
            {
                'name': 'ECU_J1939_PREFERRED_ADDRESS',
                'type': 'u32',
                'value': 327720
            }
        ]
    },
    'DBPropertyValue': {
        'generate-mappings': True,
        'values': [
            {
                'name': 'CA_NIO_MODE_CAN',
                'value': 0
            },
            {
                'name': 'CA_NIO_MODE_CAN_FD',
                'value': 1
            },
            {
                'name': 'CA_NIO_MODE_CAN_FD_BRS',
                'value': 2
            },
            {
                'name': 'PROTOCOL_UNKNOWN',
                'value': 4294967294
            },
            {
                'name': 'PROTOCOL_CAN',
                'value': 0
            },
            {
                'name': 'PROTOCOL_FLEX_RAY',
                'value': 1
            },
            {
                'name': 'PROTOCOL_LIN',
                'value': 2
            },
            {
                'name': 'PROTOCOL_ETHERNET',
                'value': 3
            },
            {
                'name': 'APP_PROTOCOL_NONE',
                'value': 0
            },
            {
                'name': 'APP_PROTOCOL_J1939',
                'value': 1
            },
            {
                'name': 'FRM_FLEX_RAY_CH_ASSIGN_A',
                'value': 1
            },
            {
                'name': 'FRM_FLEX_RAY_CH_ASSIGN_B',
                'value': 2
            },
            {
                'name': 'FRM_FLEX_RAY_CH_ASSIGN_AAND_B',
                'value': 3
            },
            {
                'name': 'FRM_FLEX_RAY_CH_ASSIGN_NONE',
                'value': 4
            },
            {
                'name': 'CLST_FLEX_RAY_SAMP_CLK_PER_P_0125US',
                'value': 0
            },
            {
                'name': 'CLST_FLEX_RAY_SAMP_CLK_PER_P_025US',
                'value': 1
            },
            {
                'name': 'CLST_FLEX_RAY_SAMP_CLK_PER_P_05US',
                'value': 2
            },
            {
                'name': 'SIG_BYTE_ORDR_LITTLE_ENDIAN',
                'value': 0
            },
            {
                'name': 'SIG_BYTE_ORDR_BIG_ENDIAN',
                'value': 1
            },
            {
                'name': 'SIG_DATA_TYPE_SIGNED',
                'value': 0
            },
            {
                'name': 'SIG_DATA_TYPE_UNSIGNED',
                'value': 1
            },
            {
                'name': 'SIG_DATA_TYPE_IEEE_FLOAT',
                'value': 2
            },
            {
                'name': 'SIG_DATA_TYPE_BYTE_ARRAY',
                'value': 3
            },
            {
                'name': 'LIN_PROTOCOL_VER_1_2',
                'value': 2
            },
            {
                'name': 'LIN_PROTOCOL_VER_1_3',
                'value': 3
            },
            {
                'name': 'LIN_PROTOCOL_VER_2_0',
                'value': 4
            },
            {
                'name': 'LIN_PROTOCOL_VER_2_1',
                'value': 5
            },
            {
                'name': 'LIN_PROTOCOL_VER_2_2',
                'value': 6
            },
            {
                'name': 'LIN_SCHED_RUN_MODE_CONTINUOUS',
                'value': 0
            },
            {
                'name': 'LIN_SCHED_RUN_MODE_ONCE',
                'value': 1
            },
            {
                'name': 'LIN_SCHED_RUN_MODE_NULL',
                'value': 2
            },
            {
                'name': 'LIN_SCHED_ENTRY_TYPE_UNCONDITIONAL',
                'value': 0
            },
            {
                'name': 'LIN_SCHED_ENTRY_TYPE_SPORADIC',
                'value': 1
            },
            {
                'name': 'LIN_SCHED_ENTRY_TYPE_EVENT_TRIGGERED',
                'value': 2
            },
            {
                'name': 'LIN_SCHED_ENTRY_TYPE_NODE_CONFIG_SERVICE',
                'value': 3
            }
        ]
    },
    'EnetFlags': {
        'generate-mappings': True,
<<<<<<< HEAD
=======
        'force-include': True,
>>>>>>> e394590e
        'values': [
            {
                'name': 'ENET_FLAGS_TRANSMIT',
                'value': 2147483648
            },
            {
                'name': 'ENET_FLAGS_RECEIVE',
                'value': 1073741824
            },
            {
                'name': 'ENET_FLAGS_NETWORK_SYNCED',
                'value': 8388608
            },
            {
                'name': 'ENET_FLAGS_ERROR',
                'value': 65536
            }
        ]
    },
    'EnetFrameType': {
<<<<<<< HEAD
=======
        'force-include': True,
>>>>>>> e394590e
        'values': [
            {
                'name': 'ENET_FRAME_TYPE_DATA',
                'value': 0
            },
            {
                'name': 'ENET_FRAME_TYPE_DELAY',
                'value': 225
            },
            {
                'name': 'ENET_FRAME_TYPE_FUTURE_TIME_WAIT',
                'value': 226
            }
        ]
    },
    'FlexRayPocState': {
<<<<<<< HEAD
=======
        'force-include': True,
>>>>>>> e394590e
        'values': [
            {
                'name': 'FLEX_RAY_POC_STATE_DEFAULT_CONFIG',
                'value': 0
            },
            {
                'name': 'FLEX_RAY_POC_STATE_READY',
                'value': 1
            },
            {
                'name': 'FLEX_RAY_POC_STATE_NORMAL_ACTIVE',
                'value': 2
            },
            {
                'name': 'FLEX_RAY_POC_STATE_NORMAL_PASSIVE',
                'value': 3
            },
            {
                'name': 'FLEX_RAY_POC_STATE_HALT',
                'value': 4
            },
            {
                'name': 'FLEX_RAY_POC_STATE_MONITOR',
                'value': 5
            },
            {
                'name': 'FLEX_RAY_POC_STATE_CONFIG',
                'value': 15
            }
        ]
    },
    'FlexRaySymbol': {
<<<<<<< HEAD
=======
        'force-include': True,
>>>>>>> e394590e
        'values': [
            {
                'name': 'FLEX_RAY_SYMBOL_MTS',
                'value': 0
            },
            {
                'name': 'FLEX_RAY_SYMBOL_WAKEUP',
                'value': 1
            }
        ]
    },
    'FrameFlags': {
<<<<<<< HEAD
=======
        'force-include': True,
>>>>>>> e394590e
        'values': [
            {
                'name': 'FRAME_FLAGS_FLEX_RAY_STARTUP',
                'value': 1
            },
            {
                'name': 'FRAME_FLAGS_FLEX_RAY_SYNC',
                'value': 2
            },
            {
                'name': 'FRAME_FLAGS_FLEX_RAY_PREAMBLE',
                'value': 4
            },
            {
                'name': 'FRAME_FLAGS_FLEX_RAY_CH_A',
                'value': 16
            },
            {
                'name': 'FRAME_FLAGS_FLEX_RAY_CH_B',
                'value': 32
            },
            {
                'name': 'FRAME_FLAGS_LIN_EVENT_SLOT',
                'value': 1
            },
            {
                'name': 'FRAME_FLAGS_TRANSMIT_ECHO',
                'value': 128
            }
        ]
    },
<<<<<<< HEAD
    'FrameType': {
=======
    'FrameTypes': {
        'force-include': True,
>>>>>>> e394590e
        'values': [
            {
                'name': 'FRAME_TYPE_CAN_DATA',
                'value': 0
            },
            {
                'name': 'FRAME_TYPE_CAN_REMOTE',
                'value': 1
            },
            {
                'name': 'FRAME_TYPE_CAN_BUS_ERROR',
                'value': 2
            },
            {
                'name': 'FRAME_TYPE_CAN20_DATA',
                'value': 8
            },
            {
                'name': 'FRAME_TYPE_CANFD_DATA',
                'value': 16
            },
            {
                'name': 'FRAME_TYPE_CANFDBRS_DATA',
                'value': 24
            },
            {
                'name': 'FRAME_TYPE_FLEX_RAY_DATA',
                'value': 32
            },
            {
                'name': 'FRAME_TYPE_FLEX_RAY_NULL',
                'value': 33
            },
            {
                'name': 'FRAME_TYPE_FLEX_RAY_SYMBOL',
                'value': 34
            },
            {
                'name': 'FRAME_TYPE_LIN_DATA',
                'value': 64
            },
            {
                'name': 'FRAME_TYPE_LIN_BUS_ERROR',
                'value': 65
            },
            {
                'name': 'FRAME_TYPE_LIN_NO_RESPONSE',
                'value': 66
            },
            {
                'name': 'FRAME_TYPE_J1939_DATA',
                'value': 192
            },
            {
                'name': 'FRAME_TYPE_SPECIAL_DELAY',
                'value': 224
            },
            {
                'name': 'FRAME_TYPE_SPECIAL_LOG_TRIGGER',
                'value': 225
            },
            {
                'name': 'FRAME_TYPE_SPECIAL_START_TRIGGER',
                'value': 226
            }
        ]
    },
    'GetDBCAttributeMode': {
        'values': [
            {
                'name': 'GET_DBC_MODE_ATTRIBUTE',
                'value': 0
            },
            {
                'name': 'GET_DBC_MODE_ENUMERATION_LIST',
                'value': 1
            },
            {
                'name': 'GET_DBC_MODE_ATTRIBUTE_LIST',
                'value': 2
            },
            {
                'name': 'GET_DBC_MODE_VALUE_TABLE_LIST',
                'value': 3
            }
        ]
    },
    'LinCommState': {
<<<<<<< HEAD
=======
        'force-include': True,
>>>>>>> e394590e
        'values': [
            {
                'name': 'LIN_COMM_STATE_IDLE',
                'value': 0
            },
            {
                'name': 'LIN_COMM_STATE_ACTIVE',
                'value': 1
            },
            {
                'name': 'LIN_COMM_STATE_INACTIVE',
                'value': 2
            }
        ]
    },
    'LinDiagnosticSchedule': {
<<<<<<< HEAD
=======
        'force-include': True,
>>>>>>> e394590e
        'values': [
            {
                'name': 'LIN_DIAGNOSTIC_SCHEDULE_NULL',
                'value': 0
            },
            {
                'name': 'LIN_DIAGNOSTIC_SCHEDULE_MASTER_REQ',
                'value': 1
            },
            {
                'name': 'LIN_DIAGNOSTIC_SCHEDULE_SLAVE_RESP',
                'value': 2
            }
        ]
    },
    'LinLastErrCode': {
<<<<<<< HEAD
=======
        'force-include': True,
>>>>>>> e394590e
        'values': [
            {
                'name': 'LIN_LAST_ERR_CODE_NONE',
                'value': 0
            },
            {
                'name': 'LIN_LAST_ERR_CODE_UNKNOWN_ID',
                'value': 1
            },
            {
                'name': 'LIN_LAST_ERR_CODE_FORM',
                'value': 2
            },
            {
                'name': 'LIN_LAST_ERR_CODE_FRAMING',
                'value': 3
            },
            {
                'name': 'LIN_LAST_ERR_CODE_READBACK',
                'value': 4
            },
            {
                'name': 'LIN_LAST_ERR_CODE_TIMEOUT',
                'value': 5
            },
            {
                'name': 'LIN_LAST_ERR_CODE_CRC',
                'value': 6
            }
        ]
    },
    'Property': {
        'generate-mapping-type': True,
        'values': [
            {
                'name': 'SESSION_APPLICATION_PROTOCOL',
                'type': 'u32',
                'value': 1048721
            },
            {
                'name': 'SESSION_AUTO_START',
                'type': 'boolean',
                'value': 34603009
            },
            {
                'name': 'SESSION_CLUSTER_NAME',
                'type': 'string',
                'value': 51380234
            },
            {
                'name': 'SESSION_DATABASE_NAME',
                'type': 'string',
                'value': 51380226
            },
            {
                'name': 'SESSION_ENET_FRAME_FILTER',
                'type': 'string',
                'value': 51380468
            },
            {
                'name': 'SESSION_ENET_LOG_ERROR',
                'type': 'boolean',
                'value': 34603197
            },
            {
                'name': 'SESSION_ENET_LOG_FILE',
                'type': 'string',
                'value': 51380410
            },
            {
                'name': 'SESSION_ENET_LOG_MODE',
                'type': 'u32',
                'value': 1048761
            },
            {
                'name': 'SESSION_ENET_LOG_ENABLE_MULTIPLE_FILES',
                'type': 'boolean',
                'value': 34603257
            },
            {
                'name': 'SESSION_ENET_LOG_FILE_SIZE_THRESHOLD',
                'type': 'u64',
                'value': 152043770
            },
            {
                'name': 'SESSION_ENET_LOG_OPERATION',
                'type': 'u32',
                'value': 1048763
            },
            {
                'name': 'SESSION_ENET_NUM_FRAMES_RECEIVED',
                'type': 'u64',
                'value': 152043759
            },
            {
                'name': 'SESSION_ENET_SOURCE_MAC_ADDRESS_AUTO',
                'type': 'boolean',
                'value': 34603177
            },
            {
                'name': 'SESSION_INTF_BAUD_RATE_64',
                'type': 'u64',
                'value': 152043542
            },
            {
                'name': 'SESSION_INTF_ADJUST_LOCAL_TIME',
                'type': 'u64',
                'value': 152043691
            },
            {
                'name': 'SESSION_INTF_BAUD_RATE',
                'type': 'u32',
                'value': 1048598
            },
            {
                'name': 'SESSION_INTF_BUS_ERR_TO_IN_STRM',
                'type': 'boolean',
                'value': 34603029
            },
            {
                'name': 'SESSION_INTF_CAN_FD_BAUD_RATE_64',
                'type': 'u64',
                'value': 152043559
            },
            {
                'name': 'SESSION_INTF_CAN_DISABLE_PROT_EXCEPTION_HANDLING',
                'type': 'boolean',
                'value': 34603172
            },
            {
                'name': 'SESSION_INTF_CAN_EDGE_FILTER',
                'type': 'boolean',
                'value': 34603170
            },
            {
                'name': 'SESSION_INTF_CAN_EXT_TCVR_CONFIG',
                'type': 'u32',
                'value': 1048611
            },
            {
                'name': 'SESSION_INTF_CAN_FD_BAUD_RATE',
                'type': 'u32',
                'value': 1048615
            },
            {
                'name': 'SESSION_INTF_CAN_FD_ISO_MODE',
                'type': 'u32',
                'value': 1048638
            },
            {
                'name': 'SESSION_INTF_CAN_IO_MODE',
                'type': 'u32',
                'value': 1048614
            },
            {
                'name': 'SESSION_INTF_CAN_LSTN_ONLY',
                'type': 'boolean',
                'value': 34603042
            },
            {
                'name': 'SESSION_INTF_CAN_PEND_TX_ORDER',
                'type': 'u32',
                'value': 1048608
            },
            {
                'name': 'SESSION_INTF_CAN_SING_SHOT',
                'type': 'boolean',
                'value': 34603044
            },
            {
                'name': 'SESSION_INTF_CAN_TERM',
                'type': 'u32',
                'value': 1048613
            },
            {
                'name': 'SESSION_INTF_CAN_TCVR_STATE',
                'type': 'u32',
                'value': 1048616
            },
            {
                'name': 'SESSION_INTF_CAN_TCVR_TYPE',
                'type': 'u32',
                'value': 1048617
            },
            {
                'name': 'SESSION_INTF_CAN_TX_IO_MODE',
                'type': 'u32',
                'value': 1048633
            },
            {
                'name': 'SESSION_INTF_CAN_TRANSMIT_PAUSE',
                'type': 'boolean',
                'value': 34603171
            },
            {
                'name': 'SESSION_INTF_ECHO_TX',
                'type': 'boolean',
                'value': 34603024
            },
            {
                'name': 'SESSION_INTF_ENET_EPT_RECEIVE_FILTER',
                'type': 'nxEptRxFilter_Element_t_array',
                'value': 202375356
            },
            {
                'name': 'SESSION_INTF_ENET_EPT_TRANSMIT_BANDWIDTH',
                'type': 'u64',
                'value': 152043711
            },
            {
                'name': 'SESSION_INTF_ENET_IP_V4_ADDRESS',
                'type': 'string',
                'value': 51380459
            },
            {
                'name': 'SESSION_INTF_ENET_JUMBO_FRAMES',
                'type': 'u32',
                'value': 1048819
            },
            {
                'name': 'SESSION_INTF_ENET_LINK_SPEED',
                'type': 'u32',
                'value': 1048818
            },
            {
                'name': 'SESSION_INTF_ENET_LINK_SPEED_CONFIGURED',
                'type': 'u32',
                'value': 1048817
            },
            {
                'name': 'SESSION_INTF_ENET_MAC_ADDRESS',
                'type': 'string',
                'value': 51380392
            },
            {
                'name': 'SESSION_INTF_ENET_OS_NETWORK_ADAPTER_DESCRIPTION',
                'type': 'string',
                'value': 51380461
            },
            {
                'name': 'SESSION_INTF_ENET_OS_NETWORK_ADAPTER_NAME',
                'type': 'string',
                'value': 51380460
            },
            {
                'name': 'SESSION_INTF_ENET_OPERATIONAL_STATUS',
                'type': 'u32',
                'value': 1048746
            },
            {
                'name': 'SESSION_INTF_ENET_OUT_STRM_TIMESCALE',
                'type': 'u32',
                'value': 1048823
            },
            {
                'name': 'SESSION_INTF_ENET_PHY_POWER_MODE',
                'type': 'u32',
                'value': 1048825
            },
            {
                'name': 'SESSION_INTF_ENET_PHY_STATE',
                'type': 'u32',
                'value': 1048743
            },
            {
                'name': 'SESSION_INTF_ENET_PORT_MODE',
                'type': 'u32',
                'value': 1048742
            },
            {
                'name': 'SESSION_INTF_ENET_SIGNAL_QUALITY',
                'type': 'i32',
                'value': 235929846
            },
            {
                'name': 'SESSION_INTF_ENET_SLEEP_CAPABILITY',
                'type': 'u32',
                'value': 1048824
            },
            {
                'name': 'SESSION_INTF_ENET_STATS_COUNTER_NAMES',
                'type': 'string',
                'value': 68157612
            },
            {
                'name': 'SESSION_INTF_ENET_STATS_COUNTER_VALUES',
                'type': 'string',
                'value': 68157613
            },
            {
                'name': 'SESSION_INTF_ENET_STATS_RX_BAD_FRAMES',
                'type': 'u64',
                'value': 152043702
            },
            {
                'name': 'SESSION_INTF_ENET_STATS_RX_BYTES',
                'type': 'u64',
                'value': 152043694
            },
            {
                'name': 'SESSION_INTF_ENET_STATS_RX_GOOD_FRAMES',
                'type': 'u64',
                'value': 152043695
            },
            {
                'name': 'SESSION_INTF_ENET_STATS_TX_BYTES',
                'type': 'u64',
                'value': 152043703
            },
            {
                'name': 'SESSION_INTF_ENET_STATS_TX_GOOD_FRAMES',
                'type': 'u64',
                'value': 152043704
            },
            {
                'name': 'SESSION_INTF_ENET_STATS_PHY_COUNTER_NAMES',
                'type': 'string',
                'value': 68157693
            },
            {
                'name': 'SESSION_INTF_ENET_STATS_PHY_COUNTER_VALUES',
                'type': 'string',
                'value': 68157694
            },
            {
                'name': 'SESSION_INTF_ENET_STATS_PHY_LOW_POWER_SLEEP',
                'type': 'u64',
                'value': 152043777
            },
            {
                'name': 'SESSION_INTF_ENET_STATS_PHY_SLEEP_FAILURE',
                'type': 'u64',
                'value': 152043779
            },
            {
                'name': 'SESSION_INTF_ENET_STATS_PHY_WAKEUP_FAILURE',
                'type': 'u64',
                'value': 152043778
            },
            {
                'name': 'SESSION_INTF_ENET_STATS_PHY_WAKEUP_PULSE',
                'type': 'u64',
                'value': 152043775
            },
            {
                'name': 'SESSION_INTF_ENET_STATS_PHY_WAKEUP_REQUEST',
                'type': 'u64',
                'value': 152043776
            },
            {
                'name': 'SESSION_INTF_ENET_TIME_ADJUST_NETWORK_TIME',
                'type': 'u64',
                'value': 152043729
            },
            {
                'name': 'SESSION_INTF_ENET_TIME_BMCA_ENABLED',
                'type': 'boolean',
                'value': 34603202
            },
            {
                'name': 'SESSION_INTF_ENET_TIME_CLK_ACCURACY',
                'type': 'u32',
                'value': 1048774
            },
            {
                'name': 'SESSION_INTF_ENET_TIME_CLK_CLASS',
                'type': 'u32',
                'value': 1048773
            },
            {
                'name': 'SESSION_INTF_ENET_TIME_CLK_ID',
                'type': 'string',
                'value': 51380420
            },
            {
                'name': 'SESSION_INTF_ENET_TIME_CLK_OFFSET_VAR',
                'type': 'u32',
                'value': 1048775
            },
            {
                'name': 'SESSION_INTF_ENET_TIME_GM_CLK_ACCURACY',
                'type': 'u32',
                'value': 1048781
            },
            {
                'name': 'SESSION_INTF_ENET_TIME_GM_CLK_CLASS',
                'type': 'u32',
                'value': 1048780
            },
            {
                'name': 'SESSION_INTF_ENET_TIME_GM_CLK_ID',
                'type': 'string',
                'value': 51380427
            },
            {
                'name': 'SESSION_INTF_ENET_TIME_GM_CLK_OFFSET_VAR',
                'type': 'u32',
                'value': 1048782
            },
            {
                'name': 'SESSION_INTF_ENET_TIME_GM_PRIORITY_1',
                'type': 'u32',
                'value': 1048783
            },
            {
                'name': 'SESSION_INTF_ENET_TIME_GM_PRIORITY_2',
                'type': 'u32',
                'value': 1048784
            },
            {
                'name': 'SESSION_INTF_ENET_TIME_OFFSET_FROM_MASTER',
                'type': 'u64',
                'value': 152043715
            },
            {
                'name': 'SESSION_INTF_ENET_TIME_PORT_AS_CAPABLE',
                'type': 'boolean',
                'value': 34603233
            },
            {
                'name': 'SESSION_INTF_ENET_TIME_PORT_ANNOUNCE_RECEIPT_TIMEOUT',
                'type': 'u32',
                'value': 1048800
            },
            {
                'name': 'SESSION_INTF_ENET_TIME_PORT_ANNOUNCE_TRANSMIT_ENABLED',
                'type': 'boolean',
                'value': 34603231
            },
            {
                'name': 'SESSION_INTF_ENET_TIME_PORT_LOG_ANNOUNCE_INTERVAL',
                'type': 'u32',
                'value': 1048798
            },
            {
                'name': 'SESSION_INTF_ENET_TIME_PORT_LOG_ANNOUNCE_INTERVAL_CONFIGURED',
                'type': 'u32',
                'value': 1048797
            },
            {
                'name': 'SESSION_INTF_ENET_TIME_PORT_LOG_PDELAY_INTERVAL',
                'type': 'u32',
                'value': 1048793
            },
            {
                'name': 'SESSION_INTF_ENET_TIME_PORT_LOG_PDELAY_INTERVAL_CONFIGURED',
                'type': 'u32',
                'value': 1048792
            },
            {
                'name': 'SESSION_INTF_ENET_TIME_PORT_LOG_SYNC_INTERVAL',
                'type': 'u32',
                'value': 1048795
            },
            {
                'name': 'SESSION_INTF_ENET_TIME_PORT_LOG_SYNC_INTERVAL_CONFIGURED',
                'type': 'u32',
                'value': 1048794
            },
            {
                'name': 'SESSION_INTF_ENET_TIME_PORT_PDELAY_ENABLED',
                'type': 'boolean',
                'value': 34603223
            },
            {
                'name': 'SESSION_INTF_ENET_TIME_PORT_STATE',
                'type': 'u32',
                'value': 1048787
            },
            {
                'name': 'SESSION_INTF_ENET_TIME_PORT_STATE_CONFIGURED',
                'type': 'u32',
                'value': 1048786
            },
            {
                'name': 'SESSION_INTF_ENET_TIME_PORT_PROP_DELAY',
                'type': 'f64',
                'value': 17826004
            },
            {
                'name': 'SESSION_INTF_ENET_TIME_PORT_PROP_DELAY_CONFIGURED',
                'type': 'f64',
                'value': 17826005
            },
            {
                'name': 'SESSION_INTF_ENET_TIME_PORT_PROP_DELAY_THRESHOLD',
                'type': 'f64',
                'value': 17826006
            },
            {
                'name': 'SESSION_INTF_ENET_TIME_PORT_STATS_COUNTER_NAMES',
                'type': 'string',
                'value': 68157667
            },
            {
                'name': 'SESSION_INTF_ENET_TIME_PORT_STATS_COUNTER_VALUES',
                'type': 'string',
                'value': 68157668
            },
            {
                'name': 'SESSION_INTF_ENET_TIME_PORT_STATS_RX_ANNOUNCE',
                'type': 'u64',
                'value': 152043750
            },
            {
                'name': 'SESSION_INTF_ENET_TIME_PORT_STATS_RX_PDELAY_REQUEST',
                'type': 'u64',
                'value': 152043751
            },
            {
                'name': 'SESSION_INTF_ENET_TIME_PORT_STATS_RX_SYNC',
                'type': 'u64',
                'value': 152043749
            },
            {
                'name': 'SESSION_INTF_ENET_TIME_PORT_STATS_TX_ANNOUNCE',
                'type': 'u64',
                'value': 152043753
            },
            {
                'name': 'SESSION_INTF_ENET_TIME_PORT_STATS_TX_PDELAY_REQUEST',
                'type': 'u64',
                'value': 152043754
            },
            {
                'name': 'SESSION_INTF_ENET_TIME_PORT_STATS_TX_SYNC',
                'type': 'u64',
                'value': 152043752
            },
            {
                'name': 'SESSION_INTF_ENET_TIME_PORT_SYNC_RECEIPT_TIMEOUT',
                'type': 'u32',
                'value': 1048796
            },
            {
                'name': 'SESSION_INTF_ENET_TIME_PORT_SYNC_STATUS',
                'type': 'u32',
                'value': 1048816
            },
            {
                'name': 'SESSION_INTF_ENET_TIME_PORT_SYNCED',
                'type': 'boolean',
                'value': 34603234
            },
            {
                'name': 'SESSION_INTF_ENET_TIME_PRIORITY_1',
                'type': 'u32',
                'value': 1048776
            },
            {
                'name': 'SESSION_INTF_ENET_TIME_PRIORITY_2',
                'type': 'u32',
                'value': 1048777
            },
            {
                'name': 'SESSION_INTF_ENET_TIME_PROTOCOL',
                'type': 'u32',
                'value': 1048768
            },
            {
                'name': 'SESSION_INTF_ENET_TIME_PROTOCOL_ENABLED',
                'type': 'boolean',
                'value': 34603201
            },
            {
                'name': 'SESSION_INTF_ENET_TIME_STEPS_TO_GM',
                'type': 'u32',
                'value': 1048778
            },
            {
                'name': 'SESSION_INTF_ENET_TRIGGER_PPS_SYNCED',
                'type': 'boolean',
                'value': 34603268
            },
            {
                'name': 'SESSION_INTF_FLEX_RAY_ACC_START_RNG',
                'type': 'u32',
                'value': 1048624
            },
            {
                'name': 'SESSION_INTF_FLEX_RAY_ALW_HLT_CLK',
                'type': 'boolean',
                'value': 34603057
            },
            {
                'name': 'SESSION_INTF_FLEX_RAY_ALW_PASS_ACT',
                'type': 'u32',
                'value': 1048626
            },
            {
                'name': 'SESSION_INTF_FLEX_RAY_AUTO_ASLP_WHN_STP',
                'type': 'boolean',
                'value': 34603066
            },
            {
                'name': 'SESSION_INTF_FLEX_RAY_CLST_DRIFT_DMP',
                'type': 'u32',
                'value': 1048627
            },
            {
                'name': 'SESSION_INTF_FLEX_RAY_COLDSTART',
                'type': 'boolean',
                'value': 34603060
            },
            {
                'name': 'SESSION_INTF_FLEX_RAY_CONNECTED_CHS',
                'type': 'u32',
                'value': 1048636
            },
            {
                'name': 'SESSION_INTF_FLEX_RAY_DEC_CORR',
                'type': 'u32',
                'value': 1048629
            },
            {
                'name': 'SESSION_INTF_FLEX_RAY_DELAY_COMP_A',
                'type': 'u32',
                'value': 1048630
            },
            {
                'name': 'SESSION_INTF_FLEX_RAY_DELAY_COMP_B',
                'type': 'u32',
                'value': 1048631
            },
            {
                'name': 'SESSION_INTF_FLEX_RAY_KEY_SLOT_ID',
                'type': 'u32',
                'value': 1048632
            },
            {
                'name': 'SESSION_INTF_FLEX_RAY_LATEST_TX',
                'type': 'u32',
                'value': 1048641
            },
            {
                'name': 'SESSION_INTF_FLEX_RAY_LIST_TIMO',
                'type': 'u32',
                'value': 1048642
            },
            {
                'name': 'SESSION_INTF_FLEX_RAY_MAC_INIT_OFF_A',
                'type': 'u32',
                'value': 1048643
            },
            {
                'name': 'SESSION_INTF_FLEX_RAY_MAC_INIT_OFF_B',
                'type': 'u32',
                'value': 1048644
            },
            {
                'name': 'SESSION_INTF_FLEX_RAY_MAX_DRIFT',
                'type': 'u32',
                'value': 1048647
            },
            {
                'name': 'SESSION_INTF_FLEX_RAY_MIC_INIT_OFF_A',
                'type': 'u32',
                'value': 1048645
            },
            {
                'name': 'SESSION_INTF_FLEX_RAY_MIC_INIT_OFF_B',
                'type': 'u32',
                'value': 1048646
            },
            {
                'name': 'SESSION_INTF_FLEX_RAY_MICROTICK',
                'type': 'u32',
                'value': 1048648
            },
            {
                'name': 'SESSION_INTF_FLEX_RAY_NULL_TO_IN_STRM',
                'type': 'boolean',
                'value': 34603081
            },
            {
                'name': 'SESSION_INTF_FLEX_RAY_OFF_CORR',
                'type': 'u32',
                'value': 1048664
            },
            {
                'name': 'SESSION_INTF_FLEX_RAY_OFF_CORR_OUT',
                'type': 'u32',
                'value': 1048656
            },
            {
                'name': 'SESSION_INTF_FLEX_RAY_RATE_CORR',
                'type': 'u32',
                'value': 1048665
            },
            {
                'name': 'SESSION_INTF_FLEX_RAY_RATE_CORR_OUT',
                'type': 'u32',
                'value': 1048658
            },
            {
                'name': 'SESSION_INTF_FLEX_RAY_SAMP_PER_MICRO',
                'type': 'u32',
                'value': 1048659
            },
            {
                'name': 'SESSION_INTF_FLEX_RAY_SING_SLOT_EN',
                'type': 'boolean',
                'value': 34603092
            },
            {
                'name': 'SESSION_INTF_FLEX_RAY_SLEEP',
                'type': 'u32',
                'value': 1048635
            },
            {
                'name': 'SESSION_INTF_FLEX_RAY_STATISTICS_EN',
                'type': 'boolean',
                'value': 34603098
            },
            {
                'name': 'SESSION_INTF_FLEX_RAY_SYM_TO_IN_STRM',
                'type': 'boolean',
                'value': 34603069
            },
            {
                'name': 'SESSION_INTF_FLEX_RAY_SYNC_STATUS',
                'type': 'u32',
                'value': 1048671
            },
            {
                'name': 'SESSION_INTF_FLEX_RAY_SYNC_CH_A_EVEN',
                'type': 'u32_array',
                'value': 135266395
            },
            {
                'name': 'SESSION_INTF_FLEX_RAY_SYNC_CH_A_ODD',
                'type': 'u32_array',
                'value': 135266396
            },
            {
                'name': 'SESSION_INTF_FLEX_RAY_SYNC_CH_B_EVEN',
                'type': 'u32_array',
                'value': 135266397
            },
            {
                'name': 'SESSION_INTF_FLEX_RAY_SYNC_CH_B_ODD',
                'type': 'u32_array',
                'value': 135266398
            },
            {
                'name': 'SESSION_INTF_FLEX_RAY_TERM',
                'type': 'u32',
                'value': 1048663
            },
            {
                'name': 'SESSION_INTF_FLEX_RAY_WAKEUP_CH',
                'type': 'u32',
                'value': 1048661
            },
            {
                'name': 'SESSION_INTF_FLEX_RAY_WAKEUP_PTRN',
                'type': 'u32',
                'value': 1048662
            },
            {
                'name': 'SESSION_INTF_NAME',
                'type': 'string',
                'value': 51380243
            },
            {
                'name': 'SESSION_INTF_LIN_BREAK_DELIMITER_LENGTH',
                'type': 'u32',
                'value': 1048821
            },
            {
                'name': 'SESSION_INTF_LIN_BREAK_LENGTH',
                'type': 'u32',
                'value': 1048688
            },
            {
                'name': 'SESSION_INTF_LIN_CHECKSUM_TO_IN_STRM',
                'type': 'boolean',
                'value': 34603137
            },
            {
                'name': 'SESSION_INTF_LIN_DIAG_P2MIN',
                'type': 'f64',
                'value': 17825911
            },
            {
                'name': 'SESSION_INTF_LIN_DIAG_S_TMIN',
                'type': 'f64',
                'value': 17825910
            },
            {
                'name': 'SESSION_INTF_LIN_MASTER',
                'type': 'boolean',
                'value': 34603122
            },
            {
                'name': 'SESSION_INTF_LIN_NO_RESPONSE_TO_IN_STRM',
                'type': 'boolean',
                'value': 34603136
            },
            {
                'name': 'SESSION_INTF_LINO_STR_SLV_RSP_LST_BY_NAD',
                'type': 'u32_array',
                'value': 135266425
            },
            {
                'name': 'SESSION_INTF_LIN_SCHED_NAMES',
                'type': 'string',
                'value': 68157557
            },
            {
                'name': 'SESSION_INTF_LIN_SLEEP',
                'type': 'u32',
                'value': 1048691
            },
            {
                'name': 'SESSION_INTF_LIN_ALW_START_WO_BUS_PWR',
                'type': 'boolean',
                'value': 34603128
            },
            {
                'name': 'SESSION_INTF_LIN_TERM',
                'type': 'u32',
                'value': 1048692
            },
            {
                'name': 'SESSION_INTF_OUT_STRM_LIST',
                'type': 'db_ref_array',
                'value': 101711889
            },
            {
                'name': 'SESSION_INTF_OUT_STRM_LIST_BY_ID',
                'type': 'u32_array',
                'value': 135266337
            },
            {
                'name': 'SESSION_INTF_OUT_STRM_TIMNG',
                'type': 'u32',
                'value': 1048594
            },
            {
                'name': 'SESSION_INTF_SRC_TERM_START_TRIGGER',
                'type': 'string',
                'value': 51380368
            },
            {
                'name': 'SESSION_INTF_START_TRIG_TO_IN_STRM',
                'type': 'boolean',
                'value': 34603028
            },
            {
                'name': 'SESSION_LIST',
                'type': 'string',
                'value': 68157443
            },
            {
                'name': 'SESSION_MODE',
                'type': 'u32',
                'value': 1048580
            },
            {
                'name': 'SESSION_NUM_IN_LIST',
                'type': 'u32',
                'value': 1048581
            },
            {
                'name': 'SESSION_NUM_FRAMES',
                'type': 'u32',
                'value': 1048589
            },
            {
                'name': 'SESSION_NUM_PEND',
                'type': 'u32',
                'value': 1048582
            },
            {
                'name': 'SESSION_NUM_UNUSED',
                'type': 'u32',
                'value': 1048587
            },
            {
                'name': 'SESSION_PAYLD_LEN_MAX',
                'type': 'u32',
                'value': 1048585
            },
            {
                'name': 'SESSION_PROTOCOL',
                'type': 'u32',
                'value': 1048584
            },
            {
                'name': 'SESSION_QUEUE_SIZE',
                'type': 'u32',
                'value': 1048588
            },
            {
                'name': 'SESSION_RESAMP_RATE',
                'type': 'f64',
                'value': 17825799
            },
            {
                'name': 'SESSION_J1939_ECU',
                'type': 'db_ref',
                'value': 84934803
            },
            {
                'name': 'SESSION_J1939_ECU_BUSY',
                'type': 'boolean',
                'value': 34603169
            },
            {
                'name': 'SESSION_J1939_FILL_BYTE',
                'type': 'u32',
                'value': 1048735
            },
            {
                'name': 'SESSION_J1939_INCLUDE_DEST_ADDR_IN_PGN',
                'type': 'boolean',
                'value': 34603173
            },
            {
                'name': 'SESSION_J1939_MAX_REPEAT_CTS',
                'type': 'u32',
                'value': 1048734
            },
            {
                'name': 'SESSION_J1939_ADDRESS',
                'type': 'u32',
                'value': 1048722
            },
            {
                'name': 'SESSION_J1939_NAME',
                'type': 'u64',
                'value': 152043668
            },
            {
                'name': 'SESSION_J1939_NUM_PACKETS_RECV',
                'type': 'u32',
                'value': 1048732
            },
            {
                'name': 'SESSION_J1939_NUM_PACKETS_RESP',
                'type': 'u32',
                'value': 1048733
            },
            {
                'name': 'SESSION_J1939_HOLD_TIME_TH',
                'type': 'f64',
                'value': 17825947
            },
            {
                'name': 'SESSION_J1939_RESPONSE_TIME_TR_GD',
                'type': 'f64',
                'value': 17825946
            },
            {
                'name': 'SESSION_J1939_RESPONSE_TIME_TR_SD',
                'type': 'f64',
                'value': 17825945
            },
            {
                'name': 'SESSION_J1939_TIMEOUT_T1',
                'type': 'f64',
                'value': 17825941
            },
            {
                'name': 'SESSION_J1939_TIMEOUT_T2',
                'type': 'f64',
                'value': 17825942
            },
            {
                'name': 'SESSION_J1939_TIMEOUT_T3',
                'type': 'f64',
                'value': 17825943
            },
            {
                'name': 'SESSION_J1939_TIMEOUT_T4',
                'type': 'f64',
                'value': 17825944
            },
            {
                'name': 'SESSION_J1939_WRITE_QUEUE_SIZE',
                'type': 'u32',
                'value': 1048736
            },
            {
                'name': 'SYS_CDAQ_PKT_TIME',
                'type': 'f64',
                'value': 17891340
            },
            {
                'name': 'SYS_DEV_REFS',
                'type': 'u32_array',
                'value': 101777410
            },
            {
                'name': 'SYS_INTF_REFS',
                'type': 'u32_array',
                'value': 101777411
            },
            {
                'name': 'SYS_INTF_REFS_ALL',
                'type': 'u32_array',
                'value': 101777421
            },
            {
                'name': 'SYS_INTF_REFS_CAN',
                'type': 'u32_array',
                'value': 101777412
            },
            {
                'name': 'SYS_INTF_REFS_ETHERNET',
                'type': 'u32_array',
                'value': 101777409
            },
            {
                'name': 'SYS_INTF_REFS_FLEX_RAY',
                'type': 'u32_array',
                'value': 101777413
            },
            {
                'name': 'SYS_INTF_REFS_LIN',
                'type': 'u32_array',
                'value': 101777415
            },
            {
                'name': 'SYS_VER_BUILD',
                'type': 'u32',
                'value': 1114118
            },
            {
                'name': 'SYS_VER_MAJOR',
                'type': 'u32',
                'value': 1114120
            },
            {
                'name': 'SYS_VER_MINOR',
                'type': 'u32',
                'value': 1114121
            },
            {
                'name': 'SYS_VER_PHASE',
                'type': 'u32',
                'value': 1114122
            },
            {
                'name': 'SYS_VER_UPDATE',
                'type': 'u32',
                'value': 1114123
            },
            {
                'name': 'DEV_FORM_FAC',
                'type': 'u32',
                'value': 1179649
            },
            {
                'name': 'DEV_INTF_REFS',
                'type': 'u32_array',
                'value': 101842946
            },
            {
                'name': 'DEV_INTF_REFS_ALL',
                'type': 'u32_array',
                'value': 101842952
            },
            {
                'name': 'DEV_NUM_PORTS',
                'type': 'u32',
                'value': 1179652
            },
            {
                'name': 'DEV_NUM_PORTS_ALL',
                'type': 'u32',
                'value': 1179655
            },
            {
                'name': 'DEV_NAME',
                'type': 'string',
                'value': 51511299
            },
            {
                'name': 'DEV_PRODUCT_NUM',
                'type': 'u32',
                'value': 1179656
            },
            {
                'name': 'DEV_SER_NUM',
                'type': 'u32',
                'value': 1179653
            },
            {
                'name': 'DEV_SLOT_NUM',
                'type': 'u32',
                'value': 1179654
            },
            {
                'name': 'INTF_CAN_TERM_CAP',
                'type': 'u32',
                'value': 1245192
            },
            {
                'name': 'INTF_CAN_TCVR_CAP',
                'type': 'u32',
                'value': 1245191
            },
            {
                'name': 'INTF_DEV_REF',
                'type': 'u32',
                'value': 85131265
            },
            {
                'name': 'INTF_DONGLE_COMPATIBLE_FIRMWARE_VERSION',
                'type': 'u32',
                'value': 1245199
            },
            {
                'name': 'INTF_DONGLE_COMPATIBLE_REVISION',
                'type': 'u32',
                'value': 1245198
            },
            {
                'name': 'INTF_DONGLE_FIRMWARE_VERSION',
                'type': 'u32',
                'value': 1245197
            },
            {
                'name': 'INTF_DONGLE_ID',
                'type': 'u32',
                'value': 1245194
            },
            {
                'name': 'INTF_DONGLE_REVISION',
                'type': 'u32',
                'value': 1245196
            },
            {
                'name': 'INTF_DONGLE_STATE',
                'type': 'u32',
                'value': 1245193
            },
            {
                'name': 'INTF_NAME',
                'type': 'string',
                'value': 51576834
            },
            {
                'name': 'INTF_NUM',
                'type': 'u32',
                'value': 1245187
            },
            {
                'name': 'INTF_PORT_NUM',
                'type': 'u32',
                'value': 1245188
            },
            {
                'name': 'INTF_PROTOCOL',
                'type': 'u32',
                'value': 1245189
            }
        ]
    },
    'PropertyValue': {
        'generate-mappings': True,
        'values': [
            {
                'name': 'CAN_FD_MODE_ISO',
                'value': 0
            },
            {
                'name': 'CAN_FD_MODE_NON_ISO',
                'value': 1
            },
            {
                'name': 'CAN_FD_MODE_ISO_LEGACY',
                'value': 2
            },
            {
                'name': 'CA_NIO_MODE_CAN',
                'value': 0
            },
            {
                'name': 'CA_NIO_MODE_CAN_FD',
                'value': 1
            },
            {
                'name': 'CA_NIO_MODE_CAN_FD_BRS',
                'value': 2
            },
            {
                'name': 'EPT_RX_FILTER_USE_FLAGS_VID',
                'value': 1
            },
            {
                'name': 'EPT_RX_FILTER_USE_FLAGS_PRIORITY',
                'value': 2
            },
            {
                'name': 'EPT_RX_FILTER_USE_FLAGS_DESTINATION_MAC',
                'value': 4
            },
            {
                'name': 'PHASE_DEVELOPMENT',
                'value': 0
            },
            {
                'name': 'PHASE_ALPHA',
                'value': 1
            },
            {
                'name': 'PHASE_BETA',
                'value': 2
            },
            {
                'name': 'PHASE_RELEASE',
                'value': 3
            },
            {
                'name': 'DEV_FORM_PXI',
                'value': 0
            },
            {
                'name': 'DEV_FORM_PCI',
                'value': 1
            },
            {
                'name': 'DEV_FORM_C_SERIES',
                'value': 2
            },
            {
                'name': 'DEV_FORM_PX_IE',
                'value': 3
            },
            {
                'name': 'DEV_FORM_USB',
                'value': 4
            },
            {
                'name': 'DEV_FORM_PC_IE',
                'value': 5
            },
            {
                'name': 'CAN_TERM_CAP_NO',
                'value': 0
            },
            {
                'name': 'CAN_TERM_CAP_YES',
                'value': 1
            },
            {
                'name': 'CAN_TCVR_CAP_HS',
                'value': 0
            },
            {
                'name': 'CAN_TCVR_CAP_LS',
                'value': 1
            },
            {
                'name': 'CAN_TCVR_CAP_XS',
                'value': 3
            },
            {
                'name': 'CAN_TCVR_CAP_XS_HS_LS',
                'value': 4
            },
            {
                'name': 'CAN_TCVR_CAP_UNKNOWN',
                'value': 4294967295
            },
            {
                'name': 'PROTOCOL_UNKNOWN',
                'value': 4294967294
            },
            {
                'name': 'PROTOCOL_CAN',
                'value': 0
            },
            {
                'name': 'PROTOCOL_FLEX_RAY',
                'value': 1
            },
            {
                'name': 'PROTOCOL_LIN',
                'value': 2
            },
            {
                'name': 'PROTOCOL_ETHERNET',
                'value': 3
            },
            {
                'name': 'APP_PROTOCOL_NONE',
                'value': 0
            },
            {
                'name': 'APP_PROTOCOL_J1939',
                'value': 1
            },
            {
                'name': 'DONGLE_STATE_NO_DONGLE_NO_EXT_POWER',
                'value': 1
            },
            {
                'name': 'DONGLE_STATE_NO_DONGLE_EXT_POWER',
                'value': 2
            },
            {
                'name': 'DONGLE_STATE_DONGLE_NO_EXT_POWER',
                'value': 3
            },
            {
                'name': 'DONGLE_STATE_READY',
                'value': 4
            },
            {
                'name': 'DONGLE_STATE_BUSY',
                'value': 5
            },
            {
                'name': 'DONGLE_STATE_COMM_ERROR',
                'value': 13
            },
            {
                'name': 'DONGLE_STATE_OVER_CURRENT',
                'value': 14
            },
            {
                'name': 'DONGLE_ID_LS_CAN',
                'value': 1
            },
            {
                'name': 'DONGLE_ID_HS_CAN',
                'value': 2
            },
            {
                'name': 'DONGLE_ID_SW_CAN',
                'value': 3
            },
            {
                'name': 'DONGLE_ID_XS_CAN',
                'value': 4
            },
            {
                'name': 'DONGLE_ID_LIN',
                'value': 6
            },
            {
                'name': 'DONGLE_ID_DONGLE_LESS',
                'value': 13
            },
            {
                'name': 'DONGLE_ID_UNKNOWN',
                'value': 14
            },
            {
                'name': 'CAN_TERM_OFF',
                'value': 0
            },
            {
                'name': 'CAN_TERM_ON',
                'value': 1
            },
            {
                'name': 'CAN_TCVR_STATE_NORMAL',
                'value': 0
            },
            {
                'name': 'CAN_TCVR_STATE_SLEEP',
                'value': 1
            },
            {
                'name': 'CAN_TCVR_STATE_SW_WAKEUP',
                'value': 2
            },
            {
                'name': 'CAN_TCVR_STATE_SW_HIGH_SPEED',
                'value': 3
            },
            {
                'name': 'CAN_TCVR_TYPE_HS',
                'value': 0
            },
            {
                'name': 'CAN_TCVR_TYPE_LS',
                'value': 1
            },
            {
                'name': 'CAN_TCVR_TYPE_SW',
                'value': 2
            },
            {
                'name': 'CAN_TCVR_TYPE_EXT',
                'value': 3
            },
            {
                'name': 'CAN_TCVR_TYPE_DISC',
                'value': 4
            },
            {
                'name': 'FLEX_RAY_SAMP_PER_MICRO_1',
                'value': 0
            },
            {
                'name': 'FLEX_RAY_SAMP_PER_MICRO_2',
                'value': 1
            },
            {
                'name': 'FLEX_RAY_SAMP_PER_MICRO_4',
                'value': 2
            },
            {
                'name': 'FLEX_RAY_TERM_OFF',
                'value': 0
            },
            {
                'name': 'FLEX_RAY_TERM_ON',
                'value': 1
            },
            {
                'name': 'LIN_SLEEP_REMOTE_SLEEP',
                'value': 0
            },
            {
                'name': 'LIN_SLEEP_REMOTE_WAKE',
                'value': 1
            },
            {
                'name': 'LIN_SLEEP_LOCAL_SLEEP',
                'value': 2
            },
            {
                'name': 'LIN_SLEEP_LOCAL_WAKE',
                'value': 3
            },
            {
                'name': 'LIN_TERM_OFF',
                'value': 0
            },
            {
                'name': 'LIN_TERM_ON',
                'value': 1
            },
            {
                'name': 'OUT_STRM_TIMNG_IMMEDIATE',
                'value': 0
            },
            {
                'name': 'OUT_STRM_TIMNG_REPLAY_EXCLUSIVE',
                'value': 1
            },
            {
                'name': 'OUT_STRM_TIMNG_REPLAY_INCLUSIVE',
                'value': 2
            },
            {
                'name': 'CAN_PEND_TX_ORDER_AS_SUBMITTED',
                'value': 0
            },
            {
                'name': 'CAN_PEND_TX_ORDER_BY_IDENTIFIER',
                'value': 1
            },
            {
                'name': 'FLEX_RAY_SLEEP_LOCAL_SLEEP',
                'value': 0
            },
            {
                'name': 'FLEX_RAY_SLEEP_LOCAL_WAKE',
                'value': 1
            },
            {
                'name': 'FLEX_RAY_SLEEP_REMOTE_WAKE',
                'value': 2
            },
            {
                'name': 'CAN_EXT_TCVR_CONFIG_NORMAL_SUPPORTED',
                'value': 4
            },
            {
                'name': 'CAN_EXT_TCVR_CONFIG_SLEEP_SUPPORTED',
                'value': 32
            },
            {
                'name': 'CAN_EXT_TCVR_CONFIG_SW_WAKEUP_SUPPORTED',
                'value': 256
            },
            {
                'name': 'CAN_EXT_TCVR_CONFIG_SW_HIGH_SPEED_SUPPORTED',
                'value': 2048
            },
            {
                'name': 'CAN_EXT_TCVR_CONFIG_POWER_ON_SUPPORTED',
                'value': 16384
            },
            {
                'name': 'CAN_EXT_TCVR_CONFIG_NORMAL_OUTPUT_0_SET',
                'value': 1
            },
            {
                'name': 'CAN_EXT_TCVR_CONFIG_SLEEP_OUTPUT_0_SET',
                'value': 8
            },
            {
                'name': 'CAN_EXT_TCVR_CONFIG_SW_WAKEUP_OUTPUT_0_SET',
                'value': 64
            },
            {
                'name': 'CAN_EXT_TCVR_CONFIG_SW_HIGH_SPEED_OUTPUT_0_SET',
                'value': 512
            },
            {
                'name': 'CAN_EXT_TCVR_CONFIG_POWER_ON_OUTPUT_0_SET',
                'value': 4096
            },
            {
                'name': 'CAN_EXT_TCVR_CONFIG_NORMAL_OUTPUT_1_SET',
                'value': 2
            },
            {
                'name': 'CAN_EXT_TCVR_CONFIG_SLEEP_OUTPUT_1_SET',
                'value': 16
            },
            {
                'name': 'CAN_EXT_TCVR_CONFIG_SW_WAKEUP_OUTPUT_1_SET',
                'value': 128
            },
            {
                'name': 'CAN_EXT_TCVR_CONFIG_SW_HIGH_SPEED_OUTPUT_1_SET',
                'value': 1024
            },
            {
                'name': 'CAN_EXT_TCVR_CONFIG_POWER_ON_OUTPUT_1_SET',
                'value': 8192
            },
            {
                'name': 'CAN_EXT_TCVR_CONFIG_N_ERR_CONNECTED',
                'value': 2147483648
            },
            {
                'name': 'ENET_PORT_MODE_DIRECT',
                'value': 0
            },
            {
                'name': 'ENET_PORT_MODE_TAP',
                'value': 1
            },
            {
                'name': 'ENET_PHY_STATE_SLAVE',
                'value': 0
            },
            {
                'name': 'ENET_PHY_STATE_MASTER',
                'value': 1
            },
            {
                'name': 'ENET_PHY_STATE_AUTO',
                'value': 2
            },
            {
                'name': 'ENET_LINK_SPEED_LINK_DOWN',
                'value': 0
            },
            {
                'name': 'ENET_LINK_SPEED_100_MBPS',
                'value': 1
            },
            {
                'name': 'ENET_LINK_SPEED_1000_MBPS',
                'value': 2
            },
            {
                'name': 'ENET_JUMBO_FRAMES_DISABLED',
                'value': 0
            },
            {
                'name': 'ENET_JUMBO_FRAMES_9018_BYTES',
                'value': 1
            },
            {
                'name': 'ENET_OPERATIONAL_STATUS_DOWN',
                'value': 0
            },
            {
                'name': 'ENET_OPERATIONAL_STATUS_UP',
                'value': 1
            },
            {
                'name': 'ENET_LOG_MODE_OFF',
                'value': 0
            },
            {
                'name': 'ENET_LOG_MODE_LOG',
                'value': 1
            },
            {
                'name': 'ENET_LOG_OPERATION_CREATE_OR_REPLACE',
                'value': 0
            },
            {
                'name': 'ENET_LOG_OPERATION_CREATE',
                'value': 1
            },
            {
                'name': 'ENET_TIME_PROTOCOL_IEEE8021AS',
                'value': 0
            },
            {
                'name': 'ENET_TIME_CLK_ACCURACY_WITHIN_25NSEC',
                'value': 32
            },
            {
                'name': 'ENET_TIME_CLK_ACCURACY_WITHIN_100NSEC',
                'value': 33
            },
            {
                'name': 'ENET_TIME_CLK_ACCURACY_WITHIN_250NSEC',
                'value': 34
            },
            {
                'name': 'ENET_TIME_CLK_ACCURACY_WITHIN_1USEC',
                'value': 35
            },
            {
                'name': 'ENET_TIME_CLK_ACCURACY_WITHIN_2500NSEC',
                'value': 36
            },
            {
                'name': 'ENET_TIME_CLK_ACCURACY_WITHIN_10USEC',
                'value': 37
            },
            {
                'name': 'ENET_TIME_CLK_ACCURACY_WITHIN_25USEC',
                'value': 38
            },
            {
                'name': 'ENET_TIME_CLK_ACCURACY_WITHIN_100USEC',
                'value': 39
            },
            {
                'name': 'ENET_TIME_CLK_ACCURACY_WITHIN_250USEC',
                'value': 40
            },
            {
                'name': 'ENET_TIME_CLK_ACCURACY_WITHIN_1MSEC',
                'value': 41
            },
            {
                'name': 'ENET_TIME_CLK_ACCURACY_WITHIN_2500USEC',
                'value': 42
            },
            {
                'name': 'ENET_TIME_CLK_ACCURACY_WITHIN_10MSEC',
                'value': 43
            },
            {
                'name': 'ENET_TIME_CLK_ACCURACY_WITHIN_25MSEC',
                'value': 44
            },
            {
                'name': 'ENET_TIME_CLK_ACCURACY_WITHIN_100MSEC',
                'value': 45
            },
            {
                'name': 'ENET_TIME_CLK_ACCURACY_WITHIN_250MSEC',
                'value': 46
            },
            {
                'name': 'ENET_TIME_CLK_ACCURACY_WITHIN_1SEC',
                'value': 47
            },
            {
                'name': 'ENET_TIME_CLK_ACCURACY_WITHIN_10SEC',
                'value': 48
            },
            {
                'name': 'ENET_TIME_CLK_ACCURACY_GREATHER_THAN_10SEC',
                'value': 49
            },
            {
                'name': 'ENET_TIME_CLK_ACCURACY_UNKNOWN',
                'value': 254
            },
            {
                'name': 'ENET_TIME_PORT_SYNC_STATUS_SYNCED',
                'value': 0
            },
            {
                'name': 'ENET_TIME_PORT_SYNC_STATUS_ENET_LINK_DOWN',
                'value': 1
            },
            {
                'name': 'ENET_TIME_PORT_SYNC_STATUS_PROTOCOL_DISABLED',
                'value': 2
            },
            {
                'name': 'ENET_TIME_PORT_SYNC_STATUS_MEASURING_PROP_DELAY',
                'value': 3
            },
            {
                'name': 'ENET_TIME_PORT_SYNC_STATUS_MASTER_PENDING_ANNOUNCE',
                'value': 4
            },
            {
                'name': 'ENET_TIME_PORT_SYNC_STATUS_WAITING_FOR_MASTER',
                'value': 5
            },
            {
                'name': 'ENET_TIME_PORT_SYNC_STATUS_SYNCING_TO_MASTER',
                'value': 6
            },
            {
                'name': 'ENET_TIME_PORT_SYNC_STATUS_PEER_NOT_PROTO_CAPABLE',
                'value': 7
            },
            {
                'name': 'ENET_TIME_PORT_SYNC_STATUS_PROP_DELAY_EXCEEDS_TRESHOLD',
                'value': 8
            },
            {
                'name': 'ENET_TIME_PORT_SYNC_STATUS_SYNC_RECEIPT_TIMEOUT',
                'value': 9
            },
            {
                'name': 'ENET_TIME_PORT_SYNC_STATUS_FREQUENCY_OUT_OF_RANGE',
                'value': 10
            },
            {
                'name': 'ENET_TIME_PORT_SYNC_STATUS_SYNC_INTERVAL_OUT_OF_RANGE',
                'value': 11
            },
            {
                'name': 'ENET_TIME_PORT_SYNC_STATUS_MULTIPLE_MASTERS_DETECTED',
                'value': 12
            },
            {
                'name': 'ENET_TIME_PORT_STATE_DISABLED',
                'value': 3
            },
            {
                'name': 'ENET_TIME_PORT_STATE_MASTER',
                'value': 6
            },
            {
                'name': 'ENET_TIME_PORT_STATE_PASSIVE',
                'value': 7
            },
            {
                'name': 'ENET_TIME_PORT_STATE_SLAVE',
                'value': 9
            },
            {
                'name': 'ENET_TIME_P_DELAY_REQ_INTERVAL_125MS',
                'value': -3
            },
            {
                'name': 'ENET_TIME_P_DELAY_REQ_INTERVAL_250MS',
                'value': -2
            },
            {
                'name': 'ENET_TIME_P_DELAY_REQ_INTERVAL_500MS',
                'value': -1
            },
            {
                'name': 'ENET_TIME_P_DELAY_REQ_INTERVAL_1S',
                'value': 0
            },
            {
                'name': 'ENET_TIME_P_DELAY_REQ_INTERVAL_2S',
                'value': 1
            },
            {
                'name': 'ENET_TIME_SYNC_INTERVAL_125MS',
                'value': -3
            },
            {
                'name': 'ENET_TIME_SYNC_INTERVAL_250MS',
                'value': -2
            },
            {
                'name': 'ENET_TIME_SYNC_INTERVAL_500MS',
                'value': -1
            },
            {
                'name': 'ENET_TIME_SYNC_INTERVAL_1S',
                'value': 0
            },
            {
                'name': 'ENET_TIME_SYNC_INTERVAL_2S',
                'value': 1
            },
            {
                'name': 'ENET_TIME_ANNOUNCE_INTERVAL_125MS',
                'value': -3
            },
            {
                'name': 'ENET_TIME_ANNOUNCE_INTERVAL_250MS',
                'value': -2
            },
            {
                'name': 'ENET_TIME_ANNOUNCE_INTERVAL_500MS',
                'value': -1
            },
            {
                'name': 'ENET_TIME_ANNOUNCE_INTERVAL_1S',
                'value': 0
            },
            {
                'name': 'ENET_TIME_ANNOUNCE_INTERVAL_2S',
                'value': 1
            },
            {
                'name': 'ENET_SLEEP_CAPABILITY_DISABLED_OR_NOT_AVAILABLE',
                'value': 0
            },
            {
                'name': 'ENET_SLEEP_CAPABILITY_ENABLED',
                'value': 1
            },
            {
                'name': 'ENET_PHY_POWER_MODE_NORMAL',
                'value': 0
            },
            {
                'name': 'ENET_PHY_POWER_MODE_SLEEP',
                'value': 1
            }
        ]
    },
    'ReadState': {
        'values': [
            {
                'name': 'STATE_TIME_CURRENT',
                'value': 118685697
            },
            {
                'name': 'STATE_TIME_COMMUNICATING',
                'value': 118685698
            },
            {
                'name': 'STATE_TIME_START',
                'value': 118685699
            },
            {
                'name': 'STATE_SESSION_INFO',
                'value': 1245188
            },
            {
                'name': 'STATE_TIME_CURRENT_2',
                'value': 202571781
            },
            {
                'name': 'STATE_TIME_COMMUNICATING_2',
                'value': 202571782
            },
            {
                'name': 'STATE_TIME_START_2',
                'value': 202571783
            },
            {
                'name': 'STATE_CAN_COMM',
                'value': 1245200
            },
            {
                'name': 'STATE_FLEX_RAY_COMM',
                'value': 1245216
            },
            {
                'name': 'STATE_FLEX_RAY_STATS',
                'value': 135462945
            },
            {
                'name': 'STATE_LIN_COMM',
                'value': 1245232
            },
            {
                'name': 'STATE_J1939_COMM',
                'value': 1245248
            }
        ]
    },
    'SessionInfoState': {
<<<<<<< HEAD
=======
        'force-include': True,
>>>>>>> e394590e
        'values': [
            {
                'name': 'SESSION_INFO_STATE_STOPPED',
                'value': 0
            },
            {
                'name': 'SESSION_INFO_STATE_STARTED',
                'value': 1
            },
            {
                'name': 'SESSION_INFO_STATE_MIX',
                'value': 2
            }
        ]
    },
    'StartStopScope': {
        'values': [
            {
                'name': 'START_STOP_NORMAL',
                'value': 0
            },
            {
                'name': 'START_STOP_SESSION_ONLY',
                'value': 1
            },
            {
                'name': 'START_STOP_INTERFACE_ONLY',
                'value': 2
            },
            {
                'name': 'START_STOP_SESSION_ONLY_BLOCKING',
                'value': 3
            }
        ]
    },
    'SubProperty': {
        'generate-mapping-type': True,
        'values': [
            {
                'name': 'SESSION_SUB_CAN_START_TIME_OFF',
                'type': 'f64',
                'value': 17825921
            },
            {
                'name': 'SESSION_SUB_CAN_TX_TIME',
                'type': 'f64',
                'value': 17825922
            },
            {
                'name': 'SESSION_SUB_LIN_TX_N_CORRUPTED_CHKSUMS',
                'type': 'u32',
                'value': 1048709
            },
            {
                'name': 'SESSION_SUB_OUTPUT_QUEUE_UPDATE_FREQ',
                'type': 'u32',
                'value': 1048708
            },
            {
                'name': 'SESSION_SUB_J1939_ADDR_FILTER',
                'type': 'string',
                'value': 51380358
            },
            {
                'name': 'SESSION_SUB_SKIP_N_CYCLIC_FRAMES',
                'type': 'u32',
                'value': 1048707
            }
        ]
    },
    'SubPropertyValue': {
        'values': [
            {
                'name': 'FRM_FLEX_RAY_CH_ASSIGN_A',
                'value': 1
            },
            {
                'name': 'FRM_FLEX_RAY_CH_ASSIGN_B',
                'value': 2
            },
            {
                'name': 'FRM_FLEX_RAY_CH_ASSIGN_AAND_B',
                'value': 3
            },
            {
                'name': 'FRM_FLEX_RAY_CH_ASSIGN_NONE',
                'value': 4
            },
            {
                'name': 'FRM_FLEX_RAY_TIMING_CYCLIC',
                'value': 0
            },
            {
                'name': 'FRM_FLEX_RAY_TIMING_EVENT',
                'value': 1
            },
            {
                'name': 'FRM_CAN_TIMING_CYCLIC_DATA',
                'value': 0
            },
            {
                'name': 'FRM_CAN_TIMING_EVENT_DATA',
                'value': 1
            },
            {
                'name': 'FRM_CAN_TIMING_CYCLIC_REMOTE',
                'value': 2
            },
            {
                'name': 'FRM_CAN_TIMING_EVENT_REMOTE',
                'value': 3
            },
            {
                'name': 'FRM_CAN_TIMING_CYCLIC_EVENT',
                'value': 4
            },
            {
                'name': 'FRM_LIN_CHECKSUM_CLASSIC',
                'value': 0
            },
            {
                'name': 'FRM_LIN_CHECKSUM_ENHANCED',
                'value': 1
            }
        ]
    },
    'TerminalName': {
        'generate-mappings': True,
        'values': [
            {
                'name': 'TERM_PXI_TRIG_0',
                'value': 'PXI_Trig0'
            },
            {
                'name': 'TERM_PXI_TRIG_1',
                'value': 'PXI_Trig1'
            },
            {
                'name': 'TERM_PXI_TRIG_2',
                'value': 'PXI_Trig2'
            },
            {
                'name': 'TERM_PXI_TRIG_3',
                'value': 'PXI_Trig3'
            },
            {
                'name': 'TERM_PXI_TRIG_4',
                'value': 'PXI_Trig4'
            },
            {
                'name': 'TERM_PXI_TRIG_5',
                'value': 'PXI_Trig5'
            },
            {
                'name': 'TERM_PXI_TRIG_6',
                'value': 'PXI_Trig6'
            },
            {
                'name': 'TERM_PXI_TRIG_7',
                'value': 'PXI_Trig7'
            },
            {
                'name': 'TERM_FRONT_PANEL_0',
                'value': 'FrontPanel0'
            },
            {
                'name': 'TERM_FRONT_PANEL_1',
                'value': 'FrontPanel1'
            },
            {
                'name': 'TERM_PXI_STAR',
                'value': 'PXI_Star'
            },
            {
                'name': 'TERM_PXI_CLK_10',
                'value': 'PXI_Clk10'
            },
            {
                'name': 'TERM_10_MHZ_TIMEBASE',
                'value': '10MHzTimebase'
            },
            {
                'name': 'TERM_1_MHZ_TIMEBASE',
                'value': '1MHzTimebase'
            },
            {
                'name': 'TERM_MASTER_TIMEBASE',
                'value': 'MasterTimebase'
            },
            {
                'name': 'TERM_COMM_TRIGGER',
                'value': 'CommTrigger'
            },
            {
                'name': 'TERM_START_TRIGGER',
                'value': 'StartTrigger'
            },
            {
                'name': 'TERM_FLEX_RAY_START_CYCLE',
                'value': 'FlexRayStartCycle'
            },
            {
                'name': 'TERM_FLEX_RAY_MACROTICK',
                'value': 'FlexRayMacrotick'
            },
            {
                'name': 'TERM_LOG_TRIGGER',
                'value': 'LogTrigger'
            },
            {
                'name': 'TERM_TIME_TRIGGER',
                'value': 'TimeTrigger'
            },
            {
                'name': 'TERM_NETWORK_TIME_PPS',
                'value': 'NetworkTimePPS'
            },
            {
                'name': 'TERM_NETWORK_TIME_1_MHZ',
                'value': 'NetworkTime1MHz'
            }
        ]
    },
    'TimeOut': {
        'values': [
            {
                'name': 'TIMEOUT_NONE',
                'value': 0
            },
            {
                'name': 'TIMEOUT_INFINITE',
                'value': -1
            }
        ]
    },
    'TimeScale': {
        'values': [
            {
                'name': 'TIMESCALE_LOCAL_TIME',
                'value': 0
            },
            {
                'name': 'TIMESCALE_NETWORK_TIME',
                'value': 1
            }
        ]
    },
    'WaitCondition': {
        'values': [
            {
                'name': 'CONDITION_TRANSMIT_COMPLETE',
                'value': 32769
            },
            {
                'name': 'CONDITION_INTF_COMMUNICATING',
                'value': 32770
            },
            {
                'name': 'CONDITION_INTF_REMOTE_WAKEUP',
                'value': 32771
            },
            {
                'name': 'CONDITION_ETHERNET_SYNCED',
                'value': 32772
            }
        ]
    },
    'WriteState': {
        'values': [
            {
                'name': 'STATE_LIN_SCHEDULE_CHANGE',
                'value': 1245313
            },
            {
                'name': 'STATE_LIN_DIAGNOSTIC_SCHEDULE_CHANGE',
                'value': 1245315
            },
            {
                'name': 'STATE_FLEX_RAY_SYMBOL',
                'value': 1245314
            },
            {
                'name': 'STATE_ETHERNET_SLEEP',
                'value': 1245316
            },
            {
                'name': 'STATE_ETHERNET_WAKE',
                'value': 1245317
            }
        ]
    },
    'Protocol': {
        'values': [
            {
                'name': 'CAN',
                'value': 1
            },
            {
                'name': 'LIN',
                'value': 2
            },
            {
                'name': 'FLEX_RAY',
                'value': 3
            },
            {
                'name': 'J1939',
                'value': 4
            },
            {
                'name': 'ENET',
                'value': 5
            }
        ]
    }
}<|MERGE_RESOLUTION|>--- conflicted
+++ resolved
@@ -12,10 +12,7 @@
         ]
     },
     'CanCommState': {
-<<<<<<< HEAD
-=======
         'force-include': True,
->>>>>>> e394590e
         'values': [
             {
                 'name': 'CAN_COMM_STATE_ERROR_ACTIVE',
@@ -36,10 +33,7 @@
         ]
     },
     'CanLastErr': {
-<<<<<<< HEAD
-=======
         'force-include': True,
->>>>>>> e394590e
         'values': [
             {
                 'name': 'CAN_LAST_ERR_NONE',
@@ -999,10 +993,7 @@
     },
     'EnetFlags': {
         'generate-mappings': True,
-<<<<<<< HEAD
-=======
         'force-include': True,
->>>>>>> e394590e
         'values': [
             {
                 'name': 'ENET_FLAGS_TRANSMIT',
@@ -1023,10 +1014,7 @@
         ]
     },
     'EnetFrameType': {
-<<<<<<< HEAD
-=======
         'force-include': True,
->>>>>>> e394590e
         'values': [
             {
                 'name': 'ENET_FRAME_TYPE_DATA',
@@ -1043,10 +1031,7 @@
         ]
     },
     'FlexRayPocState': {
-<<<<<<< HEAD
-=======
         'force-include': True,
->>>>>>> e394590e
         'values': [
             {
                 'name': 'FLEX_RAY_POC_STATE_DEFAULT_CONFIG',
@@ -1079,10 +1064,7 @@
         ]
     },
     'FlexRaySymbol': {
-<<<<<<< HEAD
-=======
         'force-include': True,
->>>>>>> e394590e
         'values': [
             {
                 'name': 'FLEX_RAY_SYMBOL_MTS',
@@ -1095,10 +1077,7 @@
         ]
     },
     'FrameFlags': {
-<<<<<<< HEAD
-=======
         'force-include': True,
->>>>>>> e394590e
         'values': [
             {
                 'name': 'FRAME_FLAGS_FLEX_RAY_STARTUP',
@@ -1130,12 +1109,8 @@
             }
         ]
     },
-<<<<<<< HEAD
     'FrameType': {
-=======
-    'FrameTypes': {
         'force-include': True,
->>>>>>> e394590e
         'values': [
             {
                 'name': 'FRAME_TYPE_CAN_DATA',
@@ -1224,10 +1199,7 @@
         ]
     },
     'LinCommState': {
-<<<<<<< HEAD
-=======
         'force-include': True,
->>>>>>> e394590e
         'values': [
             {
                 'name': 'LIN_COMM_STATE_IDLE',
@@ -1244,10 +1216,7 @@
         ]
     },
     'LinDiagnosticSchedule': {
-<<<<<<< HEAD
-=======
         'force-include': True,
->>>>>>> e394590e
         'values': [
             {
                 'name': 'LIN_DIAGNOSTIC_SCHEDULE_NULL',
@@ -1264,10 +1233,7 @@
         ]
     },
     'LinLastErrCode': {
-<<<<<<< HEAD
-=======
         'force-include': True,
->>>>>>> e394590e
         'values': [
             {
                 'name': 'LIN_LAST_ERR_CODE_NONE',
@@ -3147,10 +3113,7 @@
         ]
     },
     'SessionInfoState': {
-<<<<<<< HEAD
-=======
         'force-include': True,
->>>>>>> e394590e
         'values': [
             {
                 'name': 'SESSION_INFO_STATE_STOPPED',
