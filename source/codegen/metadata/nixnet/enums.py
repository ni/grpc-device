--- conflicted
+++ resolved
@@ -2709,11 +2709,7 @@
             }
         ]
     },
-<<<<<<< HEAD
-    'SubProperties': {
-=======
     'SubProperty': {
->>>>>>> 0e3d5676
         'values': [
             {
                 'name': 'SESSION_SUB_CAN_START_TIME_OFF',
