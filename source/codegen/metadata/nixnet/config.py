--- conflicted
+++ resolved
@@ -11,11 +11,7 @@
     'code_readiness': 'NextRelease',
     'driver_name': 'NI-XNET',
     'status_ok': 'status >= 0',
-<<<<<<< HEAD
-    'additional_headers': { "custom/xnet_converters.h": ["service.cpp"] },
-=======
     'resource_handle_type': ['nxSessionRef_t', 'nxDatabaseRef_t'],
->>>>>>> efbd1d87
     'type_to_grpc_type': {
         'nxSessionRef_t': 'nidevice_grpc.Session',
         'nxDatabaseRef_t': 'nidevice_grpc.Session',
