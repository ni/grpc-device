functions = {
    'Blink': {
        'parameters': [
            {
                'direction': 'in',
                'name': 'interfaceRef',
                'type': 'nxSessionRef_t'
            },
            {
                'direction': 'in',
                'enum': 'BlinkMode',
                'name': 'modifier',
                'type': 'u32'
            }
        ],
        'returns': 'nxStatus_t'
    },
    'Clear': {
        'parameters': [
            {
                'direction': 'in',
                'name': 'sessionRef',
                'type': 'nxSessionRef_t'
            }
        ],
        'returns': 'nxStatus_t'
    },
    'ConnectTerminals': {
        'parameters': [
            {
                'direction': 'in',
                'name': 'sessionRef',
                'type': 'nxSessionRef_t'
            },
            {
                'direction': 'in',
                'enum': 'TerminalName',
                'name': 'source',
                'type': 'const char[]'
            },
            {
                'direction': 'in',
                'enum': 'TerminalName',
                'name': 'destination',
                'type': 'const char[]'
            }
        ],
        'returns': 'nxStatus_t'
    },
    'ConvertByteArrayToFramesSinglePoint': {
        'parameters': [
            {
                'direction': 'in',
                'name': 'sessionRef',
                'type': 'nxSessionRef_t'
            },
            {
                'direction': 'in',
                'name': 'valueBuffer',
                'size': {
                    'mechanism': 'len',
                    'value': 'sizeOfValueBuffer'
                },
                'type': 'u8[]'
            },
            {
                'direction': 'in',
                'name': 'sizeOfValueBuffer',
                'type': 'u32'
            },
            {
                'direction': 'out',
                'name': 'buffer',
                'size': {
                    'mechanism': 'passed-in',
                    'value': 'sizeOfBuffer'
                },
                'type': 'u8[]',
                'grpc_type': 'repeated FrameBuffer',
                'supports_standard_copy_convert': True,
                'additional_arguments_to_copy_convert': ['number_of_bytes_returned', 'frame_type']
            },
            {
                'direction': 'in',
                'name': 'sizeOfBuffer',
                'type': 'u32'
            },
            {
                'direction': 'out',
                'name': 'numberOfBytesReturned',
                'type': 'u32',
                 'include_in_proto': False
            },
            {
                'direction': 'in',
                'name': 'frameType',
                'proto_only': True,
                'enum': 'FrameType',
                'type': 'u32'
            }
        ],
        'returns': 'nxStatus_t'
    },
    'ConvertFramesToByteArraySinglePoint': {
        'parameters': [
            {
                'direction': 'in',
                'name': 'sessionRef',
                'type': 'nxSessionRef_t'
            },
            {
                'direction': 'in',
                'name': 'frameBuffer',
                'type': 'u8',
                'pointer': True,
                'grpc_type': 'repeated FrameBuffer',
                'supports_standard_copy_convert': True
            },
            {
                'direction': 'in',
                'name': 'numberOfBytesForFrames',
                'hardcoded_value': 'frame_buffer.size()',
                'type': 'u32',
                'include_in_proto': False
            },
            {
                'direction': 'out',
                'name': 'valueBuffer',
                'size': {
                    'mechanism': 'passed-in',
                    'value': 'sizeOfValueBuffer'
                },
                'type': 'u8[]'
            },
            {
                'direction': 'in',
                'name': 'sizeOfValueBuffer',
                'type': 'u32'
            }
        ],
        'returns': 'nxStatus_t'
    },
    'ConvertFramesToSignalsSinglePoint': {
        'parameters': [
            {
                'direction': 'in',
                'name': 'sessionRef',
                'type': 'nxSessionRef_t'
            },
            {
                'direction': 'in',
                'name': 'frameBuffer',
                'type': 'u8',
                'pointer': True,
                'grpc_type': 'repeated FrameBuffer',
<<<<<<< HEAD
                'supports_standard_copy_convert': True
=======
                'supports_standard_copy_convert': True,
>>>>>>> d5813092
            },
            {
                'direction': 'in',
                'name': 'numberOfBytesForFrames',
<<<<<<< HEAD
                'hardcoded_value': 'frame_buffer.size()', 
=======
                'hardcoded_value': 'frame_buffer.size()',
>>>>>>> d5813092
                'type': 'u32',
                'include_in_proto': False
            },
            {
                'direction': 'out',
                'name': 'valueBuffer',
                'size': {
                    'mechanism': 'passed-in',
                    'value': 'sizeOfValueBuffer'
                },
                'type': 'f64[]'
            },
            {
                'direction': 'in',
                'name': 'sizeOfValueBuffer',
                'type': 'u32'
            },
            {
                'direction': 'out',
                'name': 'timestampBuffer',
                'size': {
                    'mechanism': 'passed-in',
                    'value': 'sizeOfTimestampBuffer'
                },
                'type': 'nxTimestamp100ns_t[]'
            },
            {
                'direction': 'in',
                'name': 'sizeOfTimestampBuffer',
                'type': 'u32'
            }
        ],
        'returns': 'nxStatus_t'
    },
    'ConvertSignalsToFramesSinglePoint': {
        'parameters': [
            {
                'direction': 'in',
                'name': 'sessionRef',
                'type': 'nxSessionRef_t'
            },
            {
                'direction': 'in',
                'name': 'valueBuffer',
                'size': {
                    'mechanism': 'len',
                    'value': 'sizeOfValueBuffer'
                },
                'type': 'f64[]'
            },
            {
                'direction': 'in',
                'name': 'sizeOfValueBuffer',
                'type': 'u32'
            },
            {
                'direction': 'out',
                'name': 'buffer',
                'size': {
                    'mechanism': 'passed-in',
                    'value': 'sizeOfBuffer'
                },
                'type': 'u8[]',
                'grpc_type': 'repeated FrameBuffer',
                'supports_standard_copy_convert': True,
                'additional_arguments_to_copy_convert': ['number_of_bytes_returned', 'frame_type']
            },
            {
                'direction': 'in',
                'name': 'sizeOfBuffer',
                'type': 'u32'
            },
            {
                'direction': 'out',
                'name': 'numberOfBytesReturned',
                'type': 'u32',
                'include_in_proto': False
            },
            {
                'direction': 'in',
                'name': 'frameType',
                'proto_only': True,
                'enum': 'FrameType',
                'type': 'u32'
            }
        ],
        'returns': 'nxStatus_t'
    },
    'ConvertTimestamp100nsTo1ns': {
        'parameters': [
            {
                'direction': 'in',
                'name': 'from',
                'type': 'nxTimestamp100ns_t'
            },
            {
                'direction': 'out',
                'name': 'to',
                'type': 'nxTimestamp1ns_t'
            }
        ],
        'returns': 'nxStatus_t'
    },
    'ConvertTimestamp1nsTo100ns': {
        'parameters': [
            {
                'direction': 'in',
                'name': 'from',
                'type': 'nxTimestamp1ns_t'
            },
            {
                'direction': 'out',
                'name': 'to',
                'type': 'nxTimestamp100ns_t'
            }
        ],
        'returns': 'nxStatus_t'
    },
    'CreateSession': {
        'init_method': True,
        'parameters': [
            {
                'direction': 'in',
                'name': 'databaseName',
                'type': 'const char[]'
            },
            {
                'direction': 'in',
                'name': 'clusterName',
                'type': 'const char[]'
            },
            {
                'direction': 'in',
                'name': 'list',
                'type': 'const char[]'
            },
            {
                'direction': 'in',
                'name': 'interface',
                'type': 'const char[]'
            },
            {
                'direction': 'in',
                'enum': 'CreateSessionMode',
                'name': 'mode',
                'type': 'u32'
            },
            {
                'direction': 'out',
                'name': 'sessionRef',
                'type': 'nxSessionRef_t'
            }
        ],
        'returns': 'nxStatus_t'
    },
    'CreateSessionByRef': {
        'init_method': True,
        'parameters': [
            {
                'direction': 'in',
                'name': 'numberOfDatabaseRef',
                'type': 'u32'
            },
            {
                'direction': 'in',
                'size': {
                    'mechanism': 'len',
                    'value': 'numberOfDatabaseRef'
                },
                'name': 'arrayOfDatabaseRef',
                'type': 'nxDatabaseRef_t[]'
            },
            {
                'direction': 'in',
                'name': 'interface',
                'type': 'const char[]'
            },
            {
                'direction': 'in',
                'enum': 'CreateSessionMode',
                'name': 'mode',
                'type': 'u32'
            },
            {
                'direction': 'out',
                'name': 'sessionRef',
                'type': 'nxSessionRef_t'
            }
        ],
        'returns': 'nxStatus_t'
    },
    'DbAddAlias': {
        'cname': 'nxdbAddAlias',
        'parameters': [
            {
                'direction': 'in',
                'name': 'databaseAlias',
                'type': 'const char[]'
            },
            {
                'direction': 'in',
                'name': 'databaseFilepath',
                'type': 'const char[]'
            },
            {
                'direction': 'in',
                'name': 'defaultBaudRate',
                'type': 'u32'
            }
        ],
        'returns': 'nxStatus_t'
    },
    'DbAddAlias64': {
        'cname': 'nxdbAddAlias64',
        'parameters': [
            {
                'direction': 'in',
                'name': 'databaseAlias',
                'type': 'const char[]'
            },
            {
                'direction': 'in',
                'name': 'databaseFilepath',
                'type': 'const char[]'
            },
            {
                'direction': 'in',
                'name': 'defaultBaudRate',
                'type': 'u64'
            }
        ],
        'returns': 'nxStatus_t'
    },
    'DbCloseDatabase': {
        'cname': 'nxdbCloseDatabase',
        'custom_close_method': True,
        'parameters': [
            {
                'direction': 'in',
                'name': 'databaseRef',
                'type': 'nxDatabaseRef_t'
            },
            {
                'direction': 'in',
                'name': 'closeAllRefs',
                'type': 'u32'
            }
        ],
        'returns': 'nxStatus_t'
    },
    'DbCreateObject': {
        'cname': 'nxdbCreateObject',
        'init_method': True,
        'parameters': [
            {
                'direction': 'in',
                'name': 'parentObjectRef',
                'type': 'nxDatabaseRef_t'
            },
            {
                'direction': 'in',
                'name': 'objectClass',
                'type': 'u32'
            },
            {
                'direction': 'in',
                'name': 'objectName',
                'type': 'const char[]'
            },
            {
                'cross_driver_session': 'nxDatabaseRef_t',
                'direction': 'out',
                'grpc_type': 'nidevice_grpc.Session',
                'name': 'dbObjectRef',
                'type': 'nxDatabaseRef_t'
            }
        ],
        'returns': 'nxStatus_t'
    },
    'DbDeleteObject': {
        'cname': 'nxdbDeleteObject',
        'custom_close_method': True,
        'parameters': [
            {
                'direction': 'in',
                'name': 'dbObjectRef',
                'type': 'nxDatabaseRef_t'
            }
        ],
        'returns': 'nxStatus_t'
    },
    'DbDeploy': {
        'cname': 'nxdbDeploy',
        'parameters': [
            {
                'direction': 'in',
                'name': 'ipAddress',
                'type': 'const char[]'
            },
            {
                'direction': 'in',
                'name': 'databaseAlias',
                'type': 'const char[]'
            },
            {
                'direction': 'in',
                'name': 'waitForComplete',
                'type': 'u32'
            },
            {
                'direction': 'out',
                'name': 'percentComplete',
                'type': 'u32'
            }
        ],
        'returns': 'nxStatus_t'
    },
    'DbFindObject': {
        'cname': 'nxdbFindObject',
        'init_method': True,
        'parameters': [
            {
                'direction': 'in',
                'name': 'parentObjectRef',
                'type': 'nxDatabaseRef_t'
            },
            {
                'direction': 'in',
                'name': 'objectClass',
                'type': 'u32'
            },
            {
                'direction': 'in',
                'name': 'objectName',
                'type': 'const char[]'
            },
            {
                'cross_driver_session': 'nxDatabaseRef_t',
                'direction': 'out',
                'grpc_type': 'nidevice_grpc.Session',
                'name': 'dbObjectRef',
                'type': 'nxDatabaseRef_t'
            }
        ],
        'returns': 'nxStatus_t'
    },
    'DbGetDBCAttribute': {
        'cname': 'nxdbGetDBCAttribute',
        'codegen_method': 'CustomCode',
        'parameters': [
            {
                'direction': 'in',
                'name': 'dbObjectRef',
                'type': 'nxDatabaseRef_t'
            },
            {
                'direction': 'in',
                'enum': 'GetDBCAttributeMode',
                'name': 'mode',
                'type': 'u32'
            },
            {
                'direction': 'in',
                'name': 'attributeName',
                'type': 'const char[]'
            },
            {
                'direction': 'in',
                'include_in_proto': False,
                'name': 'attributeTextSize',
                'type': 'u32'
            },
            {
                'direction': 'out',
                'name': 'attributeText',
                'size': {
                    'mechanism': 'passed-in',
                    'value': 'attributeTextSize'
                },
                'type': 'char[]'
            },
            {
                'direction': 'out',
                'name': 'isDefault',
                'type': 'u32'
            }
        ],
        'returns': 'nxStatus_t'
    },
    'DbGetDBCAttributeSize': {
        'cname': 'nxdbGetDBCAttributeSize',
        'parameters': [
            {
                'direction': 'in',
                'name': 'dbObjectRef',
                'type': 'nxDatabaseRef_t'
            },
            {
                'direction': 'in',
                'enum': 'GetDBCAttributeMode',
                'name': 'mode',
                'type': 'u32'
            },
            {
                'direction': 'in',
                'name': 'attributeName',
                'type': 'const char[]'
            },
            {
                'direction': 'out',
                'name': 'attributeTextSize',
                'type': 'u32'
            }
        ],
        'returns': 'nxStatus_t'
    },
    'DbGetDatabaseList': {
        'cname': 'nxdbGetDatabaseList',
        'codegen_method': 'CustomCodeCustomProtoMessage',
        'include_in_client': False,
        'parameters': [
            {
                'direction': 'in',
                'name': 'ipAddress',
                'type': 'const char[]'
            },
            {
                'direction': 'in',
                'name': 'sizeofAliasBuffer',
                'type': 'u32'
            },
            {
                'direction': 'out',
                'name': 'aliasBuffer',
                'size': {
                    'mechanism': 'passed-in',
                    'value': 'sizeofAliasBuffer'
                },
                'type': 'char[]'
            },
            {
                'direction': 'in',
                'name': 'sizeofFilepathBuffer',
                'type': 'u32'
            },
            {
                'direction': 'out',
                'name': 'filepathBuffer',
                'size': {
                    'mechanism': 'passed-in',
                    'value': 'sizeofFilepathBuffer'
                },
                'type': 'char[]'
            },
            {
                'direction': 'out',
                'name': 'numberOfDatabases',
                'type': 'u32'
            }
        ],
        'returns': 'nxStatus_t'
    },
    'DbGetDatabaseListSizes': {
        'cname': 'nxdbGetDatabaseListSizes',
        'parameters': [
            {
                'direction': 'in',
                'name': 'ipAddress',
                'type': 'const char[]'
            },
            {
                'direction': 'out',
                'name': 'sizeofAliasBuffer',
                'type': 'u32'
            },
            {
                'direction': 'out',
                'name': 'sizeofFilepathBuffer',
                'type': 'u32'
            }
        ],
        'returns': 'nxStatus_t'
    },
    'DbGetProperty': {
        'cname': 'nxdbGetProperty',
        'codegen_method': 'CustomCodeCustomProtoMessage',
        'include_in_client': False,
        'parameters': [
            {
                'direction': 'in',
                'name': 'dbObjectRef',
                'type': 'nxDatabaseRef_t'
            },
            {
                'direction': 'in',
                'enum': 'DBProperty',
                'name': 'propertyID',
                'type': 'u32'
            },
            {
                'direction': 'in',
                'include_in_proto': False,
                'name': 'propertySize',
                'type': 'u32'
            },
            {
                'direction': 'out',
                'enum': 'DBPropertyValue',
                'size': {
                    'mechanism': 'custom-code',
                    'value': ''
                },
                'name': 'propertyValue',
                'type': 'void *'
            }
        ],
        'returns': 'nxStatus_t'
    },
    'DbGetPropertySize': {
        'cname': 'nxdbGetPropertySize',
        'parameters': [
            {
                'direction': 'in',
                'name': 'dbObjectRef',
                'type': 'nxDatabaseRef_t'
            },
            {
                'direction': 'in',
                'enum': 'DBProperty',
                'name': 'propertyID',
                'type': 'u32'
            },
            {
                'direction': 'out',
                'name': 'propertySize',
                'type': 'u32'
            }
        ],
        'returns': 'nxStatus_t'
    },
    'DbMerge': {
        'cname': 'nxdbMerge',
        'parameters': [
            {
                'direction': 'in',
                'name': 'targetClusterRef',
                'type': 'nxDatabaseRef_t'
            },
            {
                'direction': 'in',
                'name': 'sourceObjRef',
                'type': 'nxDatabaseRef_t'
            },
            {
                'direction': 'in',
                'enum': 'CopyMode',
                'name': 'copyMode',
                'type': 'u32'
            },
            {
                'direction': 'in',
                'name': 'prefix',
                'type': 'char[]'
            },
            {
                'direction': 'in',
                'name': 'waitForComplete',
                'type': 'u32'
            },
            {
                'direction': 'out',
                'name': 'percentComplete',
                'type': 'u32'
            }
        ],
        'returns': 'nxStatus_t'
    },
    'DbOpenDatabase': {
        'cname': 'nxdbOpenDatabase',
        'custom_close': 'DbCloseDatabase(id, false)',
        'init_method': True,
        'parameters': [
            {
                'direction': 'in',
                'name': 'databaseName',
                'type': 'const char[]'
            },
            {
                'direction': 'out',
                'name': 'databaseRef',
                'type': 'nxDatabaseRef_t'
            }
        ],
        'returns': 'nxStatus_t'
    },
    'DbRemoveAlias': {
        'cname': 'nxdbRemoveAlias',
        'parameters': [
            {
                'direction': 'in',
                'name': 'databaseAlias',
                'type': 'const char[]'
            }
        ],
        'returns': 'nxStatus_t'
    },
    'DbSaveDatabase': {
        'cname': 'nxdbSaveDatabase',
        'parameters': [
            {
                'direction': 'in',
                'name': 'databaseRef',
                'type': 'nxDatabaseRef_t'
            },
            {
                'direction': 'in',
                'name': 'dbFilepath',
                'type': 'const char[]'
            }
        ],
        'returns': 'nxStatus_t'
    },
    'DbSetProperty': {
        'cname': 'nxdbSetProperty',
        'codegen_method': 'CustomCodeCustomProtoMessage',
        'include_in_client': False,
        'parameters': [
            {
                'direction': 'in',
                'name': 'dbObjectRef',
                'type': 'nxDatabaseRef_t'
            },
            {
                'direction': 'in',
                'enum': 'DBProperty',
                'name': 'propertyID',
                'type': 'u32'
            },
            {
                'direction': 'in',
                'include_in_proto': False,
                'name': 'propertySize',
                'type': 'u32'
            },
            {
                'direction': 'in',
                'name': 'propertyValue',
                'size': {
                    'mechanism': 'len',
                    'value': 'propertySize'
                },
                'type': 'void *'
            }
        ],
        'returns': 'nxStatus_t'
    },
    'DbUndeploy': {
        'cname': 'nxdbUndeploy',
        'parameters': [
            {
                'direction': 'in',
                'name': 'ipAddress',
                'type': 'const char[]'
            },
            {
                'direction': 'in',
                'name': 'databaseAlias',
                'type': 'const char[]'
            }
        ],
        'returns': 'nxStatus_t'
    },
    'DisconnectTerminals': {
        'parameters': [
            {
                'direction': 'in',
                'name': 'sessionRef',
                'type': 'nxSessionRef_t'
            },
            {
                'direction': 'in',
                'enum': 'TerminalName',
                'name': 'source',
                'type': 'const char[]'
            },
            {
                'direction': 'in',
                'enum': 'TerminalName',
                'name': 'destination',
                'type': 'const char[]'
            }
        ],
        'returns': 'nxStatus_t'
    },
    'Flush': {
        'parameters': [
            {
                'direction': 'in',
                'name': 'sessionRef',
                'type': 'nxSessionRef_t'
            }
        ],
        'returns': 'nxStatus_t'
    },
    'FutureTimeTrigger': {
        'parameters': [
            {
                'direction': 'in',
                'name': 'sessionRef',
                'type': 'nxSessionRef_t'
            },
            {
                'direction': 'in',
                'name': 'when',
                'type': 'nxTimestamp1ns_t'
            },
            {
                'direction': 'in',
                'enum': 'TimeScale',
                'name': 'timescale',
                'type': 'u32'
            }
        ],
        'returns': 'nxStatus_t'
    },
    'GetProperty': {
        'codegen_method': 'CustomCodeCustomProtoMessage',
        'include_in_client': False,
        'parameters': [
            {
                'direction': 'in',
                'name': 'sessionRef',
                'type': 'nxSessionRef_t'
            },
            {
                'direction': 'in',
                'enum': 'Property',
                'name': 'propertyID',
                'type': 'u32'
            },
            {
                'include_in_proto': False,
                'direction': 'in',
                'name': 'propertySize',
                'type': 'u32'
            },
            {
                'direction': 'out',
                'enum': 'PropertyValue',
                'name': 'propertyValue',
                'size': {
                    'mechanism': 'custom-code',
                    'value': ''
                },
                'type': 'void *'
            }
        ],
        'returns': 'nxStatus_t'
    },
    'GetPropertySize': {
        'parameters': [
            {
                'direction': 'in',
                'name': 'sessionRef',
                'type': 'nxSessionRef_t'
            },
            {
                'direction': 'in',
                'enum': 'Property',
                'name': 'propertyID',
                'type': 'u32'
            },
            {
                'direction': 'out',
                'name': 'propertySize',
                'type': 'u32'
            }
        ],
        'returns': 'nxStatus_t'
    },
    'GetSubProperty': {
        'codegen_method': 'CustomCodeCustomProtoMessage',
        'include_in_client': False,
        'parameters': [
            {
                'direction': 'in',
                'name': 'sessionRef',
                'type': 'nxSessionRef_t'
            },
            {
                'direction': 'in',
                'name': 'activeIndex',
                'type': 'u32'
            },
            {
                'direction': 'in',
                'enum': 'SubProperty',
                'name': 'propertyID',
                'type': 'u32'
            },
            {
                'direction': 'in',
                'include_in_proto': False,
                'name': 'propertySize',
                'type': 'u32'
            },
            {
                'direction': 'out',
                'enum': 'SubPropertyValue',
                'size': {
                    'mechanism': 'custom-code',
                    'value': ''
                },
                'name': 'propertyValue',
                'type': 'void *'
            }
        ],
        'returns': 'nxStatus_t'
    },
    'GetSubPropertySize': {
        'parameters': [
            {
                'direction': 'in',
                'name': 'sessionRef',
                'type': 'nxSessionRef_t'
            },
            {
                'direction': 'in',
                'name': 'activeIndex',
                'type': 'u32'
            },
            {
                'direction': 'in',
                'enum': 'SubProperty',
                'name': 'propertyID',
                'type': 'u32'
            },
            {
                'direction': 'out',
                'name': 'propertySize',
                'type': 'u32'
            }
        ],
        'returns': 'nxStatus_t'
    },
    'ReadFrame': {
        'parameters': [
            {
                'direction': 'in',
                'name': 'sessionRef',
                'type': 'nxSessionRef_t'
            },
            {
                'direction': 'out',
                'name': 'buffer',
                'size': {
                    'mechanism': 'passed-in',
                    'value': 'sizeOfBuffer'
                },
                'type': 'u8[]',
                'grpc_type': 'repeated FrameBuffer',
                'supports_standard_copy_convert': True,
                'additional_arguments_to_copy_convert': ['number_of_bytes_returned', 'frame_type']
            },
            {
                'direction': 'in',
                'name': 'sizeOfBuffer',
                'type': 'u32'
            },
            {
                'direction': 'in',
                'enum': 'TimeOut',
                'name': 'timeout',
                'type': 'f64'
            },
            {
                'direction': 'out',
                'name': 'numberOfBytesReturned',
                'type': 'u32',
                'include_in_proto': False
            },
            {
                'direction': 'in',
                'name': 'frameType',
                'proto_only': True,
                'enum': 'FrameType',
                'type': 'u32'
            }       
        ],
        'returns': 'nxStatus_t'
    },
    'ReadSignalSinglePoint': {
        'parameters': [
            {
                'direction': 'in',
                'name': 'sessionRef',
                'type': 'nxSessionRef_t'
            },
            {
                'direction': 'out',
                'name': 'valueBuffer',
                'size': {
                    'mechanism': 'passed-in',
                    'value': 'sizeOfValueBuffer'
                },
                'type': 'f64[]'
            },
            {
                'direction': 'in',
                'name': 'sizeOfValueBuffer',
                'type': 'u32'
            },
            {
                'direction': 'out',
                'name': 'timestampBuffer',
                'size': {
                    'mechanism': 'passed-in',
                    'value': 'sizeOfTimestampBuffer'
                },
                'type': 'nxTimestamp100ns_t[]'
            },
            {
                'direction': 'in',
                'name': 'sizeOfTimestampBuffer',
                'type': 'u32'
            }
        ],
        'returns': 'nxStatus_t'
    },
    'ReadSignalWaveform': {
        'parameters': [
            {
                'direction': 'in',
                'name': 'sessionRef',
                'type': 'nxSessionRef_t'
            },
            {
                'direction': 'in',
                'enum': 'TimeOut',
                'name': 'timeout',
                'type': 'f64'
            },
            {
                'direction': 'out',
                'name': 'startTime',
                'type': 'nxTimestamp100ns_t'
            },
            {
                'direction': 'out',
                'name': 'deltaTime',
                'type': 'f64'
            },
            {
                'direction': 'out',
                'name': 'valueBuffer',
                'size': {
                    'mechanism': 'passed-in',
                    'value': 'sizeOfValueBuffer'
                },
                'type': 'f64[]'
            },
            {
                'direction': 'in',
                'name': 'sizeOfValueBuffer',
                'type': 'u32'
            },
            {
                'direction': 'out',
                'name': 'numberOfValuesReturned',
                'type': 'u32'
            }
        ],
        'returns': 'nxStatus_t'
    },
    'ReadSignalXY': {
        'codegen_method': 'no',
        'parameters': [
            {
                'direction': 'in',
                'name': 'sessionRef',
                'type': 'nxSessionRef_t'
            },
            {
                'direction': 'in',
                'name': 'timeLimit',
                'type': 'nxTimestamp100ns_t'
            },
            {
                'direction': 'out',
                'name': 'valueBuffer',
                'size': {
                    'mechanism': 'passed-in',
                    'value': 'sizeOfValueBuffer'
                },
                'type': 'f64[]'
            },
            {
                'direction': 'in',
                'name': 'sizeOfValueBuffer',
                'type': 'u32'
            },
            {
                'direction': 'out',
                'name': 'timestampBuffer',
                'size': {
                    'mechanism': 'passed-in',
                    'value': 'sizeOfTimestampBuffer'
                },
                'type': 'nxTimestamp100ns_t[]'
            },
            {
                'direction': 'in',
                'name': 'sizeOfTimestampBuffer',
                'type': 'u32'
            },
            {
                'direction': 'out',
                'name': 'numPairsBuffer',
                'size': {
                    'mechanism': 'passed-in',
                    'value': 'sizeOfNumPairsBuffer'
                },
                'type': 'u32[]'
            },
            {
                'direction': 'in',
                'name': 'sizeOfNumPairsBuffer',
                'type': 'u32'
            }
        ],
        'returns': 'nxStatus_t'
    },
    'ReadState': {
        'codegen_method': 'CustomCode',
        'parameters': [
            {
                'direction': 'in',
                'name': 'sessionRef',
                'type': 'nxSessionRef_t'
            },
            {
                'direction': 'in',
                'enum': 'ReadState',
                'name': 'stateID',
                'type': 'u32'
            },
            {
                'direction': 'in',
                'name': 'stateSize',
                'type': 'u32',
                'include_in_proto': False
            },
            {
                'direction': 'out',
                'name': 'stateValue',
                'type': 'void *',
                'size': {
                    'mechanism': 'passed-in',
                    'value': 'stateSize'
                },
                'grpc_type' : 'ReadStateValue'
            },
            {
                'direction': 'out',
                'name': 'fault',
                'type': 'nxStatus_t'
            }
        ],
        'returns': 'nxStatus_t'
    },
    'ReadStateTimeTrigger': {
        'parameters': [
            {
                'direction': 'in',
                'name': 'sessionRef',
                'type': 'nxSessionRef_t'
            },
            {
                'direction': 'in',
                'enum': 'TimeOut',
                'name': 'timeout',
                'type': 'f64'
            },
            {
                'direction': 'in',
                'name': 'stateSize',
                'type': 'u32',
                'hardcoded_value': 'sizeof(nxTimeLocalNetwork_t)',
                'include_in_proto': False
            },
            {
                'direction': 'out',
                'name': 'stateValue',
                'size': {
                    'mechanism': 'passed-in',
                    'value': 'stateSize'
                },
                'type': 'struct _nxTimeLocalNetwork_t',
                'grpc_type' : 'TimeLocalNetwork'
            }
        ],
        'returns': 'nxStatus_t'
    },
    'SetProperty': {
        'codegen_method': 'CustomCodeCustomProtoMessage',
        'include_in_client': False,
        'parameters': [
            {
                'direction': 'in',
                'name': 'sessionRef',
                'type': 'nxSessionRef_t'
            },
            {
                'direction': 'in',
                'enum': 'Property',
                'name': 'propertyID',
                'type': 'u32'
            },
            {
                'direction': 'in',
                'include_in_proto': False,
                'name': 'propertySize',
                'type': 'u32'
            },
            {
                'direction': 'in',
                'enum': 'PropertyValue',
                'size': {
                    'mechanism': 'len',
                    'value': 'propertySize'
                },
                'name': 'propertyValue',
                'type': 'void *'
            }
        ],
        'returns': 'nxStatus_t'
    },
    'SetSubProperty': {
        'codegen_method': 'CustomCodeCustomProtoMessage',
        'include_in_client': False,
        'parameters': [
            {
                'direction': 'in',
                'name': 'sessionRef',
                'type': 'nxSessionRef_t'
            },
            {
                'direction': 'in',
                'name': 'activeIndex',
                'type': 'u32'
            },
            {
                'direction': 'in',
                'enum': 'SubProperty',
                'name': 'propertyID',
                'type': 'u32'
            },
            {
                'direction': 'in',
                'include_in_proto': False,
                'name': 'propertySize',
                'type': 'u32'
            },
            {
                'direction': 'in',
                'name': 'propertyValue',
                'enum': 'SubPropertyValue',
                'size': {
                    'mechanism': 'len',
                    'value': 'propertySize'
                },
                'type': 'void *'
            }
        ],
        'returns': 'nxStatus_t'
    },
    'Start': {
        'parameters': [
            {
                'direction': 'in',
                'name': 'sessionRef',
                'type': 'nxSessionRef_t'
            },
            {
                'direction': 'in',
                'enum': 'StartStopScope',
                'name': 'scope',
                'type': 'u32'
            }
        ],
        'returns': 'nxStatus_t'
    },
    'StatusToString': {
        'status_expression' : '0',
        'parameters': [
            {
                'direction': 'in',
                'name': 'statusID',
                'type': 'nxStatus_t'
            },
            {
                'direction': 'in',
                'include_in_proto': False,
                'hardcoded_value': '2048U',
                'name': 'sizeofString',
                'type': 'u32'
            },
            {
                'direction': 'out',
                'name': 'statusDescription',
                'size': {
                    'mechanism': 'fixed',
                    'value': 2048
                },
                'type': 'char[]'
            }
        ],
        'returns': 'void'
    },
    'Stop': {
        'parameters': [
            {
                'direction': 'in',
                'name': 'sessionRef',
                'type': 'nxSessionRef_t'
            },
            {
                'direction': 'in',
                'enum': 'StartStopScope',
                'name': 'scope',
                'type': 'u32'
            }
        ],
        'returns': 'nxStatus_t'
    },
    'SystemClose': {
        'custom_close_method': True,
        'parameters': [
            {
                'direction': 'in',
                'name': 'systemRef',
                'type': 'nxSessionRef_t'
            }
        ],
        'returns': 'nxStatus_t'
    },
    'SystemOpen': {
        'custom_close': 'SystemClose(id)',
        'init_method': True,
        'parameters': [
            {
                'direction': 'out',
                'name': 'systemRef',
                'type': 'nxSessionRef_t'
            }
        ],
        'returns': 'nxStatus_t'
    },
    'Wait': {
        'parameters': [
            {
                'direction': 'in',
                'name': 'sessionRef',
                'type': 'nxSessionRef_t'
            },
            {
                'direction': 'in',
                'enum': 'WaitCondition',
                'name': 'condition',
                'type': 'u32'
            },
            {
                'direction': 'in',
                'name': 'paramIn',
                'type': 'u32'
            },
            {
                'direction': 'in',
                'name': 'timeout',
                'type': 'f64'
            },
            {
                'direction': 'out',
                'name': 'paramOut',
                'type': 'u32'
            }
        ],
        'returns': 'nxStatus_t'
    },
    'WriteFrame': {
        'parameters': [
            {
                'direction': 'in',
                'name': 'sessionRef',
                'type': 'nxSessionRef_t'
            },
            {
                'direction': 'in',
                'name': 'buffer',
                'type': 'u8',
                'pointer': True,
                'grpc_type': 'repeated FrameBuffer',
                'supports_standard_copy_convert': True
            },
            {
                'direction': 'in',
                'name': 'numberOfBytesForFrames',
                'hardcoded_value': 'buffer.size()',
                'type': 'u32',
                'include_in_proto': False
            },
            {
                'direction': 'in',
                'enum': 'TimeOut',
                'name': 'timeout',
                'type': 'f64'
            }
        ],
        'returns': 'nxStatus_t'
    },
    'WriteSignalSinglePoint': {
        'parameters': [
            {
                'direction': 'in',
                'name': 'sessionRef',
                'type': 'nxSessionRef_t'
            },
            {
                'direction': 'in',
                'name': 'valueBuffer',
                'size': {
                    'mechanism': 'len',
                    'value': 'sizeOfValueBuffer'
                },
                'type': 'f64[]'
            },
            {
                'direction': 'in',
                'name': 'sizeOfValueBuffer',
                'type': 'u32'
            }
        ],
        'returns': 'nxStatus_t'
    },
    'WriteSignalWaveform': {
        'parameters': [
            {
                'direction': 'in',
                'name': 'sessionRef',
                'type': 'nxSessionRef_t'
            },
            {
                'direction': 'in',
                'enum': 'TimeOut',
                'name': 'timeout',
                'type': 'f64'
            },
            {
                'direction': 'in',
                'name': 'valueBuffer',
                'size': {
                    'mechanism': 'len',
                    'value': 'sizeOfValueBuffer'
                },
                'type': 'f64[]'
            },
            {
                'direction': 'in',
                'name': 'sizeOfValueBuffer',
                'type': 'u32'
            }
        ],
        'returns': 'nxStatus_t'
    },
    'WriteSignalXY': {
        'parameters': [
            {
                'direction': 'in',
                'name': 'sessionRef',
                'type': 'nxSessionRef_t'
            },
            {
                'direction': 'in',
                'enum': 'TimeOut',
                'name': 'timeout',
                'type': 'f64'
            },
            {
                'direction': 'in',
                'name': 'valueBuffer',
                'size': {
                    'mechanism': 'len',
                    'value': 'sizeOfValueBuffer'
                },
                'type': 'f64[]'
            },
            {
                'direction': 'in',
                'name': 'sizeOfValueBuffer',
                'type': 'u32'
            },
            {
                'direction': 'in',
                'name': 'timestampBuffer',
                'size': {
                    'mechanism': 'len',
                    'value': 'sizeOfTimestampBuffer'
                },
                'type': 'nxTimestamp100ns_t[]'
            },
            {
                'direction': 'in',
                'name': 'sizeOfTimestampBuffer',
                'type': 'u32'
            },
            {
                'direction': 'in',
                'name': 'numPairsBuffer',
                'size': {
                    'mechanism': 'len',
                    'value': 'sizeOfNumPairsBuffer'
                },
                'type': 'u32[]'
            },
            {
                'direction': 'in',
                'name': 'sizeOfNumPairsBuffer',
                'type': 'u32'
            }
        ],
        'returns': 'nxStatus_t'
    },
    'WriteState': {
        'codegen_method': 'CustomCode',
        'parameters': [
            {
                'direction': 'in',
                'name': 'sessionRef',
                'type': 'nxSessionRef_t'
            },
            {
                'direction': 'in',
                'enum': 'WriteState',
                'name': 'stateID',
                'type': 'u32'
            },
            {
                'direction': 'in',
                'name': 'stateSize',
                'type': 'u32'
            },
            {
                'direction': 'in',
                'name': 'stateValue',
                'size': {
                    'mechanism': 'len',
                    'value': 'stateSize'
                },
                'type': 'void *',
                'grpc_type' : 'WriteStateValue'
            }
        ],
        'returns': 'nxStatus_t'
    }
}<|MERGE_RESOLUTION|>--- conflicted
+++ resolved
@@ -153,20 +153,12 @@
                 'type': 'u8',
                 'pointer': True,
                 'grpc_type': 'repeated FrameBuffer',
-<<<<<<< HEAD
                 'supports_standard_copy_convert': True
-=======
-                'supports_standard_copy_convert': True,
->>>>>>> d5813092
             },
             {
                 'direction': 'in',
                 'name': 'numberOfBytesForFrames',
-<<<<<<< HEAD
                 'hardcoded_value': 'frame_buffer.size()', 
-=======
-                'hardcoded_value': 'frame_buffer.size()',
->>>>>>> d5813092
                 'type': 'u32',
                 'include_in_proto': False
             },
