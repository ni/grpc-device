message IPAddress {
  uint32 family = 1;
  string address = 2;
  string net_mask = 3;
  uint32 prefix_length = 4;
}

message GatewayAddress {
  uint32 family = 1;
  string address = 2;
}

message VirtualInterface {
  string xnet_interface_name = 1;
  string vlane_name = 2;
  string mac_address = 3;
  uint32 mac_mtu = 4;
  uint32 operational_status = 5;
  uint32 if_index = 6;
  repeated IPAddress ip_addresses = 7;
  repeated GatewayAddress gateway_addresses = 8;
}

message SockAddrIPv4 {
  uint32 port = 1;
  uint32 addr = 2;
}

message SockAddrIPv6 {
  uint32 port = 1;
  uint32 flow_info = 2;
  bytes addr = 3;
  uint32 scope_id = 4;
}

message SockAddr {
  oneof addr {
    SockAddrIPv4 ipv4 = 1;
    SockAddrIPv6 ipv6 = 2;
  }
}

<<<<<<< HEAD
message AddrInfo {
  int32 flags = 1;
  int32 family = 2;
  int32 sock_type = 3;
  int32 protocol = 4;
  SockAddr addr = 5;
  string canon_name = 6;
=======
message SockOptData {
  oneof data {
    int32 data_int32 = 2;
    bool data_bool = 3;
    string data_string = 4;
  }
>>>>>>> 9de9314e
}<|MERGE_RESOLUTION|>--- conflicted
+++ resolved
@@ -40,7 +40,6 @@
   }
 }
 
-<<<<<<< HEAD
 message AddrInfo {
   int32 flags = 1;
   int32 family = 2;
@@ -48,12 +47,12 @@
   int32 protocol = 4;
   SockAddr addr = 5;
   string canon_name = 6;
-=======
+}
+
 message SockOptData {
   oneof data {
     int32 data_int32 = 2;
     bool data_bool = 3;
     string data_string = 4;
   }
->>>>>>> 9de9314e
 }