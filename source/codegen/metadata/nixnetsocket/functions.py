functions = {
    'Accept': {
        'cname': 'nxaccept',
        'init_method': True,
        'status_expression': 'socket_out < 0 ? socket_out : 0',
        'parameters': [
            {
                'direction': 'in',
                'name': 'socket',
                'type': 'nxSOCKET'
            },
            {
                'direction': 'out',
                'grpc_type': 'SockAddr',
                'name': 'addr',
                'supports_standard_output_allocation': True,
                'supports_standard_copy_convert': True,
                'type': 'nxsockaddr'
            },
            {
                'direction': 'out',
                'name': 'addrlen',
                'include_in_proto': False,
                'type': 'nxsocklen_t'
            },
            {
                'direction': 'out',
                'cpp_local_name': 'socket_out',
                'name': 'socket',
                'return_value': True,
                'type': 'nxSOCKET'
            },
        ],
        'returns': 'nxSOCKET'
    },
    'Bind': {
        'cname': 'nxbind',
        'parameters': [
            {
                'direction': 'in',
                'name': 'socket',
                'type': 'nxSOCKET'
            },
            {
                'direction': 'in',
                'grpc_type': 'SockAddr',
                'name': 'name',
                'pointer': True,
                'supports_standard_copy_convert': True,
                'type': 'nxsockaddr'
            },
            {
                'direction': 'in',
                'name': 'namelen',
                'hardcoded_value': 'name.size()',
                'include_in_proto': False,
                'type': 'nxsocklen_t'
            },
        ],
        'returns': 'int32_t'
    },
    'Connect': {
        'cname': 'nxconnect',
        'parameters': [
            {
                'direction': 'in',
                'name': 'socket',
                'type': 'nxSOCKET'
            },
            {
                'direction': 'in',
                'grpc_type': 'SockAddr',
                'name': 'name',
                'pointer': True,
                'supports_standard_copy_convert': True,
                'type': 'nxsockaddr'
            },
            {
                'direction': 'in',
                'name': 'namelen',
                'hardcoded_value': 'name.size()',
                'include_in_proto': False,
                'type': 'nxsocklen_t'
            },
        ],
        'returns': 'int32_t'
    },
<<<<<<< HEAD
    'InetAToN': {
        'cname': 'nxinet_aton',
        'parameters': [
            {
                'direction': 'in',
                'name': 'stack_ref',
=======
    'FreeAddrInfo': {
        'codegen_method': 'private',
        'cname': 'nxfreeaddrinfo',
        'parameters': [
            {
                'direction': 'in',
                'name': 'res',
                'type': 'nxaddrinfo',
                'pointer': True
            }
        ],
        'returns': 'int32_t'
    },
    'GetAddrInfo': {
        'cname': 'nxgetaddrinfo',
        'parameters': [
            {
                'direction': 'in', 
                'name': 'stack_ref', 
>>>>>>> 1c0a7108
                'type': 'nxIpStackRef_t'
            },
            {
                'direction': 'in',
<<<<<<< HEAD
                'name': 'cp',
                'type': 'const char[]'
            },
            {
                'direction': 'out',
                'grpc_type': 'IPv4Addr',
                'name': 'name',
                'supports_standard_copy_convert': True,
                'supports_standard_output_allocation': True,
                'type': 'nxin_addr'
            },
        ],
        'returns': 'int32_t'
    },
    'InetPToN': {
        'cname': 'nxinet_pton',
        'parameters': [
            {
                'direction': 'in',
                'name': 'stack_ref',
=======
                'name': 'node',
                'type': 'const char[]'
            },
            {
                'direction': 'in',
                'name': 'service',
                'type': 'const char[]'
            },
            {
                'direction': 'in',
                'name': 'hints',
                'supports_standard_copy_convert': True,
                'grpc_type': 'AddrInfoHint',
                'pointer': True,
                'type': 'nxaddrinfo'
            },
            {
                'direction': 'out',
                'name': 'res',
                'supports_standard_copy_convert': True,
                'supports_standard_output_allocation': True,
                'additional_arguments_to_output_allocation': ['library_'],
                'pointer': True,
                'type': 'nxaddrinfo'
            }
        ],
        'returns': 'int32_t'
    },
    'GetNameInfo': {
        'cname': 'nxgetnameinfo',
        'parameters': [
            {
                'direction': 'in', 
                'name': 'stack_ref', 
>>>>>>> 1c0a7108
                'type': 'nxIpStackRef_t'
            },
            {
                'direction': 'in',
<<<<<<< HEAD
                'name': 'af',
                'type': 'int32_t'
            },
            {
                'direction': 'in',
                'name': 'src',
                'type': 'const char[]'
            },
            {
                'direction': 'out',
                'grpc_type': 'Addr',
                'name': 'dst',
                'supports_standard_output_allocation': True,
                "additional_arguments_to_output_allocation": ["af"],
                'supports_standard_copy_convert': True,
                'type': 'void'
=======
                'grpc_type': 'SockAddr',
                'name': 'addr',
                'pointer': True,
                'supports_standard_copy_convert': True,
                'type': 'nxsockaddr'
            },
            {
                'direction': 'in',
                'name': 'addr_len',
                'hardcoded_value': 'addr.size()',
                'include_in_proto': False,
                'type': 'nxsocklen_t'
            },
            {
                'direction': 'out',
                'name': 'host',
                'type': 'char[]',
                'size': {
                    'mechanism': 'passed-in',
                    'value': 'host_len'
                }
            },
            {
                'direction': 'in',
                'name': 'host_len',
                'type': 'nxsocklen_t'
            },
            {
                'direction': 'out',
                'name': 'serv',
                'type': 'char[]',
                'size': {
                    'mechanism': 'passed-in',
                    'value': 'serv_len'
                }
            },
            {
                'direction': 'in',
                'name': 'serv_len',
                'type': 'nxsocklen_t'
            },
            {
                'direction': 'in',
                'name': 'flags',
                'type': 'int32_t'
>>>>>>> 1c0a7108
            },
        ],
        'returns': 'int32_t'
    },
    'Listen': {
        'cname': 'nxlisten',
        'parameters': [
            {
                'direction': 'in',
                'name': 'socket',
                'type': 'nxSOCKET'
            },
            {
                'direction': 'in',
                'name': 'backlog',
                'type': 'int32_t'
            },
        ],
        'returns': 'int32_t'
    },
    'SendTo': {
        'cname': 'nxsendto',
        'parameters': [
            {
                'direction': 'in',
                'name': 'socket',
                'type': 'nxSOCKET'
            },
            {
                'direction': 'in',
                'name': 'dataptr',
                'pointer': True,
                'size': {
                    'mechanism': 'len',
                    'value': 'size'
                },
                'pointer': True,
                'grpc_type': 'bytes',
                'type': 'char[]'
            },
            {
                'direction': 'in',
                'name': 'size',
                'type': 'int32_t'
            },
            {
                'direction': 'in',
                'name': 'flags',
                'type': 'int32_t'
            },
            {
                'direction': 'in',
                'grpc_type': 'SockAddr',
                'name': 'to',
                'pointer': True,
                'supports_standard_copy_convert': True,
                'type': 'nxsockaddr'
            },
            {
                'direction': 'in',
                'name': 'tolen',
                'hardcoded_value': 'to.size()',
                'include_in_proto': False,
                'type': 'nxsocklen_t'
            },
        ],
        'returns': 'int32_t'
    },
    'Send': {
        'cname': 'nxsend',
        'parameters': [
            {
                'direction': 'in',
                'name': 'socket',
                'type': 'nxSOCKET'
            },
            {
                'direction': 'in',
                'name': 'dataptr',
                'pointer': True,
                'size': {
                    'mechanism': 'len',
                    'value': 'size'
                },
                'pointer': True,
                'grpc_type': 'bytes',
                'type': 'char[]'
            },
            {
                'direction': 'in',
                'name': 'size',
                'type': 'int32_t'
            },
            {
                'direction': 'in',
                'name': 'flags',
                'type': 'int32_t'
            },
        ],
        'returns': 'int32_t'
    },
    'RecvFrom': {
        'cname': 'nxrecvfrom',
        'parameters': [
            {
                'direction': 'in',
                'name': 'socket',
                'type': 'nxSOCKET'
            },
            {
                'direction': 'out',
                'name': 'mem',
                'size': {
                    'mechanism': 'passed-in',
                    'value': 'size'
                },
                'grpc_type': 'bytes',
                'type': 'char[]'
            },
            {
                'direction': 'in',
                'name': 'size',
                'type': 'int32_t'
            },
            {
                'direction': 'in',
                'name': 'flags',
                'type': 'int32_t'
            },
            {
                'direction': 'out',
                'grpc_type': 'SockAddr',
                'name': 'from',
                'supports_standard_output_allocation': True,
                'supports_standard_copy_convert': True,
                'type': 'nxsockaddr'
            },
            {
                'direction': 'out',
                'name': 'fromlen',
                'include_in_proto': False,
                'type': 'nxsocklen_t'
            },
        ],
        'returns': 'int32_t'
    },
    'Recv': {
        'cname': 'nxrecv',
        'parameters': [
            {
                'direction': 'in',
                'name': 'socket',
                'type': 'nxSOCKET'
            },
            {
                'direction': 'out',
                'name': 'mem',
                'size': {
                    'mechanism': 'passed-in',
                    'value': 'size'
                },
                'grpc_type': 'bytes',
                'type': 'char[]'
            },
            {
                'direction': 'in',
                'name': 'size',
                'type': 'int32_t'
            },
            {
                'direction': 'in',
                'name': 'flags',
                'type': 'int32_t'
            },
        ],
        'returns': 'int32_t'
    },
    'GetSockName': {
        'cname': 'nxgetsockname',
        'parameters': [
            {
                'direction': 'in',
                'name': 'socket',
                'type': 'nxSOCKET'
            },
            {
                'direction': 'out',
                'grpc_type': 'SockAddr',
                'name': 'addr',
                'supports_standard_output_allocation': True,
                'supports_standard_copy_convert': True,
                'type': 'nxsockaddr'
            },
            {
                'direction': 'out',
                'name': 'addrlen',
                'hardcoded_value': 'static_cast<nxsocklen_t>(sizeof(addr.storage))',
                'include_in_proto': False,
                'type': 'nxsocklen_t'
            },
        ],
        'returns': 'int32_t'
    },
    'GetPeerName': {
        'cname': 'nxgetpeername',
        'parameters': [
            {
                'direction': 'in',
                'name': 'socket',
                'type': 'nxSOCKET'
            },
            {
                'direction': 'out',
                'grpc_type': 'SockAddr',
                'name': 'addr',
                'supports_standard_output_allocation': True,
                'supports_standard_copy_convert': True,
                'type': 'nxsockaddr'
            },
            {
                'direction': 'out',
                'name': 'addrlen',
                'hardcoded_value': 'static_cast<nxsocklen_t>(sizeof(addr.storage))',
                'include_in_proto': False,
                'type': 'nxsocklen_t'
            },
        ],
        'returns': 'int32_t'
    },
    'Shutdown': {
        'cname': 'nxshutdown',
        'parameters': [
            {
                'direction': 'in',
                'name': 'socket',
                'type': 'nxSOCKET'
            },
             {
                'direction': 'in',
                'name': 'how',
                'type': 'int32_t',
                'enum': 'Shutdown'
            },
        ],
        'returns': 'int32_t'
    },
    'Close': {
        'cname': 'nxclose',
        'parameters': [
            {
                'direction': 'in',
                'name': 'socket',
                'type': 'nxSOCKET'
            }
        ],
        'returns': 'int32_t'
    },
    'GetLastErrorNum': {
        'codegen_method': 'private',
        'cname': 'nxgetlasterrornum',
        'parameters': [],
        'returns': 'int32_t'
    },
    'GetLastErrorStr': {
        'codegen_method': 'private',
        'cname': 'nxgetlasterrorstr',
        'status_expression': 'error ? 0 : -1',
        'parameters': [
            {
                'direction': 'out',
                'include_in_proto': False,
                'name': 'buf',
                'size': {
                    'mechanism': 'passed-in',
                    'value': 'bufLen'
                },
                'type': 'char[]'
            },
            {
                'direction': 'in',
                'name': 'bufLen',
                'type': 'size_t'
            },
            {
                'direction': 'out',
                'name': 'error',
                'return_value': True,
                'type': 'char[]'
            },
        ],
        'returns': 'char*'
    },
    'GetSockOpt': {
        'cname': 'nxgetsockopt',
        'parameters': [
            {
                'direction': 'in',
                'name': 'socket',
                'type': 'nxSOCKET'
            },
            {
                'direction': 'in',
                'name': 'level',
                'type': 'int32_t',
                'enum': 'SocketOptionLevel'
            },
            {
                'direction': 'in',
                'name': 'optname',
                'type': 'int32_t',
                'enum': 'OptName'
            },
            {
                'direction': 'out',
                'name': 'optval',
                'grpc_type': 'SockOptData',
                'supports_standard_output_allocation': True,
                "additional_arguments_to_output_allocation": ["optname"],
                'supports_standard_copy_convert': True,
                'pointer': True,
                'type': 'void *'
            },
            {
                'direction': 'out',
                'name': 'optlen',
                'include_in_proto': False,
                'type': 'nxsocklen_t'
            }
        ],
        'returns': 'int32_t'
    },
    'IpStackClear': {
        'custom_close_method': True,
        'parameters': [
            {
                'direction': 'in',
                'name': 'stack_ref',
                'type': 'nxIpStackRef_t'
            },
        ],
        'returns': 'int32_t'
    },
    'IpStackCreate': {
        'custom_close': 'IpStackClear(id)',
        'init_method': True,
        'parameters': [
            {
                'direction': 'in',
                'name': 'stack_name',
                'type': 'char[]'
            },
            {
                'direction': 'in',
                'name': 'config',
                'type': 'char[]'
            },
            {
                'direction': 'out',
                'name': 'stack_ref',
                'type': 'nxIpStackRef_t'
            },
        ],
        'returns': 'int32_t'
    },
    'IpStackFreeInfo': {
        'codegen_method': 'private',
        'parameters': [
            {
                'direction': 'in',
                'name': 'firstVirtualInterface',
                'pointer': True,
                'type': 'nxVirtualInterface_t',
            },
        ],
        'returns': 'int32_t'
    },
    'IpStackGetInfo': {
        'parameters': [
            {
                'direction': 'in', 
                'name': 'stack_ref', 
                'type': 'nxIpStackRef_t'
            },
            {
                'direction': 'in',
                'hardcoded_value': 'nxIPSTACK_INFO_ID',
                'include_in_proto': False,
                'name': 'info_id',
                'type': 'uint32_t',
            },
            {
                'direction': 'out',
                'name': 'virtual_interfaces',
                'pointer': True,
                'supports_standard_output_allocation': True,
                'additional_arguments_to_output_allocation': ['library_'],
                'supports_standard_copy_convert': True,
                'type': 'nxVirtualInterface_t',
            },
        ],
        'returns': 'int32_t',
    },
    'IpStackWaitForInterface': {
        'parameters': [
            {
                'direction': 'in', 
                'name': 'stack_ref',
                'type': 'nxIpStackRef_t'
            },
            {
                'direction': 'in', 
                'name': 'localInterface', 
                'type': 'const char[]'
            },
            {
                'direction': 'in', 
                'name': 'timeoutMs', 
                'type': 'int32_t'
            },
        ],
        'returns': 'int32_t',
    },
    'IsSet': {
        'cname': 'nxfd_isset',
        'status_expression': '0',
        'parameters': [
            {
                'direction': 'in',
                'name': 'fd',
                'type': 'nxSOCKET'
            },
            {
                'direction': 'in',
                'name': 'set',
                'pointer': True,
                'supports_standard_copy_convert': True,
                'additional_arguments_to_copy_convert': ['session_repository_'],
                'type': 'nxfd_set'
            },
            {
                'direction': 'out',
                'name': 'is_set',
                'return_value': True,
                'type': 'int32_t'
            }
        ],
        'returns': 'int32_t'
    },
    'Select': {
        'cname': 'nxselect',
        'parameters': [
            {
                'direction': 'in',
                'hardcoded_value': '0',
                'include_in_proto': False,
                'name': 'nfds',
                'type': 'int32_t'
            },
            {
                'direction': 'in',
                'name': 'read_fds',
                'pointer': True,
                'supports_standard_copy_convert': True,
                'additional_arguments_to_copy_convert': ['session_repository_'],
                'type': 'nxfd_set'
            },
            {
                'direction': 'in',
                'name': 'write_fds',
                'pointer': True,
                'supports_standard_copy_convert': True,
                'additional_arguments_to_copy_convert': ['session_repository_'],
                'type': 'nxfd_set'
            },
            {
                'direction': 'in',
                'name': 'except_fds',
                'pointer': True,
                'supports_standard_copy_convert': True,
                'additional_arguments_to_copy_convert': ['session_repository_'],
                'type': 'nxfd_set'
            },
            {
                'direction': 'in',
                'name': 'timeout',
                'pointer': True,
                'supports_standard_copy_convert': True,
                'type': 'nxtimeval'
            },
        ],
        'returns': 'int32_t'
    },
    'SetSockOpt': {
        'cname': 'nxsetsockopt',
        'parameters': [
            {
                'direction': 'in',
                'name': 'socket',
                'type': 'nxSOCKET'
            },
            {
                'direction': 'in',
                'name': 'level',
                'type': 'int32_t',
                'enum': 'SocketOptionLevel'
            },
            {
                'direction': 'in',
                'name': 'optname',
                'type': 'int32_t',
                'enum': 'OptName'
            },
            {
                'direction': 'in',
                'name': 'opt_data',
                'grpc_type': 'SockOptData',
                'supports_standard_copy_convert': True,
                'proto_only': True,
                'type': 'SockOptDataInputConverter'
            },
            {
                'direction': 'in',
                'name': 'optval',
                'hardcoded_value': 'opt_data.data()',
                'include_in_proto': False,
                'pointer': True,
                'type': 'void'
            },
            {
                'direction': 'in',
                'name': 'optlen',
                'hardcoded_value': 'opt_data.size()',
                'include_in_proto': False,
                'type': 'nxsocklen_t'
            }
        ],
        'returns': 'int32_t'
    },
    'Socket': {
        'cname': 'nxsocket',
        'init_method': True,
        'status_expression': 'socket < 0 ? socket : 0',
        'parameters': [
            {
                'direction': 'in',
                'name': 'stack_ref',
                'type': 'nxIpStackRef_t'
            },
            {
                'direction': 'in',
                'name': 'domain',
                'type': 'int32_t',
                'enum': 'AddressFamily'
            },
            {
                'direction': 'in',
                'name': 'type',
                'type': 'int32_t',
                'enum': 'SocketProtocolType'
            },
            {
                'direction': 'in',
                'name': 'prototcol',
                'type': 'int32_t',
                'enum': 'IPProtocol'
            },
            {
                'direction': 'out',
                'name': 'socket',
                'return_value': True,
                'type': 'nxSOCKET'
            },
        ],
        'returns': 'nxSOCKET'
    },
}<|MERGE_RESOLUTION|>--- conflicted
+++ resolved
@@ -2,7 +2,7 @@
     'Accept': {
         'cname': 'nxaccept',
         'init_method': True,
-        'status_expression': 'socket_out < 0 ? socket_out : 0',
+        'status_expression': 'socket_out == -1 ? -1 : 0',
         'parameters': [
             {
                 'direction': 'in',
@@ -85,14 +85,60 @@
         ],
         'returns': 'int32_t'
     },
-<<<<<<< HEAD
     'InetAToN': {
         'cname': 'nxinet_aton',
         'parameters': [
             {
                 'direction': 'in',
                 'name': 'stack_ref',
-=======
+                'type': 'nxIpStackRef_t'
+            },
+            {
+                'direction': 'in',
+                'name': 'cp',
+                'type': 'const char[]'
+            },
+            {
+                'direction': 'out',
+                'grpc_type': 'IPv4Addr',
+                'name': 'name',
+                'supports_standard_copy_convert': True,
+                'supports_standard_output_allocation': True,
+                'type': 'nxin_addr'
+            },
+        ],
+        'returns': 'int32_t'
+    },
+    'InetPToN': {
+        'cname': 'nxinet_pton',
+        'parameters': [
+            {
+                'direction': 'in',
+                'name': 'stack_ref',
+                'type': 'nxIpStackRef_t'
+            },
+            {
+                'direction': 'in',
+                'name': 'af',
+                'type': 'int32_t'
+            },
+            {
+                'direction': 'in',
+                'name': 'src',
+                'type': 'const char[]'
+            },
+            {
+                'direction': 'out',
+                'grpc_type': 'Addr',
+                'name': 'dst',
+                'supports_standard_output_allocation': True,
+                "additional_arguments_to_output_allocation": ["af"],
+                'supports_standard_copy_convert': True,
+                'type': 'void'
+            },
+        ],
+        'returns': 'int32_t'
+    },
     'FreeAddrInfo': {
         'codegen_method': 'private',
         'cname': 'nxfreeaddrinfo',
@@ -112,33 +158,10 @@
             {
                 'direction': 'in', 
                 'name': 'stack_ref', 
->>>>>>> 1c0a7108
                 'type': 'nxIpStackRef_t'
             },
             {
                 'direction': 'in',
-<<<<<<< HEAD
-                'name': 'cp',
-                'type': 'const char[]'
-            },
-            {
-                'direction': 'out',
-                'grpc_type': 'IPv4Addr',
-                'name': 'name',
-                'supports_standard_copy_convert': True,
-                'supports_standard_output_allocation': True,
-                'type': 'nxin_addr'
-            },
-        ],
-        'returns': 'int32_t'
-    },
-    'InetPToN': {
-        'cname': 'nxinet_pton',
-        'parameters': [
-            {
-                'direction': 'in',
-                'name': 'stack_ref',
-=======
                 'name': 'node',
                 'type': 'const char[]'
             },
@@ -173,29 +196,10 @@
             {
                 'direction': 'in', 
                 'name': 'stack_ref', 
->>>>>>> 1c0a7108
                 'type': 'nxIpStackRef_t'
             },
             {
                 'direction': 'in',
-<<<<<<< HEAD
-                'name': 'af',
-                'type': 'int32_t'
-            },
-            {
-                'direction': 'in',
-                'name': 'src',
-                'type': 'const char[]'
-            },
-            {
-                'direction': 'out',
-                'grpc_type': 'Addr',
-                'name': 'dst',
-                'supports_standard_output_allocation': True,
-                "additional_arguments_to_output_allocation": ["af"],
-                'supports_standard_copy_convert': True,
-                'type': 'void'
-=======
                 'grpc_type': 'SockAddr',
                 'name': 'addr',
                 'pointer': True,
@@ -241,7 +245,6 @@
                 'direction': 'in',
                 'name': 'flags',
                 'type': 'int32_t'
->>>>>>> 1c0a7108
             },
         ],
         'returns': 'int32_t'
@@ -783,7 +786,7 @@
     'Socket': {
         'cname': 'nxsocket',
         'init_method': True,
-        'status_expression': 'socket < 0 ? socket : 0',
+        'status_expression': 'socket == -1 ? -1 : 0',
         'parameters': [
             {
                 'direction': 'in',
