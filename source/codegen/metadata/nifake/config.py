# -*- coding: utf-8 -*-
<<<<<<< HEAD
# This file is generated from NI-FAKE API metadata version 23.0.0d9999
=======
# This file is generated from NI-FAKE API metadata version 23.0.0d49
>>>>>>> 7db68358
config = {
    'additional_headers': {
    },
    'api_version': '23.0.0',
    'c_function_prefix': 'niFake_',
    'c_header': 'niFake.h',
    'close_function': 'Close',
    'csharp_namespace': 'NationalInstruments.Grpc.Fake',
    'custom_types': [
        {
            'fields': [
                {
                    'grpc_type': 'string',
                    'name': 'stringArg',
                    'type': 'ViConstString'
                }
            ],
            'grpc_name': 'CustomNamedType',
            'name': 'namedType_custom'
        },
        {
            'fields': [
                {
                    'grpc_type': 'sint32',
                    'name': 'structInt',
                    'type': 'ViInt32'
                },
                {
                    'grpc_type': 'double',
                    'name': 'structDouble',
                    'type': 'ViReal64'
                }
            ],
            'grpc_name': 'FakeCustomStruct',
            'name': 'CustomStruct'
        },
        {
            'fields': [
                {
                    'grpc_type': 'FakeCustomStruct',
                    'name': 'structCustomStruct',
                    'type': 'struct CustomStruct'
                },
                {
                    'grpc_type': 'CustomStructTypedef',
                    'name': 'structCustomStructTypedef',
                    'type': 'struct CustomStructTypedef_struct'
                }
            ],
            'grpc_name': 'CustomStructNestedTypedef',
            'name': 'CustomStructNestedTypedef_struct'
        },
        {
            'fields': [
                {
                    'grpc_type': 'sint32',
                    'name': 'structInt',
                    'type': 'ViInt32'
                },
                {
                    'grpc_type': 'double',
                    'name': 'structDouble',
                    'type': 'ViReal64'
                }
            ],
            'grpc_name': 'CustomStructTypedef',
            'name': 'CustomStructTypedef_struct'
        },
        {
            'fields': [
                {
                    'grpc_type': 'string',
                    'name': 'stringArg',
                    'type': 'ViConstString'
                },
                {
                    'coerced': True,
                    'grpc_type': 'sint32',
                    'name': 'turtle',
                    'type': 'ViInt16'
                }
            ],
            'grpc_name': 'StringAndTurtle',
            'name': 'StringAndTurtle'
        }
    ],
    'driver_name': 'NI-FAKE',
    'java_package': 'com.ni.grpc.fake',
    'library_info': {
        'Linux': {
            '64bit': {
                'name': 'nifake',
                'type': 'cdll'
            }
        },
        'Windows': {
            '32bit': {
                'name': 'nifake_32.dll',
                'type': 'windll'
            },
            '64bit': {
                'name': 'nifake_64.dll',
                'type': 'cdll'
            }
        }
    },
    'linux_rt_support': False,
    'module_name': 'nifake',
    'namespace_component': 'nifake',
    'service_class_prefix': 'NiFake',
    'session_handle_parameter_name': 'vi',
    'status_ok': 'status >= 0'
}<|MERGE_RESOLUTION|>--- conflicted
+++ resolved
@@ -1,9 +1,5 @@
 # -*- coding: utf-8 -*-
-<<<<<<< HEAD
-# This file is generated from NI-FAKE API metadata version 23.0.0d9999
-=======
 # This file is generated from NI-FAKE API metadata version 23.0.0d49
->>>>>>> 7db68358
 config = {
     'additional_headers': {
     },
