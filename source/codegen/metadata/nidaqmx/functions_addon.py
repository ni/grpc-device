--- conflicted
+++ resolved
@@ -139,11 +139,7 @@
             }
         ]
     },
-<<<<<<< HEAD
-    'WriteDigitalWaveforms': {
-=======
     'WriteAnalogWaveforms': {
->>>>>>> a1dc14ea
         'returns': 'int32',
         'codegen_method': 'CustomCodeNoLibrary',
         'parameters': [
@@ -164,11 +160,7 @@
                 'name': 'autoStart',
                 'python_data_type': 'bool',
                 'python_default_value': 'False',
-<<<<<<< HEAD
-                'python_description': 'Specifies whether to start the task automatically.',
-=======
                 'python_description': 'Specifies whether to automatically start the task after writing.',
->>>>>>> a1dc14ea
                 'python_type_annotation': 'Optional[bool]',
                 'type': 'bool32'
             },
@@ -190,11 +182,66 @@
                 'python_data_type': 'object',
                 'python_description': 'The waveforms to write to the specified channels.',
                 'python_type_annotation': 'List[object]',
-<<<<<<< HEAD
+                'type': 'repeated ni.protobuf.types.DoubleAnalogWaveform'
+            },
+            {
+                'ctypes_data_type': 'ctypes.c_int',
+                'direction': 'out',
+                'is_optional_in_python': False,
+                'is_streaming_type': True,
+                'name': 'sampsPerChanWritten',
+                'python_data_type': 'int',
+                'python_description': '',
+                'python_type_annotation': 'int',
+                'return_on_error_key': 'ni-samps-per-chan-written',
+                'type': 'int32'
+            }
+        ]
+    },
+    'WriteDigitalWaveforms': {
+        'returns': 'int32',
+        'codegen_method': 'CustomCodeNoLibrary',
+        'parameters': [
+            {
+                'ctypes_data_type': 'ctypes.TaskHandle',
+                'direction': 'in',
+                'is_optional_in_python': False,
+                'name': 'task',
+                'python_data_type': 'TaskHandle',
+                'python_description': '',
+                'python_type_annotation': 'TaskHandle',
+                'type': 'TaskHandle'
+            },
+            {
+                'ctypes_data_type': 'ctypes.c_bool',
+                'direction': 'in',
+                'is_optional_in_python': True,
+                'name': 'autoStart',
+                'python_data_type': 'bool',
+                'python_default_value': 'False',
+                'python_description': 'Specifies whether to start the task automatically.',
+                'python_type_annotation': 'Optional[bool]',
+                'type': 'bool32'
+            },
+            {
+                'ctypes_data_type': 'ctypes.c_double',
+                'direction': 'in',
+                'is_optional_in_python': True,
+                'name': 'timeout',
+                'python_data_type': 'float',
+                'python_default_value': '10.0',
+                'python_description': 'Specifies the time in seconds to wait for the device to respond before timing out.',
+                'python_type_annotation': 'Optional[float]',
+                'type': 'float64'
+            },
+            {
+                'direction': 'in',
+                'is_optional_in_python': False,
+                'name': 'waveforms',
+                'python_data_type': 'object',
+                'python_description': 'The waveforms to write to the specified channels.',
+                'python_type_annotation': 'List[object]',
                 'type': 'repeated ni.protobuf.types.DigitalWaveform'
-=======
-                'type': 'repeated ni.protobuf.types.DoubleAnalogWaveform'
->>>>>>> a1dc14ea
             },
             {
                 'ctypes_data_type': 'ctypes.c_int',
@@ -252,11 +299,13 @@
             'waveforms': ['ARRAY_PARAMETER_NEEDS_SIZE']
         }
     },
-<<<<<<< HEAD
+    'WriteAnalogWaveforms': {
+        'parameters': {
+            # size is determined by the Write.NumChans property
+            'waveforms': ['ARRAY_PARAMETER_NEEDS_SIZE']
+        }
+    },
     'WriteDigitalWaveforms': {
-=======
-    'WriteAnalogWaveforms': {
->>>>>>> a1dc14ea
         'parameters': {
             # size is determined by the Write.NumChans property
             'waveforms': ['ARRAY_PARAMETER_NEEDS_SIZE']
