--- conflicted
+++ resolved
@@ -123,14 +123,11 @@
         'CVIAbsoluteTime': 'google.protobuf.Timestamp'
     },
     'split_attributes_by_type': True,
-<<<<<<< HEAD
+    'supports_raw_attributes': True,
     'code_readiness': 'NextRelease',
     'feature_toggles': {
         'nidaqmx.allow_undefined_attributes': 'Prototype' 
     },
-=======
-    'supports_raw_attributes': True,
->>>>>>> 9a43a89e
     'driver_name': 'NI-DAQMX',
     'extra_errors_used': [
     ],
