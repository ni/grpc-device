--- conflicted
+++ resolved
@@ -6844,7 +6844,6 @@
         ],
         'returns': 'int32'
     },
-<<<<<<< HEAD
     'RegisterDoneEvent': {
         'codegen_method': 'CustomCode',
         'parameters': [
@@ -6875,7 +6874,7 @@
         ],
         'returns': 'int32',
         'stream_response': True
-=======
+    },
     'ReserveNetworkDevice': {
         'parameters': [
             {
@@ -6910,7 +6909,6 @@
             }
         ],
         'returns': 'int32'
->>>>>>> 8dd11ac0
     },
     'SetAIChanCalCalDate': {
         'parameters': [
