--- conflicted
+++ resolved
@@ -5998,7 +5998,497 @@
                 'type': 'TaskHandle'
             },
             {
-<<<<<<< HEAD
+                'direction': 'in',
+                'name': 'channel',
+                'type': 'const char[]'
+            },
+            {
+                'direction': 'in',
+                'grpc_type': 'ChannelAttributes',
+                'name': 'attribute',
+                'type': 'int32'
+            },
+            {
+                'direction': 'out',
+                'name': 'value',
+                'size': {
+                    'mechanism': 'passed-in',
+                    'value': 'size'
+                },
+                'type': 'float64[]'
+            },
+            {
+                'direction': 'in',
+                'name': 'size',
+                'type': 'uInt32'
+            }
+        ],
+        'returns': 'int32'
+    },
+    'GetChanAttributeInt32': {
+        'cname': 'DAQmxGetChanAttribute',
+        'parameters': [
+            {
+                'direction': 'in',
+                'name': 'task',
+                'type': 'TaskHandle'
+            },
+            {
+                'direction': 'in',
+                'name': 'channel',
+                'type': 'const char[]'
+            },
+            {
+                'direction': 'in',
+                'grpc_type': 'ChannelAttributes',
+                'name': 'attribute',
+                'type': 'int32'
+            },
+            {
+                'direction': 'out',
+                'name': 'value',
+                'type': 'int32'
+            },
+            {
+                'direction': 'in',
+                'hardcoded_value': '0U',
+                'include_in_proto': False,
+                'name': 'size',
+                'type': 'uInt32'
+            }
+        ],
+        'returns': 'int32'
+    },
+    'GetChanAttributeString': {
+        'cname': 'DAQmxGetChanAttribute',
+        'parameters': [
+            {
+                'direction': 'in',
+                'name': 'task',
+                'type': 'TaskHandle'
+            },
+            {
+                'direction': 'in',
+                'name': 'channel',
+                'type': 'const char[]'
+            },
+            {
+                'direction': 'in',
+                'grpc_type': 'ChannelAttributes',
+                'name': 'attribute',
+                'type': 'int32'
+            },
+            {
+                'direction': 'out',
+                'name': 'value',
+                'size': {
+                    'mechanism': 'passed-in',
+                    'value': 'size'
+                },
+                'type': 'char[]'
+            },
+            {
+                'direction': 'in',
+                'name': 'size',
+                'type': 'uInt32'
+            }
+        ],
+        'returns': 'int32'
+    },
+    'GetChanAttributeUInt32': {
+        'cname': 'DAQmxGetChanAttribute',
+        'parameters': [
+            {
+                'direction': 'in',
+                'name': 'task',
+                'type': 'TaskHandle'
+            },
+            {
+                'direction': 'in',
+                'name': 'channel',
+                'type': 'const char[]'
+            },
+            {
+                'direction': 'in',
+                'grpc_type': 'ChannelAttributes',
+                'name': 'attribute',
+                'type': 'int32'
+            },
+            {
+                'direction': 'out',
+                'name': 'value',
+                'type': 'uInt32'
+            },
+            {
+                'direction': 'in',
+                'hardcoded_value': '0U',
+                'include_in_proto': False,
+                'name': 'size',
+                'type': 'uInt32'
+            }
+        ],
+        'returns': 'int32'
+    },
+    'GetDeviceAttributeBool': {
+        'cname': 'DAQmxGetDeviceAttribute',
+        'parameters': [
+            {
+                'direction': 'in',
+                'name': 'deviceName',
+                'type': 'const char[]'
+            },
+            {
+                'direction': 'in',
+                'grpc_type': 'DeviceAttributes',
+                'name': 'attribute',
+                'type': 'int32'
+            },
+            {
+                'direction': 'out',
+                'name': 'value',
+                'type': 'bool32'
+            },
+            {
+                'direction': 'in',
+                'hardcoded_value': '0U',
+                'include_in_proto': False,
+                'name': 'size',
+                'type': 'uInt32'
+            }
+        ],
+        'returns': 'int32'
+    },
+    'GetDeviceAttributeDouble': {
+        'cname': 'DAQmxGetDeviceAttribute',
+        'parameters': [
+            {
+                'direction': 'in',
+                'name': 'deviceName',
+                'type': 'const char[]'
+            },
+            {
+                'direction': 'in',
+                'grpc_type': 'DeviceAttributes',
+                'name': 'attribute',
+                'type': 'int32'
+            },
+            {
+                'direction': 'out',
+                'name': 'value',
+                'type': 'float64'
+            },
+            {
+                'direction': 'in',
+                'hardcoded_value': '0U',
+                'include_in_proto': False,
+                'name': 'size',
+                'type': 'uInt32'
+            }
+        ],
+        'returns': 'int32'
+    },
+    'GetDeviceAttributeDoubleArray': {
+        'cname': 'DAQmxGetDeviceAttribute',
+        'parameters': [
+            {
+                'direction': 'in',
+                'name': 'deviceName',
+                'type': 'const char[]'
+            },
+            {
+                'direction': 'in',
+                'grpc_type': 'DeviceAttributes',
+                'name': 'attribute',
+                'type': 'int32'
+            },
+            {
+                'direction': 'out',
+                'name': 'value',
+                'size': {
+                    'mechanism': 'passed-in',
+                    'value': 'size'
+                },
+                'type': 'float64[]'
+            },
+            {
+                'direction': 'in',
+                'name': 'size',
+                'type': 'uInt32'
+            }
+        ],
+        'returns': 'int32'
+    },
+    'GetDeviceAttributeInt32': {
+        'cname': 'DAQmxGetDeviceAttribute',
+        'parameters': [
+            {
+                'direction': 'in',
+                'name': 'deviceName',
+                'type': 'const char[]'
+            },
+            {
+                'direction': 'in',
+                'grpc_type': 'DeviceAttributes',
+                'name': 'attribute',
+                'type': 'int32'
+            },
+            {
+                'direction': 'out',
+                'name': 'value',
+                'type': 'int32'
+            },
+            {
+                'direction': 'in',
+                'hardcoded_value': '0U',
+                'include_in_proto': False,
+                'name': 'size',
+                'type': 'uInt32'
+            }
+        ],
+        'returns': 'int32'
+    },
+    'GetDeviceAttributeInt32Array': {
+        'cname': 'DAQmxGetDeviceAttribute',
+        'parameters': [
+            {
+                'direction': 'in',
+                'name': 'deviceName',
+                'type': 'const char[]'
+            },
+            {
+                'direction': 'in',
+                'grpc_type': 'DeviceAttributes',
+                'name': 'attribute',
+                'type': 'int32'
+            },
+            {
+                'direction': 'out',
+                'name': 'value',
+                'size': {
+                    'mechanism': 'passed-in',
+                    'value': 'size'
+                },
+                'type': 'int32[]'
+            },
+            {
+                'direction': 'in',
+                'name': 'size',
+                'type': 'uInt32'
+            }
+        ],
+        'returns': 'int32'
+    },
+    'GetDeviceAttributeString': {
+        'cname': 'DAQmxGetDeviceAttribute',
+        'parameters': [
+            {
+                'direction': 'in',
+                'name': 'deviceName',
+                'type': 'const char[]'
+            },
+            {
+                'direction': 'in',
+                'grpc_type': 'DeviceAttributes',
+                'name': 'attribute',
+                'type': 'int32'
+            },
+            {
+                'direction': 'out',
+                'name': 'value',
+                'size': {
+                    'mechanism': 'passed-in',
+                    'value': 'size'
+                },
+                'type': 'char[]'
+            },
+            {
+                'direction': 'in',
+                'name': 'size',
+                'type': 'uInt32'
+            }
+        ],
+        'returns': 'int32'
+    },
+    'GetDeviceAttributeUInt32': {
+        'cname': 'DAQmxGetDeviceAttribute',
+        'parameters': [
+            {
+                'direction': 'in',
+                'name': 'deviceName',
+                'type': 'const char[]'
+            },
+            {
+                'direction': 'in',
+                'grpc_type': 'DeviceAttributes',
+                'name': 'attribute',
+                'type': 'int32'
+            },
+            {
+                'direction': 'out',
+                'name': 'value',
+                'type': 'uInt32'
+            },
+            {
+                'direction': 'in',
+                'hardcoded_value': '0U',
+                'include_in_proto': False,
+                'name': 'size',
+                'type': 'uInt32'
+            }
+        ],
+        'returns': 'int32'
+    },
+    'GetDeviceAttributeUInt32Array': {
+        'cname': 'DAQmxGetDeviceAttribute',
+        'parameters': [
+            {
+                'direction': 'in',
+                'name': 'deviceName',
+                'type': 'const char[]'
+            },
+            {
+                'direction': 'in',
+                'grpc_type': 'DeviceAttributes',
+                'name': 'attribute',
+                'type': 'int32'
+            },
+            {
+                'direction': 'out',
+                'name': 'value',
+                'size': {
+                    'mechanism': 'passed-in',
+                    'value': 'size'
+                },
+                'type': 'uInt32[]'
+            },
+            {
+                'direction': 'in',
+                'name': 'size',
+                'type': 'uInt32'
+            }
+        ],
+        'returns': 'int32'
+    },
+    'GetDigitalLogicFamilyPowerUpState': {
+        'parameters': [
+            {
+                'direction': 'in',
+                'name': 'deviceName',
+                'type': 'const char[]'
+            },
+            {
+                'direction': 'out',
+                'name': 'logicFamily',
+                'type': 'int32'
+            }
+        ],
+        'returns': 'int32'
+    },
+    'GetDigitalPowerUpStates': {
+        'parameters': [
+            {
+                'direction': 'in',
+                'name': 'deviceName',
+                'type': 'const char[]'
+            },
+            {
+                'direction': 'in',
+                'include_in_proto': False,
+                'name': 'channelName',
+                'repeating_argument': True,
+                'type': 'const char[]'
+            },
+            {
+                'direction': 'out',
+                'enum': 'PowerUpStates',
+                'include_in_proto': False,
+                'name': 'state',
+                'repeating_argument': True,
+                'type': 'int32'
+            },
+            {
+                'direction': 'in',
+                'grpc_type': 'repeated string',
+                'max_length': 96,
+                'name': 'channelName',
+                'repeated_var_args': True
+            },
+            {
+                'direction': 'out',
+                'grpc_type': 'repeated PowerUpStates',
+                'max_length': 96,
+                'name': 'powerUpStates',
+                'repeated_var_args': True
+            }
+        ],
+        'returns': 'int32'
+    },
+    'GetDigitalPullUpPullDownStates': {
+        'parameters': [
+            {
+                'direction': 'in',
+                'name': 'deviceName',
+                'type': 'const char[]'
+            },
+            {
+                'direction': 'in',
+                'include_in_proto': False,
+                'name': 'channelName',
+                'repeating_argument': True,
+                'type': 'const char[]'
+            },
+            {
+                'direction': 'out',
+                'enum': 'ResistorState',
+                'include_in_proto': False,
+                'name': 'state',
+                'repeating_argument': True,
+                'type': 'int32'
+            },
+            {
+                'direction': 'in',
+                'grpc_type': 'repeated string',
+                'max_length': 96,
+                'name': 'channelName',
+                'repeated_var_args': True
+            },
+            {
+                'direction': 'out',
+                'grpc_type': 'repeated ResistorState',
+                'max_length': 96,
+                'name': 'pullUpPullDownStates',
+                'repeated_var_args': True
+            }
+        ],
+        'returns': 'int32'
+    },
+    'GetDisconnectedCDAQSyncPorts': {
+        'parameters': [
+            {
+                'direction': 'out',
+                'name': 'portList',
+                'size': {
+                    'mechanism': 'passed-in',
+                    'value': 'portListSize'
+                },
+                'type': 'char[]'
+            },
+            {
+                'direction': 'in',
+                'name': 'portListSize',
+                'type': 'uInt32'
+            }
+        ],
+        'returns': 'int32'
+    },
+    'GetErrorString': {
+        'parameters': [
+            {
+                'direction': 'in',
+                'name': 'errorCode',
+                'type': 'int32'
+            },
+            {
                 'direction': 'out',
                 'name': 'errorString',
                 'size': {
@@ -6006,527 +6496,22 @@
                     'value': 'bufferSize'
                 },
                 'type': 'char[]'
-=======
-                'direction': 'in',
-                'name': 'channel',
-                'type': 'const char[]'
->>>>>>> 7029f951
-            },
-            {
-                'direction': 'in',
-                'grpc_type': 'ChannelAttributes',
-                'name': 'attribute',
-                'type': 'int32'
-            },
-            {
-                'direction': 'out',
-                'name': 'value',
-                'size': {
-<<<<<<< HEAD
-                    'mechanism': 'ivi-dance',
-                    'value': 'bufferSize'
-=======
-                    'mechanism': 'passed-in',
-                    'value': 'size'
->>>>>>> 7029f951
-                },
-                'type': 'float64[]'
-            },
-            {
-                'direction': 'in',
-                'name': 'size',
-                'type': 'uInt32'
-            }
-        ],
-        'returns': 'int32'
-    },
-    'GetChanAttributeInt32': {
-        'cname': 'DAQmxGetChanAttribute',
-        'parameters': [
-            {
-                'direction': 'in',
-                'name': 'task',
-                'type': 'TaskHandle'
-            },
-            {
-                'direction': 'in',
-                'name': 'channel',
-                'type': 'const char[]'
-            },
-            {
-                'direction': 'in',
-                'grpc_type': 'ChannelAttributes',
-                'name': 'attribute',
-                'type': 'int32'
-            },
-            {
-                'direction': 'out',
-                'name': 'value',
-                'type': 'int32'
-            },
-            {
-                'direction': 'in',
-                'hardcoded_value': '0U',
-                'include_in_proto': False,
-                'name': 'size',
-                'type': 'uInt32'
-            }
-        ],
-        'returns': 'int32'
-    },
-    'GetChanAttributeString': {
-        'cname': 'DAQmxGetChanAttribute',
-        'parameters': [
-            {
-                'direction': 'in',
-                'name': 'task',
-                'type': 'TaskHandle'
-            },
-            {
-                'direction': 'in',
-                'name': 'channel',
-                'type': 'const char[]'
-            },
-            {
-                'direction': 'in',
-                'grpc_type': 'ChannelAttributes',
-                'name': 'attribute',
-                'type': 'int32'
-            },
-            {
-                'direction': 'out',
-                'name': 'value',
-                'size': {
-                    'mechanism': 'passed-in',
-                    'value': 'size'
-                },
-                'type': 'char[]'
-            },
-            {
-                'direction': 'in',
-                'name': 'size',
-                'type': 'uInt32'
-            }
-        ],
-        'returns': 'int32'
-    },
-    'GetChanAttributeUInt32': {
-        'cname': 'DAQmxGetChanAttribute',
-        'parameters': [
-            {
-                'direction': 'in',
-                'name': 'task',
-                'type': 'TaskHandle'
-            },
-            {
-                'direction': 'in',
-                'name': 'channel',
-                'type': 'const char[]'
-            },
-            {
-                'direction': 'in',
-                'grpc_type': 'ChannelAttributes',
-                'name': 'attribute',
-                'type': 'int32'
-            },
-            {
-                'direction': 'out',
-                'name': 'value',
-                'type': 'uInt32'
-            },
-            {
-                'direction': 'in',
-                'hardcoded_value': '0U',
-                'include_in_proto': False,
-                'name': 'size',
-                'type': 'uInt32'
-            }
-        ],
-        'returns': 'int32'
-    },
-    'GetDeviceAttributeBool': {
-        'cname': 'DAQmxGetDeviceAttribute',
-        'parameters': [
-            {
-                'direction': 'in',
-                'name': 'deviceName',
-                'type': 'const char[]'
-            },
-            {
-                'direction': 'in',
-                'grpc_type': 'DeviceAttributes',
-                'name': 'attribute',
-                'type': 'int32'
-            },
-            {
-                'direction': 'out',
-                'name': 'value',
-                'type': 'bool32'
-            },
-            {
-                'direction': 'in',
-                'hardcoded_value': '0U',
-                'include_in_proto': False,
-                'name': 'size',
-                'type': 'uInt32'
-            }
-        ],
-        'returns': 'int32'
-    },
-    'GetDeviceAttributeDouble': {
-        'cname': 'DAQmxGetDeviceAttribute',
-        'parameters': [
-            {
-                'direction': 'in',
-                'name': 'deviceName',
-                'type': 'const char[]'
-            },
-            {
-                'direction': 'in',
-                'grpc_type': 'DeviceAttributes',
-                'name': 'attribute',
-                'type': 'int32'
-            },
-            {
-                'direction': 'out',
-                'name': 'value',
-                'type': 'float64'
-            },
-            {
-                'direction': 'in',
-                'hardcoded_value': '0U',
-                'include_in_proto': False,
-                'name': 'size',
-                'type': 'uInt32'
-            }
-        ],
-        'returns': 'int32'
-    },
-    'GetDeviceAttributeDoubleArray': {
-        'cname': 'DAQmxGetDeviceAttribute',
-        'parameters': [
-            {
-                'direction': 'in',
-                'name': 'deviceName',
-                'type': 'const char[]'
-            },
-            {
-                'direction': 'in',
-                'grpc_type': 'DeviceAttributes',
-                'name': 'attribute',
-                'type': 'int32'
-            },
-            {
-                'direction': 'out',
-                'name': 'value',
-                'size': {
-                    'mechanism': 'passed-in',
-                    'value': 'size'
-                },
-                'type': 'float64[]'
-            },
-            {
-                'direction': 'in',
-                'name': 'size',
-                'type': 'uInt32'
-            }
-        ],
-        'returns': 'int32'
-    },
-    'GetDeviceAttributeInt32': {
-        'cname': 'DAQmxGetDeviceAttribute',
-        'parameters': [
-            {
-                'direction': 'in',
-                'name': 'deviceName',
-                'type': 'const char[]'
-            },
-            {
-                'direction': 'in',
-                'grpc_type': 'DeviceAttributes',
-                'name': 'attribute',
-                'type': 'int32'
-            },
-            {
-                'direction': 'out',
-                'name': 'value',
-                'type': 'int32'
-            },
-            {
-                'direction': 'in',
-                'hardcoded_value': '0U',
-                'include_in_proto': False,
-                'name': 'size',
-                'type': 'uInt32'
-            }
-        ],
-        'returns': 'int32'
-    },
-    'GetDeviceAttributeInt32Array': {
-        'cname': 'DAQmxGetDeviceAttribute',
-        'parameters': [
-            {
-                'direction': 'in',
-                'name': 'deviceName',
-                'type': 'const char[]'
-            },
-            {
-                'direction': 'in',
-                'grpc_type': 'DeviceAttributes',
-                'name': 'attribute',
-                'type': 'int32'
-            },
-            {
-                'direction': 'out',
-                'name': 'value',
-                'size': {
-                    'mechanism': 'passed-in',
-                    'value': 'size'
-                },
-                'type': 'int32[]'
-            },
-            {
-                'direction': 'in',
-                'name': 'size',
-                'type': 'uInt32'
-            }
-        ],
-        'returns': 'int32'
-    },
-    'GetDeviceAttributeString': {
-        'cname': 'DAQmxGetDeviceAttribute',
-        'parameters': [
-            {
-                'direction': 'in',
-                'name': 'deviceName',
-                'type': 'const char[]'
-            },
-            {
-                'direction': 'in',
-                'grpc_type': 'DeviceAttributes',
-                'name': 'attribute',
-                'type': 'int32'
-            },
-            {
-                'direction': 'out',
-                'name': 'value',
-                'size': {
-                    'mechanism': 'passed-in',
-                    'value': 'size'
-                },
-                'type': 'char[]'
-            },
-            {
-                'direction': 'in',
-                'name': 'size',
-                'type': 'uInt32'
-            }
-        ],
-        'returns': 'int32'
-    },
-    'GetDeviceAttributeUInt32': {
-        'cname': 'DAQmxGetDeviceAttribute',
-        'parameters': [
-            {
-                'direction': 'in',
-                'name': 'deviceName',
-                'type': 'const char[]'
-            },
-            {
-                'direction': 'in',
-                'grpc_type': 'DeviceAttributes',
-                'name': 'attribute',
-                'type': 'int32'
-            },
-            {
-                'direction': 'out',
-                'name': 'value',
-                'type': 'uInt32'
-            },
-            {
-                'direction': 'in',
-                'hardcoded_value': '0U',
-                'include_in_proto': False,
-                'name': 'size',
-                'type': 'uInt32'
-            }
-        ],
-        'returns': 'int32'
-    },
-    'GetDeviceAttributeUInt32Array': {
-        'cname': 'DAQmxGetDeviceAttribute',
-        'parameters': [
-            {
-                'direction': 'in',
-                'name': 'deviceName',
-                'type': 'const char[]'
-            },
-            {
-                'direction': 'in',
-                'grpc_type': 'DeviceAttributes',
-                'name': 'attribute',
-                'type': 'int32'
-            },
-            {
-                'direction': 'out',
-                'name': 'value',
-                'size': {
-                    'mechanism': 'passed-in',
-                    'value': 'size'
-                },
-                'type': 'uInt32[]'
-            },
-            {
-                'direction': 'in',
-                'name': 'size',
-                'type': 'uInt32'
-            }
-        ],
-        'returns': 'int32'
-    },
-    'GetDigitalLogicFamilyPowerUpState': {
-        'parameters': [
-            {
-                'direction': 'in',
-                'name': 'deviceName',
-                'type': 'const char[]'
-            },
-            {
-                'direction': 'out',
-                'name': 'logicFamily',
-                'type': 'int32'
-            }
-        ],
-        'returns': 'int32'
-    },
-    'GetDigitalPowerUpStates': {
-        'parameters': [
-            {
-                'direction': 'in',
-                'name': 'deviceName',
-                'type': 'const char[]'
-            },
-            {
-                'direction': 'in',
-                'include_in_proto': False,
-                'name': 'channelName',
-                'repeating_argument': True,
-                'type': 'const char[]'
-            },
-            {
-                'direction': 'out',
-                'enum': 'PowerUpStates',
-                'include_in_proto': False,
-                'name': 'state',
-                'repeating_argument': True,
-                'type': 'int32'
-            },
-            {
-                'direction': 'in',
-                'grpc_type': 'repeated string',
-                'max_length': 96,
-                'name': 'channelName',
-                'repeated_var_args': True
-            },
-            {
-                'direction': 'out',
-                'grpc_type': 'repeated PowerUpStates',
-                'max_length': 96,
-                'name': 'powerUpStates',
-                'repeated_var_args': True
-            }
-        ],
-        'returns': 'int32'
-    },
-    'GetDigitalPullUpPullDownStates': {
-        'parameters': [
-            {
-                'direction': 'in',
-                'name': 'deviceName',
-                'type': 'const char[]'
-            },
-            {
-                'direction': 'in',
-                'include_in_proto': False,
-                'name': 'channelName',
-                'repeating_argument': True,
-                'type': 'const char[]'
-            },
-            {
-                'direction': 'out',
-                'enum': 'ResistorState',
-                'include_in_proto': False,
-                'name': 'state',
-                'repeating_argument': True,
-                'type': 'int32'
-            },
-            {
-                'direction': 'in',
-                'grpc_type': 'repeated string',
-                'max_length': 96,
-                'name': 'channelName',
-                'repeated_var_args': True
-            },
-            {
-                'direction': 'out',
-                'grpc_type': 'repeated ResistorState',
-                'max_length': 96,
-                'name': 'pullUpPullDownStates',
-                'repeated_var_args': True
-            }
-        ],
-        'returns': 'int32'
-    },
-    'GetDisconnectedCDAQSyncPorts': {
-        'parameters': [
-            {
-                'direction': 'out',
-                'name': 'portList',
-                'size': {
-                    'mechanism': 'passed-in',
-                    'value': 'portListSize'
-                },
-                'type': 'char[]'
-            },
-            {
-                'direction': 'in',
-                'name': 'portListSize',
-                'type': 'uInt32'
-            }
-        ],
-        'returns': 'int32'
-    },
-    'GetErrorString': {
-        'parameters': [
-            {
-                'direction': 'in',
-                'name': 'errorCode',
-                'type': 'int32'
-            },
+            },
+            {
+                'direction': 'in',
+                'name': 'bufferSize',
+                'type': 'uInt32'
+            }
+        ],
+        'returns': 'int32'
+    },
+    'GetExtendedErrorInfo': {
+        'parameters': [
             {
                 'direction': 'out',
                 'name': 'errorString',
                 'size': {
-                    'mechanism': 'passed-in',
-                    'value': 'bufferSize'
-                },
-                'type': 'char[]'
-            },
-            {
-                'direction': 'in',
-                'name': 'bufferSize',
-                'type': 'uInt32'
-            }
-        ],
-        'returns': 'int32'
-    },
-    'GetExtendedErrorInfo': {
-        'parameters': [
-            {
-                'direction': 'out',
-                'name': 'errorString',
-                'size': {
-                    'mechanism': 'passed-in',
+                    'mechanism': 'ivi-dance',
                     'value': 'bufferSize'
                 },
                 'type': 'char[]'
