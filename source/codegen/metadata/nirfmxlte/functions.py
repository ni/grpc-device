functions = {
    'ACPCfgAveraging': {
        'parameters': [
            {
                'direction': 'in',
                'grpc_name': 'instrument',
                'name': 'instrumentHandle',
                'type': 'niRFmxInstrHandle'
            },
            {
                'direction': 'in',
                'name': 'selectorString',
                'type': 'char[]'
            },
            {
                'direction': 'in',
                'enum': 'AcpAveragingEnabled',
                'name': 'averagingEnabled',
                'type': 'int32'
            },
            {
                'direction': 'in',
                'name': 'averagingCount',
                'type': 'int32'
            },
            {
                'direction': 'in',
                'enum': 'AcpAveragingType',
                'name': 'averagingType',
                'type': 'int32'
            }
        ],
        'returns': 'int32'
    },
    'ACPCfgConfigurableNumberOfOffsetsEnabled': {
        'parameters': [
            {
                'direction': 'in',
                'grpc_name': 'instrument',
                'name': 'instrumentHandle',
                'type': 'niRFmxInstrHandle'
            },
            {
                'direction': 'in',
                'name': 'selectorString',
                'type': 'char[]'
            },
            {
                'direction': 'in',
                'enum': 'AcpConfigurableNumberOfOffsetsEnabled',
                'name': 'configurableNumberOfOffsetsEnabled',
                'type': 'int32'
            }
        ],
        'returns': 'int32'
    },
    'ACPCfgMeasurementMethod': {
        'parameters': [
            {
                'direction': 'in',
                'grpc_name': 'instrument',
                'name': 'instrumentHandle',
                'type': 'niRFmxInstrHandle'
            },
            {
                'direction': 'in',
                'name': 'selectorString',
                'type': 'char[]'
            },
            {
                'direction': 'in',
                'enum': 'AcpMeasurementMethod',
                'name': 'measurementMethod',
                'type': 'int32'
            }
        ],
        'returns': 'int32'
    },
    'ACPCfgNoiseCompensationEnabled': {
        'parameters': [
            {
                'direction': 'in',
                'grpc_name': 'instrument',
                'name': 'instrumentHandle',
                'type': 'niRFmxInstrHandle'
            },
            {
                'direction': 'in',
                'name': 'selectorString',
                'type': 'char[]'
            },
            {
                'direction': 'in',
                'enum': 'AcpNoiseCompensationEnabled',
                'name': 'noiseCompensationEnabled',
                'type': 'int32'
            }
        ],
        'returns': 'int32'
    },
    'ACPCfgNumberOfEUTRAOffsets': {
        'parameters': [
            {
                'direction': 'in',
                'grpc_name': 'instrument',
                'name': 'instrumentHandle',
                'type': 'niRFmxInstrHandle'
            },
            {
                'direction': 'in',
                'name': 'selectorString',
                'type': 'char[]'
            },
            {
                'direction': 'in',
                'name': 'numberOfEUTRAOffsets',
                'type': 'int32'
            }
        ],
        'returns': 'int32'
    },
    'ACPCfgNumberOfGSMOffsets': {
        'parameters': [
            {
                'direction': 'in',
                'grpc_name': 'instrument',
                'name': 'instrumentHandle',
                'type': 'niRFmxInstrHandle'
            },
            {
                'direction': 'in',
                'name': 'selectorString',
                'type': 'char[]'
            },
            {
                'direction': 'in',
                'name': 'numberOfGSMOffsets',
                'type': 'int32'
            }
        ],
        'returns': 'int32'
    },
    'ACPCfgNumberOfUTRAOffsets': {
        'parameters': [
            {
                'direction': 'in',
                'grpc_name': 'instrument',
                'name': 'instrumentHandle',
                'type': 'niRFmxInstrHandle'
            },
            {
                'direction': 'in',
                'name': 'selectorString',
                'type': 'char[]'
            },
            {
                'direction': 'in',
                'name': 'numberOfUTRAOffsets',
                'type': 'int32'
            }
        ],
        'returns': 'int32'
    },
    'ACPCfgPowerUnits': {
        'parameters': [
            {
                'direction': 'in',
                'grpc_name': 'instrument',
                'name': 'instrumentHandle',
                'type': 'niRFmxInstrHandle'
            },
            {
                'direction': 'in',
                'name': 'selectorString',
                'type': 'char[]'
            },
            {
                'direction': 'in',
                'enum': 'AcpPowerUnits',
                'name': 'powerUnits',
                'type': 'int32'
            }
        ],
        'returns': 'int32'
    },
    'ACPCfgRBWFilter': {
        'parameters': [
            {
                'direction': 'in',
                'grpc_name': 'instrument',
                'name': 'instrumentHandle',
                'type': 'niRFmxInstrHandle'
            },
            {
                'direction': 'in',
                'name': 'selectorString',
                'type': 'char[]'
            },
            {
                'direction': 'in',
                'enum': 'AcpRbwAutoBandwidth',
                'name': 'rbwAuto',
                'type': 'int32'
            },
            {
                'direction': 'in',
                'name': 'rbw',
                'type': 'float64'
            },
            {
                'direction': 'in',
                'enum': 'AcpRbwFilterType',
                'name': 'rbwFilterType',
                'type': 'int32'
            }
        ],
        'returns': 'int32'
    },
    'ACPCfgSweepTime': {
        'parameters': [
            {
                'direction': 'in',
                'grpc_name': 'instrument',
                'name': 'instrumentHandle',
                'type': 'niRFmxInstrHandle'
            },
            {
                'direction': 'in',
                'name': 'selectorString',
                'type': 'char[]'
            },
            {
                'direction': 'in',
                'enum': 'AcpSweepTimeAuto',
                'name': 'sweepTimeAuto',
                'type': 'int32'
            },
            {
                'direction': 'in',
                'name': 'sweepTimeInterval',
                'type': 'float64'
            }
        ],
        'returns': 'int32'
    },
    'ACPCfgUTRAAndEUTRAOffsets': {
        'parameters': [
            {
                'direction': 'in',
                'grpc_name': 'instrument',
                'name': 'instrumentHandle',
                'type': 'niRFmxInstrHandle'
            },
            {
                'direction': 'in',
                'name': 'selectorString',
                'type': 'char[]'
            },
            {
                'direction': 'in',
                'name': 'numberOfUTRAOffsets',
                'type': 'int32'
            },
            {
                'direction': 'in',
                'name': 'numberOfEUTRAOffsets',
                'type': 'int32'
            }
        ],
        'returns': 'int32'
    },
    'ACPFetchAbsolutePowersTrace': {
        'parameters': [
            {
                'direction': 'in',
                'grpc_name': 'instrument',
                'name': 'instrumentHandle',
                'type': 'niRFmxInstrHandle'
            },
            {
                'direction': 'in',
                'name': 'selectorString',
                'type': 'char[]'
            },
            {
                'direction': 'in',
                'name': 'timeout',
                'type': 'float64'
            },
            {
                'direction': 'in',
                'name': 'traceIndex',
                'type': 'int32'
            },
            {
                'direction': 'out',
                'name': 'x0',
                'type': 'float64'
            },
            {
                'direction': 'out',
                'name': 'dx',
                'type': 'float64'
            },
            {
                'direction': 'out',
                'name': 'absolutePowersTrace',
                'size': {
                    'mechanism': 'ivi-dance-with-a-twist',
                    'value': 'arraySize',
                    'value_twist': 'actualArraySize'
                },
                'type': 'float32[]'
            },
            {
                'direction': 'in',
                'name': 'arraySize',
                'type': 'int32'
            },
            {
                'direction': 'out',
                'name': 'actualArraySize',
                'type': 'int32'
            }
        ],
        'returns': 'int32'
    },
    'ACPFetchComponentCarrierMeasurement': {
        'parameters': [
            {
                'direction': 'in',
                'grpc_name': 'instrument',
                'name': 'instrumentHandle',
                'type': 'niRFmxInstrHandle'
            },
            {
                'direction': 'in',
                'name': 'selectorString',
                'type': 'char[]'
            },
            {
                'direction': 'in',
                'name': 'timeout',
                'type': 'float64'
            },
            {
                'direction': 'out',
                'name': 'absolutePower',
                'type': 'float64'
            },
            {
                'direction': 'out',
                'name': 'relativePower',
                'type': 'float64'
            }
        ],
        'returns': 'int32'
    },
    'ACPFetchComponentCarrierMeasurementArray': {
        'parameters': [
            {
                'direction': 'in',
                'grpc_name': 'instrument',
                'name': 'instrumentHandle',
                'type': 'niRFmxInstrHandle'
            },
            {
                'direction': 'in',
                'name': 'selectorString',
                'type': 'char[]'
            },
            {
                'direction': 'in',
                'name': 'timeout',
                'type': 'float64'
            },
            {
                'direction': 'out',
                'name': 'absolutePower',
                'size': {
                    'mechanism': 'ivi-dance-with-a-twist',
                    'value': 'arraySize',
                    'value_twist': 'actualArraySize'
                },
                'type': 'float64[]'
            },
            {
                'direction': 'out',
                'name': 'relativePower',
                'size': {
                    'mechanism': 'ivi-dance-with-a-twist',
                    'value': 'arraySize',
                    'value_twist': 'actualArraySize'
                },
                'type': 'float64[]'
            },
            {
                'direction': 'in',
                'name': 'arraySize',
                'type': 'int32'
            },
            {
                'direction': 'out',
                'name': 'actualArraySize',
                'type': 'int32'
            }
        ],
        'returns': 'int32'
    },
    'ACPFetchOffsetMeasurement': {
        'parameters': [
            {
                'direction': 'in',
                'grpc_name': 'instrument',
                'name': 'instrumentHandle',
                'type': 'niRFmxInstrHandle'
            },
            {
                'direction': 'in',
                'name': 'selectorString',
                'type': 'char[]'
            },
            {
                'direction': 'in',
                'name': 'timeout',
                'type': 'float64'
            },
            {
                'direction': 'out',
                'name': 'lowerRelativePower',
                'type': 'float64'
            },
            {
                'direction': 'out',
                'name': 'upperRelativePower',
                'type': 'float64'
            },
            {
                'direction': 'out',
                'name': 'lowerAbsolutePower',
                'type': 'float64'
            },
            {
                'direction': 'out',
                'name': 'upperAbsolutePower',
                'type': 'float64'
            }
        ],
        'returns': 'int32'
    },
    'ACPFetchOffsetMeasurementArray': {
        'parameters': [
            {
                'direction': 'in',
                'grpc_name': 'instrument',
                'name': 'instrumentHandle',
                'type': 'niRFmxInstrHandle'
            },
            {
                'direction': 'in',
                'name': 'selectorString',
                'type': 'char[]'
            },
            {
                'direction': 'in',
                'name': 'timeout',
                'type': 'float64'
            },
            {
                'direction': 'out',
                'name': 'lowerRelativePower',
                'size': {
                    'mechanism': 'ivi-dance-with-a-twist',
                    'value': 'arraySize',
                    'value_twist': 'actualArraySize'
                },
                'type': 'float64[]'
            },
            {
                'direction': 'out',
                'name': 'upperRelativePower',
                'size': {
                    'mechanism': 'ivi-dance-with-a-twist',
                    'value': 'arraySize',
                    'value_twist': 'actualArraySize'
                },
                'type': 'float64[]'
            },
            {
                'direction': 'out',
                'name': 'lowerAbsolutePower',
                'size': {
                    'mechanism': 'ivi-dance-with-a-twist',
                    'value': 'arraySize',
                    'value_twist': 'actualArraySize'
                },
                'type': 'float64[]'
            },
            {
                'direction': 'out',
                'name': 'upperAbsolutePower',
                'size': {
                    'mechanism': 'ivi-dance-with-a-twist',
                    'value': 'arraySize',
                    'value_twist': 'actualArraySize'
                },
                'type': 'float64[]'
            },
            {
                'direction': 'in',
                'name': 'arraySize',
                'type': 'int32'
            },
            {
                'direction': 'out',
                'name': 'actualArraySize',
                'type': 'int32'
            }
        ],
        'returns': 'int32'
    },
    'ACPFetchRelativePowersTrace': {
        'parameters': [
            {
                'direction': 'in',
                'grpc_name': 'instrument',
                'name': 'instrumentHandle',
                'type': 'niRFmxInstrHandle'
            },
            {
                'direction': 'in',
                'name': 'selectorString',
                'type': 'char[]'
            },
            {
                'direction': 'in',
                'name': 'timeout',
                'type': 'float64'
            },
            {
                'direction': 'in',
                'name': 'traceIndex',
                'type': 'int32'
            },
            {
                'direction': 'out',
                'name': 'x0',
                'type': 'float64'
            },
            {
                'direction': 'out',
                'name': 'dx',
                'type': 'float64'
            },
            {
                'direction': 'out',
                'name': 'relativePowersTrace',
                'size': {
                    'mechanism': 'ivi-dance-with-a-twist',
                    'value': 'arraySize',
                    'value_twist': 'actualArraySize'
                },
                'type': 'float32[]'
            },
            {
                'direction': 'in',
                'name': 'arraySize',
                'type': 'int32'
            },
            {
                'direction': 'out',
                'name': 'actualArraySize',
                'type': 'int32'
            }
        ],
        'returns': 'int32'
    },
    'ACPFetchSpectrum': {
        'parameters': [
            {
                'direction': 'in',
                'grpc_name': 'instrument',
                'name': 'instrumentHandle',
                'type': 'niRFmxInstrHandle'
            },
            {
                'direction': 'in',
                'name': 'selectorString',
                'type': 'char[]'
            },
            {
                'direction': 'in',
                'name': 'timeout',
                'type': 'float64'
            },
            {
                'direction': 'out',
                'name': 'x0',
                'type': 'float64'
            },
            {
                'direction': 'out',
                'name': 'dx',
                'type': 'float64'
            },
            {
                'direction': 'out',
                'name': 'spectrum',
                'size': {
                    'mechanism': 'ivi-dance-with-a-twist',
                    'value': 'arraySize',
                    'value_twist': 'actualArraySize'
                },
                'type': 'float32[]'
            },
            {
                'direction': 'in',
                'name': 'arraySize',
                'type': 'int32'
            },
            {
                'direction': 'out',
                'name': 'actualArraySize',
                'type': 'int32'
            }
        ],
        'returns': 'int32'
    },
    'ACPFetchSubblockMeasurement': {
        'parameters': [
            {
                'direction': 'in',
                'grpc_name': 'instrument',
                'name': 'instrumentHandle',
                'type': 'niRFmxInstrHandle'
            },
            {
                'direction': 'in',
                'name': 'selectorString',
                'type': 'char[]'
            },
            {
                'direction': 'in',
                'name': 'timeout',
                'type': 'float64'
            },
            {
                'direction': 'out',
                'name': 'subblockPower',
                'type': 'float64'
            },
            {
                'direction': 'out',
                'name': 'integrationBandwidth',
                'type': 'float64'
            },
            {
                'direction': 'out',
                'name': 'frequency',
                'type': 'float64'
            }
        ],
        'returns': 'int32'
    },
    'ACPFetchTotalAggregatedPower': {
        'parameters': [
            {
                'direction': 'in',
                'grpc_name': 'instrument',
                'name': 'instrumentHandle',
                'type': 'niRFmxInstrHandle'
            },
            {
                'direction': 'in',
                'name': 'selectorString',
                'type': 'char[]'
            },
            {
                'direction': 'in',
                'name': 'timeout',
                'type': 'float64'
            },
            {
                'direction': 'out',
                'name': 'totalAggregatedPower',
                'type': 'float64'
            }
        ],
        'returns': 'int32'
    },
    'ACPValidateNoiseCalibrationData': {
        'parameters': [
            {
                'direction': 'in',
                'grpc_name': 'instrument',
                'name': 'instrumentHandle',
                'type': 'niRFmxInstrHandle'
            },
            {
                'direction': 'in',
                'name': 'selectorString',
                'type': 'char[]'
            },
            {
                'direction': 'out',
                'enum': 'AcpNoiseCalibrationDataValid',
                'name': 'noiseCalibrationDataValid',
                'type': 'int32'
            }
        ],
        'returns': 'int32'
    },
    'AbortMeasurements': {
        'parameters': [
            {
                'direction': 'in',
                'grpc_name': 'instrument',
                'name': 'instrumentHandle',
                'type': 'niRFmxInstrHandle'
            },
            {
                'direction': 'in',
                'name': 'selectorString',
                'type': 'char[]'
            }
        ],
        'returns': 'int32'
    },
    'AnalyzeIQ1Waveform': {
        'parameters': [
            {
                'direction': 'in',
                'grpc_name': 'instrument',
                'name': 'instrumentHandle',
                'type': 'niRFmxInstrHandle'
            },
            {
                'direction': 'in',
                'name': 'selectorString',
                'type': 'char[]'
            },
            {
                'direction': 'in',
                'name': 'resultName',
                'type': 'char[]'
            },
            {
                'direction': 'in',
                'name': 'x0',
                'type': 'float64'
            },
            {
                'direction': 'in',
                'name': 'dx',
                'type': 'float64'
            },
            {
                'direction': 'in',
                'name': 'iq',
                'size': {
                    'mechanism': 'len',
                    'value': 'arraySize'
                },
                'type': 'NIComplexSingle[]'
            },
            {
                'direction': 'in',
                'name': 'arraySize',
                'type': 'int32'
            },
            {
                'direction': 'in',
                'name': 'reset',
                'type': 'int32'
            },
            {
                'direction': 'in',
                'hardcoded_value': '0',
                'include_in_proto': False,
                'name': 'reserved',
                'type': 'int64'
            }
        ],
        'returns': 'int32'
    },
    'AnalyzeSpectrum1Waveform': {
        'parameters': [
            {
                'direction': 'in',
                'grpc_name': 'instrument',
                'name': 'instrumentHandle',
                'type': 'niRFmxInstrHandle'
            },
            {
                'direction': 'in',
                'name': 'selectorString',
                'type': 'char[]'
            },
            {
                'direction': 'in',
                'name': 'resultName',
                'type': 'char[]'
            },
            {
                'direction': 'in',
                'name': 'x0',
                'type': 'float64'
            },
            {
                'direction': 'in',
                'name': 'dx',
                'type': 'float64'
            },
            {
                'direction': 'in',
                'name': 'spectrum',
                'size': {
                    'mechanism': 'len',
                    'value': 'arraySize'
                },
                'type': 'float32[]'
            },
            {
                'direction': 'in',
                'name': 'arraySize',
                'type': 'int32'
            },
            {
                'direction': 'in',
                'name': 'reset',
                'type': 'int32'
            },
            {
                'direction': 'in',
                'hardcoded_value': '0',
                'include_in_proto': False,
                'name': 'reserved',
                'type': 'int64'
            }
        ],
        'returns': 'int32'
    },
    'AutoLevel': {
        'parameters': [
            {
                'direction': 'in',
                'grpc_name': 'instrument',
                'name': 'instrumentHandle',
                'type': 'niRFmxInstrHandle'
            },
            {
                'direction': 'in',
                'name': 'selectorString',
                'type': 'char[]'
            },
            {
                'direction': 'in',
                'name': 'measurementInterval',
                'type': 'float64'
            },
            {
                'direction': 'out',
                'name': 'referenceLevel',
                'type': 'float64'
            }
        ],
        'returns': 'int32'
    },
    'BuildCarrierString': {
        'parameters': [
            {
                'direction': 'in',
                'name': 'selectorString',
                'type': 'char[]'
            },
            {
                'direction': 'in',
                'name': 'carrierNumber',
                'type': 'int32'
            },
            {
                'direction': 'in',
                'name': 'selectorStringOutLength',
                'type': 'int32'
            },
            {
                'direction': 'out',
                'name': 'selectorStringOut',
                'size': {
                    'mechanism': 'ivi-dance',
                    'value': 'selectorStringOutLength'
                },
                'type': 'char[]'
            }
        ],
        'returns': 'int32'
    },
    'BuildClusterString': {
        'parameters': [
            {
                'direction': 'in',
                'name': 'selectorString',
                'type': 'char[]'
            },
            {
                'direction': 'in',
                'name': 'clusterNumber',
                'type': 'int32'
            },
            {
                'direction': 'in',
                'name': 'selectorStringOutLength',
                'type': 'int32'
            },
            {
                'direction': 'out',
                'name': 'selectorStringOut',
                'size': {
                    'mechanism': 'ivi-dance',
                    'value': 'selectorStringOutLength'
                },
                'type': 'char[]'
            }
        ],
        'returns': 'int32'
    },
    'BuildOffsetString': {
        'parameters': [
            {
                'direction': 'in',
                'name': 'selectorString',
                'type': 'char[]'
            },
            {
                'direction': 'in',
                'name': 'offsetNumber',
                'type': 'int32'
            },
            {
                'direction': 'in',
                'name': 'selectorStringOutLength',
                'type': 'int32'
            },
            {
                'direction': 'out',
                'name': 'selectorStringOut',
                'size': {
                    'mechanism': 'ivi-dance',
                    'value': 'selectorStringOutLength'
                },
                'type': 'char[]'
            }
        ],
        'returns': 'int32'
    },
    'BuildPDSCHString': {
        'parameters': [
            {
                'direction': 'in',
                'name': 'selectorString',
                'type': 'char[]'
            },
            {
                'direction': 'in',
                'name': 'pdschNumber',
                'type': 'int32'
            },
            {
                'direction': 'in',
                'name': 'selectorStringOutLength',
                'type': 'int32'
            },
            {
                'direction': 'out',
                'name': 'selectorStringOut',
                'size': {
                    'mechanism': 'ivi-dance',
                    'value': 'selectorStringOutLength'
                },
                'type': 'char[]'
            }
        ],
        'returns': 'int32'
    },
    'BuildSignalString': {
        'parameters': [
            {
                'direction': 'in',
                'name': 'signalName',
                'type': 'char[]'
            },
            {
                'direction': 'in',
                'name': 'resultName',
                'type': 'char[]'
            },
            {
                'direction': 'in',
                'name': 'selectorStringLength',
                'type': 'int32'
            },
            {
                'direction': 'out',
                'name': 'selectorString',
                'size': {
                    'mechanism': 'ivi-dance',
                    'value': 'selectorStringLength'
                },
                'type': 'char[]'
            }
        ],
        'returns': 'int32'
    },
    'BuildSubblockString': {
        'parameters': [
            {
                'direction': 'in',
                'name': 'selectorString',
                'type': 'char[]'
            },
            {
                'direction': 'in',
                'name': 'subblockNumber',
                'type': 'int32'
            },
            {
                'direction': 'in',
                'name': 'selectorStringOutLength',
                'type': 'int32'
            },
            {
                'direction': 'out',
                'name': 'selectorStringOut',
                'size': {
                    'mechanism': 'ivi-dance',
                    'value': 'selectorStringOutLength'
                },
                'type': 'char[]'
            }
        ],
        'returns': 'int32'
    },
    'BuildSubframeString': {
        'parameters': [
            {
                'direction': 'in',
                'name': 'selectorString',
                'type': 'char[]'
            },
            {
                'direction': 'in',
                'name': 'subframeNumber',
                'type': 'int32'
            },
            {
                'direction': 'in',
                'name': 'selectorStringOutLength',
                'type': 'int32'
            },
            {
                'direction': 'out',
                'name': 'selectorStringOut',
                'size': {
                    'mechanism': 'ivi-dance',
                    'value': 'selectorStringOutLength'
                },
                'type': 'char[]'
            }
        ],
        'returns': 'int32'
    },
    'CHPCfgAveraging': {
        'parameters': [
            {
                'direction': 'in',
                'grpc_name': 'instrument',
                'name': 'instrumentHandle',
                'type': 'niRFmxInstrHandle'
            },
            {
                'direction': 'in',
                'name': 'selectorString',
                'type': 'char[]'
            },
            {
                'direction': 'in',
                'enum': 'ChpAveragingEnabled',
                'name': 'averagingEnabled',
                'type': 'int32'
            },
            {
                'direction': 'in',
                'name': 'averagingCount',
                'type': 'int32'
            },
            {
                'direction': 'in',
                'enum': 'ChpAveragingType',
                'name': 'averagingType',
                'type': 'int32'
            }
        ],
        'returns': 'int32'
    },
    'CHPCfgIntegrationBandwidthType': {
        'parameters': [
            {
                'direction': 'in',
                'grpc_name': 'instrument',
                'name': 'instrumentHandle',
                'type': 'niRFmxInstrHandle'
            },
            {
                'direction': 'in',
                'name': 'selectorString',
                'type': 'char[]'
            },
            {
                'direction': 'in',
                'enum': 'ChpIntegrationBandwidthType',
                'name': 'integrationBandwidthType',
                'type': 'int32'
            }
        ],
        'returns': 'int32'
    },
    'CHPCfgRBWFilter': {
        'parameters': [
            {
                'direction': 'in',
                'grpc_name': 'instrument',
                'name': 'instrumentHandle',
                'type': 'niRFmxInstrHandle'
            },
            {
                'direction': 'in',
                'name': 'selectorString',
                'type': 'char[]'
            },
            {
                'direction': 'in',
                'enum': 'ChpRbwAutoBandwidth',
                'name': 'rbwAuto',
                'type': 'int32'
            },
            {
                'direction': 'in',
                'name': 'rbw',
                'type': 'float64'
            },
            {
                'direction': 'in',
                'enum': 'ChpRbwFilterType',
                'name': 'rbwFilterType',
                'type': 'int32'
            }
        ],
        'returns': 'int32'
    },
    'CHPCfgSweepTime': {
        'parameters': [
            {
                'direction': 'in',
                'grpc_name': 'instrument',
                'name': 'instrumentHandle',
                'type': 'niRFmxInstrHandle'
            },
            {
                'direction': 'in',
                'name': 'selectorString',
                'type': 'char[]'
            },
            {
                'direction': 'in',
                'enum': 'ChpSweepTimeAuto',
                'name': 'sweepTimeAuto',
                'type': 'int32'
            },
            {
                'direction': 'in',
                'name': 'sweepTimeInterval',
                'type': 'float64'
            }
        ],
        'returns': 'int32'
    },
    'CHPFetchComponentCarrierMeasurement': {
        'parameters': [
            {
                'direction': 'in',
                'grpc_name': 'instrument',
                'name': 'instrumentHandle',
                'type': 'niRFmxInstrHandle'
            },
            {
                'direction': 'in',
                'name': 'selectorString',
                'type': 'char[]'
            },
            {
                'direction': 'in',
                'name': 'timeout',
                'type': 'float64'
            },
            {
                'direction': 'out',
                'name': 'absolutePower',
                'type': 'float64'
            },
            {
                'direction': 'out',
                'name': 'relativePower',
                'type': 'float64'
            }
        ],
        'returns': 'int32'
    },
    'CHPFetchComponentCarrierMeasurementArray': {
        'parameters': [
            {
                'direction': 'in',
                'grpc_name': 'instrument',
                'name': 'instrumentHandle',
                'type': 'niRFmxInstrHandle'
            },
            {
                'direction': 'in',
                'name': 'selectorString',
                'type': 'char[]'
            },
            {
                'direction': 'in',
                'name': 'timeout',
                'type': 'float64'
            },
            {
                'direction': 'out',
                'name': 'absolutePower',
                'size': {
                    'mechanism': 'ivi-dance-with-a-twist',
                    'value': 'arraySize',
                    'value_twist': 'actualArraySize'
                },
                'type': 'float64[]'
            },
            {
                'direction': 'out',
                'name': 'relativePower',
                'size': {
                    'mechanism': 'ivi-dance-with-a-twist',
                    'value': 'arraySize',
                    'value_twist': 'actualArraySize'
                },
                'type': 'float64[]'
            },
            {
                'direction': 'in',
                'name': 'arraySize',
                'type': 'int32'
            },
            {
                'direction': 'out',
                'name': 'actualArraySize',
                'type': 'int32'
            }
        ],
        'returns': 'int32'
    },
    'CHPFetchSpectrum': {
        'parameters': [
            {
                'direction': 'in',
                'grpc_name': 'instrument',
                'name': 'instrumentHandle',
                'type': 'niRFmxInstrHandle'
            },
            {
                'direction': 'in',
                'name': 'selectorString',
                'type': 'char[]'
            },
            {
                'direction': 'in',
                'name': 'timeout',
                'type': 'float64'
            },
            {
                'direction': 'out',
                'name': 'x0',
                'type': 'float64'
            },
            {
                'direction': 'out',
                'name': 'dx',
                'type': 'float64'
            },
            {
                'direction': 'out',
                'name': 'spectrum',
                'size': {
                    'mechanism': 'ivi-dance-with-a-twist',
                    'value': 'arraySize',
                    'value_twist': 'actualArraySize'
                },
                'type': 'float32[]'
            },
            {
                'direction': 'in',
                'name': 'arraySize',
                'type': 'int32'
            },
            {
                'direction': 'out',
                'name': 'actualArraySize',
                'type': 'int32'
            }
        ],
        'returns': 'int32'
    },
    'CHPFetchSubblockMeasurement': {
        'parameters': [
            {
                'direction': 'in',
                'grpc_name': 'instrument',
                'name': 'instrumentHandle',
                'type': 'niRFmxInstrHandle'
            },
            {
                'direction': 'in',
                'name': 'selectorString',
                'type': 'char[]'
            },
            {
                'direction': 'in',
                'name': 'timeout',
                'type': 'float64'
            },
            {
                'direction': 'out',
                'name': 'subblockPower',
                'type': 'float64'
            },
            {
                'direction': 'out',
                'name': 'integrationBandwidth',
                'type': 'float64'
            },
            {
                'direction': 'out',
                'name': 'frequency',
                'type': 'float64'
            }
        ],
        'returns': 'int32'
    },
    'CHPFetchTotalAggregatedPower': {
        'parameters': [
            {
                'direction': 'in',
                'grpc_name': 'instrument',
                'name': 'instrumentHandle',
                'type': 'niRFmxInstrHandle'
            },
            {
                'direction': 'in',
                'name': 'selectorString',
                'type': 'char[]'
            },
            {
                'direction': 'in',
                'name': 'timeout',
                'type': 'float64'
            },
            {
                'direction': 'out',
                'name': 'totalAggregatedPower',
                'type': 'float64'
            }
        ],
        'returns': 'int32'
    },
    'CHPValidateNoiseCalibrationData': {
        'parameters': [
            {
                'direction': 'in',
                'grpc_name': 'instrument',
                'name': 'instrumentHandle',
                'type': 'niRFmxInstrHandle'
            },
            {
                'direction': 'in',
                'name': 'selectorString',
                'type': 'char[]'
            },
            {
                'direction': 'out',
                'enum': 'ChpNoiseCalibrationDataValid',
                'name': 'noiseCalibrationDataValid',
                'type': 'int32'
            }
        ],
        'returns': 'int32'
    },
    'CfgAutoDMRSDetectionEnabled': {
        'parameters': [
            {
                'direction': 'in',
                'grpc_name': 'instrument',
                'name': 'instrumentHandle',
                'type': 'niRFmxInstrHandle'
            },
            {
                'direction': 'in',
                'name': 'selectorString',
                'type': 'char[]'
            },
            {
                'direction': 'in',
                'enum': 'AutoDmrsDetectionEnabled',
                'name': 'autoDMRSDetectionEnabled',
                'type': 'int32'
            }
        ],
        'returns': 'int32'
    },
    'CfgAutoNPUSCHChannelDetectionEnabled': {
        'parameters': [
            {
                'direction': 'in',
                'grpc_name': 'instrument',
                'name': 'instrumentHandle',
                'type': 'niRFmxInstrHandle'
            },
            {
                'direction': 'in',
                'name': 'selectorString',
                'type': 'char[]'
            },
            {
                'direction': 'in',
                'enum': 'AutoNPuschChannelDetectionEnabled',
                'name': 'autoNPUSCHChannelDetectionEnabled',
                'type': 'int32'
            }
        ],
        'returns': 'int32'
    },
    'CfgAutoResourceBlockDetectionEnabled': {
        'parameters': [
            {
                'direction': 'in',
                'grpc_name': 'instrument',
                'name': 'instrumentHandle',
                'type': 'niRFmxInstrHandle'
            },
            {
                'direction': 'in',
                'name': 'selectorString',
                'type': 'char[]'
            },
            {
                'direction': 'in',
                'enum': 'AutoResourceBlockDetectionEnabled',
                'name': 'autoResourceBlockDetectionEnabled',
                'type': 'int32'
            }
        ],
        'returns': 'int32'
    },
    'CfgBand': {
        'parameters': [
            {
                'direction': 'in',
                'grpc_name': 'instrument',
                'name': 'instrumentHandle',
                'type': 'niRFmxInstrHandle'
            },
            {
                'direction': 'in',
                'name': 'selectorString',
                'type': 'char[]'
            },
            {
                'direction': 'in',
                'name': 'band',
                'type': 'int32'
            }
        ],
        'returns': 'int32'
    },
    'CfgCellSpecificRatio': {
        'parameters': [
            {
                'direction': 'in',
                'grpc_name': 'instrument',
                'name': 'instrumentHandle',
                'type': 'niRFmxInstrHandle'
            },
            {
                'direction': 'in',
                'name': 'selectorString',
                'type': 'char[]'
            },
            {
                'direction': 'in',
                'enum': 'DownlinkUserDefinedRatio',
                'name': 'cellSpecificRatio',
                'type': 'int32'
            }
        ],
        'returns': 'int32'
    },
    'CfgComponentCarrier': {
        'parameters': [
            {
                'direction': 'in',
                'grpc_name': 'instrument',
                'name': 'instrumentHandle',
                'type': 'niRFmxInstrHandle'
            },
            {
                'direction': 'in',
                'name': 'selectorString',
                'type': 'char[]'
            },
            {
                'direction': 'in',
                'name': 'componentCarrierBandwidth',
                'type': 'float64'
            },
            {
                'direction': 'in',
                'name': 'componentCarrierFrequency',
                'type': 'float64'
            },
            {
                'direction': 'in',
                'name': 'cellID',
                'type': 'int32'
            }
        ],
        'returns': 'int32'
    },
    'CfgComponentCarrierArray': {
        'parameters': [
            {
                'direction': 'in',
                'grpc_name': 'instrument',
                'name': 'instrumentHandle',
                'type': 'niRFmxInstrHandle'
            },
            {
                'direction': 'in',
                'name': 'selectorString',
                'type': 'char[]'
            },
            {
                'direction': 'in',
                'name': 'componentCarrierBandwidth',
                'size': {
                    'mechanism': 'len',
                    'tags': [
                        'optional'
                    ],
                    'value': 'numberOfElements'
                },
                'type': 'float64[]'
            },
            {
                'direction': 'in',
                'name': 'componentCarrierFrequency',
                'size': {
                    'mechanism': 'len',
                    'tags': [
                        'optional'
                    ],
                    'value': 'numberOfElements'
                },
                'type': 'float64[]'
            },
            {
                'direction': 'in',
                'name': 'cellID',
                'size': {
                    'mechanism': 'len',
                    'tags': [
                        'optional'
                    ],
                    'value': 'numberOfElements'
                },
                'type': 'int32[]'
            },
            {
                'direction': 'in',
                'name': 'numberOfElements',
                'type': 'int32'
            }
        ],
        'returns': 'int32'
    },
    'CfgComponentCarrierSpacing': {
        'parameters': [
            {
                'direction': 'in',
                'grpc_name': 'instrument',
                'name': 'instrumentHandle',
                'type': 'niRFmxInstrHandle'
            },
            {
                'direction': 'in',
                'name': 'selectorString',
                'type': 'char[]'
            },
            {
                'direction': 'in',
                'enum': 'ComponentCarrierSpacingType',
                'name': 'componentCarrierSpacingType',
                'type': 'int32'
            },
            {
                'direction': 'in',
                'name': 'componentCarrierAtCenterFrequency',
                'type': 'int32'
            }
        ],
        'returns': 'int32'
    },
    'CfgDigitalEdgeTrigger': {
        'parameters': [
            {
                'direction': 'in',
                'grpc_name': 'instrument',
                'name': 'instrumentHandle',
                'type': 'niRFmxInstrHandle'
            },
            {
                'direction': 'in',
                'name': 'selectorString',
                'type': 'char[]'
            },
            {
                'direction': 'in',
                'enum': 'DigitalEdgeTriggerSource',
                'name': 'digitalEdgeSource',
                'type': 'char[]'
            },
            {
                'direction': 'in',
                'enum': 'DigitalEdgeTriggerEdge',
                'name': 'digitalEdge',
                'type': 'int32'
            },
            {
                'direction': 'in',
                'name': 'triggerDelay',
                'type': 'float64'
            },
            {
                'direction': 'in',
                'name': 'enableTrigger',
                'type': 'int32'
            }
        ],
        'returns': 'int32'
    },
    'CfgDownlinkAutoCellIDDetectionEnabled': {
        'parameters': [
            {
                'direction': 'in',
                'grpc_name': 'instrument',
                'name': 'instrumentHandle',
                'type': 'niRFmxInstrHandle'
            },
            {
                'direction': 'in',
                'name': 'selectorString',
                'type': 'char[]'
            },
            {
                'direction': 'in',
                'enum': 'DownlinkAutoCellIDDetectionEnabled',
                'name': 'autoCellIDDetectionEnabled',
                'type': 'int32'
            }
        ],
        'returns': 'int32'
    },
    'CfgDownlinkAutoChannelDetection': {
        'parameters': [
            {
                'direction': 'in',
                'grpc_name': 'instrument',
                'name': 'instrumentHandle',
                'type': 'niRFmxInstrHandle'
            },
            {
                'direction': 'in',
                'name': 'selectorString',
                'type': 'char[]'
            },
            {
                'direction': 'in',
                'enum': 'AutoPdschChannelDetectionEnabled',
                'name': 'autoPDSCHChannelDetectionEnabled',
                'type': 'int32'
            },
            {
                'direction': 'in',
                'enum': 'AutoControlChannelPowerDetectionEnabled',
                'name': 'autoControlChannelPowerDetectionEnabled',
                'type': 'int32'
            },
            {
                'direction': 'in',
                'enum': 'AutoPcfichCfiDetectionEnabled',
                'grpc_name': 'auto_pcfich_cfi_detection_enabled',
                'name': 'autoPCFICHCFIDetectionEnabled',
                'type': 'int32'
            },
            {
                'direction': 'in',
                'hardcoded_value': '0',
                'include_in_proto': False,
                'name': 'reserved',
                'type': 'int32'
            }
        ],
        'returns': 'int32'
    },
    'CfgDownlinkChannelConfigurationMode': {
        'parameters': [
            {
                'direction': 'in',
                'grpc_name': 'instrument',
                'name': 'instrumentHandle',
                'type': 'niRFmxInstrHandle'
            },
            {
                'direction': 'in',
                'name': 'selectorString',
                'type': 'char[]'
            },
            {
                'direction': 'in',
                'enum': 'DownlinkChannelConfigurationMode',
                'name': 'channelConfigurationMode',
                'type': 'int32'
            }
        ],
        'returns': 'int32'
    },
    'CfgDownlinkNumberOfSubframes': {
        'parameters': [
            {
                'direction': 'in',
                'grpc_name': 'instrument',
                'name': 'instrumentHandle',
                'type': 'niRFmxInstrHandle'
            },
            {
                'direction': 'in',
                'name': 'selectorString',
                'type': 'char[]'
            },
            {
                'direction': 'in',
                'name': 'numberOfSubframes',
                'type': 'int32'
            }
        ],
        'returns': 'int32'
    },
    'CfgDownlinkSynchronizationSignal': {
        'parameters': [
            {
                'direction': 'in',
                'grpc_name': 'instrument',
                'name': 'instrumentHandle',
                'type': 'niRFmxInstrHandle'
            },
            {
                'direction': 'in',
                'name': 'selectorString',
                'type': 'char[]'
            },
            {
                'direction': 'in',
                'name': 'pssPower',
                'type': 'float64'
            },
            {
                'direction': 'in',
                'name': 'sssPower',
                'type': 'float64'
            }
        ],
        'returns': 'int32'
    },
    'CfgDownlinkTestModel': {
        'parameters': [
            {
                'direction': 'in',
                'grpc_name': 'instrument',
                'name': 'instrumentHandle',
                'type': 'niRFmxInstrHandle'
            },
            {
                'direction': 'in',
                'name': 'selectorString',
                'type': 'char[]'
            },
            {
                'direction': 'in',
                'enum': 'DownlinkTestModel',
                'name': 'downlinkTestModel',
                'type': 'int32'
            }
        ],
        'returns': 'int32'
    },
    'CfgDownlinkTestModelArray': {
        'parameters': [
            {
                'direction': 'in',
                'grpc_name': 'instrument',
                'name': 'instrumentHandle',
                'type': 'niRFmxInstrHandle'
            },
            {
                'direction': 'in',
                'name': 'selectorString',
                'type': 'char[]'
            },
            {
                'direction': 'in',
                'enum': 'DownlinkTestModel',
                'name': 'downlinkTestModel',
                'size': {
                    'mechanism': 'len',
                    'value': 'numberOfElements'
                },
                'type': 'int32[]'
            },
            {
                'direction': 'in',
                'name': 'numberOfElements',
                'type': 'int32'
            }
        ],
        'returns': 'int32'
    },
    'CfgDuplexScheme': {
        'parameters': [
            {
                'direction': 'in',
                'grpc_name': 'instrument',
                'name': 'instrumentHandle',
                'type': 'niRFmxInstrHandle'
            },
            {
                'direction': 'in',
                'name': 'selectorString',
                'type': 'char[]'
            },
            {
                'direction': 'in',
                'enum': 'DuplexScheme',
                'name': 'duplexScheme',
                'type': 'int32'
            },
            {
                'direction': 'in',
                'enum': 'UplinkDownlinkConfiguration',
                'name': 'uplinkDownlinkConfiguration',
                'type': 'int32'
            }
        ],
        'returns': 'int32'
    },
    'CfgEMTCAnalysisEnabled': {
        'parameters': [
            {
                'direction': 'in',
                'grpc_name': 'instrument',
                'name': 'instrumentHandle',
                'type': 'niRFmxInstrHandle'
            },
            {
                'direction': 'in',
                'name': 'selectorString',
                'type': 'char[]'
            },
            {
                'direction': 'in',
                'enum': 'EmtcAnalysisEnabled',
                'name': 'emtcAnalysisEnabled',
                'type': 'int32'
            }
        ],
        'returns': 'int32'
    },
    'CfgExternalAttenuation': {
        'parameters': [
            {
                'direction': 'in',
                'grpc_name': 'instrument',
                'name': 'instrumentHandle',
                'type': 'niRFmxInstrHandle'
            },
            {
                'direction': 'in',
                'name': 'selectorString',
                'type': 'char[]'
            },
            {
                'direction': 'in',
                'name': 'externalAttenuation',
                'type': 'float64'
            }
        ],
        'returns': 'int32'
    },
    'CfgFrequency': {
        'parameters': [
            {
                'direction': 'in',
                'grpc_name': 'instrument',
                'name': 'instrumentHandle',
                'type': 'niRFmxInstrHandle'
            },
            {
                'direction': 'in',
                'name': 'selectorString',
                'type': 'char[]'
            },
            {
                'direction': 'in',
                'name': 'centerFrequency',
                'type': 'float64'
            }
        ],
        'returns': 'int32'
    },
    'CfgFrequencyEARFCN': {
        'parameters': [
            {
                'direction': 'in',
                'grpc_name': 'instrument',
                'name': 'instrumentHandle',
                'type': 'niRFmxInstrHandle'
            },
            {
                'direction': 'in',
                'name': 'selectorString',
                'type': 'char[]'
            },
            {
                'direction': 'in',
                'enum': 'LinkDirection',
                'name': 'linkDirection',
                'type': 'int32'
            },
            {
                'direction': 'in',
                'name': 'band',
                'type': 'int32'
            },
            {
                'direction': 'in',
                'name': 'earfcn',
                'type': 'int32'
            }
        ],
        'returns': 'int32'
    },
    'CfgFrequencyReference': {
        'parameters': [
            {
                'direction': 'in',
                'grpc_name': 'instrument',
                'name': 'instrumentHandle',
                'type': 'niRFmxInstrHandle'
            },
            {
                'direction': 'in',
                'name': 'channelName',
                'type': 'char[]'
            },
            {
                'direction': 'in',
                'enum': 'FrequencyReferenceSource',
                'name': 'frequencyReferenceSource',
                'type': 'char[]'
            },
            {
                'direction': 'in',
                'name': 'frequencyReferenceFrequency',
                'type': 'float64'
            }
        ],
        'returns': 'int32'
    },
    'CfgIQPowerEdgeTrigger': {
        'parameters': [
            {
                'direction': 'in',
                'grpc_name': 'instrument',
                'name': 'instrumentHandle',
                'type': 'niRFmxInstrHandle'
            },
            {
                'direction': 'in',
                'name': 'selectorString',
                'type': 'char[]'
            },
            {
                'direction': 'in',
                'name': 'iqPowerEdgeSource',
                'type': 'char[]'
            },
            {
                'direction': 'in',
                'enum': 'IQPowerEdgeTriggerSlope',
                'name': 'iqPowerEdgeSlope',
                'type': 'int32'
            },
            {
                'direction': 'in',
                'name': 'iqPowerEdgeLevel',
                'type': 'float64'
            },
            {
                'direction': 'in',
                'name': 'triggerDelay',
                'type': 'float64'
            },
            {
                'direction': 'in',
                'enum': 'TriggerMinimumQuietTimeMode',
                'name': 'triggerMinQuietTimeMode',
                'type': 'int32'
            },
            {
                'direction': 'in',
                'name': 'triggerMinQuietTimeDuration',
                'type': 'float64'
            },
            {
                'direction': 'in',
                'enum': 'IQPowerEdgeTriggerLevelType',
                'name': 'iqPowerEdgeLevelType',
                'type': 'int32'
            },
            {
                'direction': 'in',
                'name': 'enableTrigger',
                'type': 'int32'
            }
        ],
        'returns': 'int32'
    },
    'CfgLinkDirection': {
        'parameters': [
            {
                'direction': 'in',
                'grpc_name': 'instrument',
                'name': 'instrumentHandle',
                'type': 'niRFmxInstrHandle'
            },
            {
                'direction': 'in',
                'name': 'selectorString',
                'type': 'char[]'
            },
            {
                'direction': 'in',
                'enum': 'LinkDirection',
                'name': 'linkDirection',
                'type': 'int32'
            }
        ],
        'returns': 'int32'
    },
    'CfgMechanicalAttenuation': {
        'parameters': [
            {
                'direction': 'in',
                'grpc_name': 'instrument',
                'name': 'instrumentHandle',
                'type': 'niRFmxInstrHandle'
            },
            {
                'direction': 'in',
                'name': 'channelName',
                'type': 'char[]'
            },
            {
                'direction': 'in',
                'enum': 'MechanicalAttenuationAuto',
                'name': 'mechanicalAttenuationAuto',
                'type': 'int32'
            },
            {
                'direction': 'in',
                'name': 'mechanicalAttenuationValue',
                'type': 'float64'
            }
        ],
        'returns': 'int32'
    },
    'CfgNBIoTComponentCarrier': {
        'parameters': [
            {
                'direction': 'in',
                'grpc_name': 'instrument',
                'name': 'instrumentHandle',
                'type': 'niRFmxInstrHandle'
            },
            {
                'direction': 'in',
                'name': 'selectorString',
                'type': 'char[]'
            },
            {
                'direction': 'in',
                'name': 'nCellID',
                'type': 'int32'
            },
            {
                'direction': 'in',
                'enum': 'NBIoTUplinkSubcarrierSpacing',
                'name': 'uplinkSubcarrierSpacing',
                'type': 'int32'
            }
        ],
        'returns': 'int32'
    },
    'CfgNPUSCHDMRS': {
        'parameters': [
            {
                'direction': 'in',
                'grpc_name': 'instrument',
                'name': 'instrumentHandle',
                'type': 'niRFmxInstrHandle'
            },
            {
                'direction': 'in',
                'name': 'selectorString',
                'type': 'char[]'
            },
            {
                'direction': 'in',
                'enum': 'NPuschDmrsBaseSequenceMode',
                'grpc_name': 'npusch_dmrs_base_sequence_mode',
                'name': 'npuschdmrsBaseSequenceMode',
                'type': 'int32'
            },
            {
                'direction': 'in',
                'grpc_name': 'npusch_dmrs_base_sequence_index',
                'name': 'npuschdmrsBaseSequenceIndex',
                'type': 'int32'
            },
            {
                'direction': 'in',
                'grpc_name': 'npusch_dmrs_cyclic_shift',
                'name': 'npuschdmrsCyclicShift',
                'type': 'int32'
            },
            {
                'direction': 'in',
                'enum': 'NPuschDmrsGroupHoppingEnabled',
                'grpc_name': 'npusch_dmrs_group_hopping_enabled',
                'name': 'npuschdmrsGroupHoppingEnabled',
                'type': 'int32'
            },
            {
                'direction': 'in',
                'grpc_name': 'npusch_dmrs_delta_ss',
                'name': 'npuschdmrsDeltaSS',
                'type': 'int32'
            }
        ],
        'returns': 'int32'
    },
    'CfgNPUSCHFormat': {
        'parameters': [
            {
                'direction': 'in',
                'grpc_name': 'instrument',
                'name': 'instrumentHandle',
                'type': 'niRFmxInstrHandle'
            },
            {
                'direction': 'in',
                'name': 'selectorString',
                'type': 'char[]'
            },
            {
                'direction': 'in',
                'name': 'format',
                'type': 'int32'
            }
        ],
        'returns': 'int32'
    },
    'CfgNPUSCHStartingSlot': {
        'parameters': [
            {
                'direction': 'in',
                'grpc_name': 'instrument',
                'name': 'instrumentHandle',
                'type': 'niRFmxInstrHandle'
            },
            {
                'direction': 'in',
                'name': 'selectorString',
                'type': 'char[]'
            },
            {
                'direction': 'in',
                'name': 'startingSlot',
                'type': 'int32'
            }
        ],
        'returns': 'int32'
    },
    'CfgNPUSCHTones': {
        'parameters': [
            {
                'direction': 'in',
                'grpc_name': 'instrument',
                'name': 'instrumentHandle',
                'type': 'niRFmxInstrHandle'
            },
            {
                'direction': 'in',
                'name': 'selectorString',
                'type': 'char[]'
            },
            {
                'direction': 'in',
                'name': 'toneOffset',
                'type': 'int32'
            },
            {
                'direction': 'in',
                'name': 'numberOfTones',
                'type': 'int32'
            },
            {
                'direction': 'in',
                'enum': 'NPuschModulationType',
                'name': 'modulationType',
                'type': 'int32'
            }
        ],
        'returns': 'int32'
    },
    'CfgNumberOfComponentCarriers': {
        'parameters': [
            {
                'direction': 'in',
                'grpc_name': 'instrument',
                'name': 'instrumentHandle',
                'type': 'niRFmxInstrHandle'
            },
            {
                'direction': 'in',
                'name': 'selectorString',
                'type': 'char[]'
            },
            {
                'direction': 'in',
                'name': 'numberOfComponentCarriers',
                'type': 'int32'
            }
        ],
        'returns': 'int32'
    },
    'CfgNumberOfDUTAntennas': {
        'parameters': [
            {
                'direction': 'in',
                'grpc_name': 'instrument',
                'name': 'instrumentHandle',
                'type': 'niRFmxInstrHandle'
            },
            {
                'direction': 'in',
                'name': 'selectorString',
                'type': 'char[]'
            },
            {
                'direction': 'in',
                'name': 'numberOfDUTAntennas',
                'type': 'int32'
            }
        ],
        'returns': 'int32'
    },
    'CfgNumberOfPDSCHChannels': {
        'parameters': [
            {
                'direction': 'in',
                'grpc_name': 'instrument',
                'name': 'instrumentHandle',
                'type': 'niRFmxInstrHandle'
            },
            {
                'direction': 'in',
                'name': 'selectorString',
                'type': 'char[]'
            },
            {
                'direction': 'in',
                'name': 'numberOfPDSCHChannels',
                'type': 'int32'
            }
        ],
        'returns': 'int32'
    },
    'CfgNumberOfPUSCHResourceBlockClusters': {
        'parameters': [
            {
                'direction': 'in',
                'grpc_name': 'instrument',
                'name': 'instrumentHandle',
                'type': 'niRFmxInstrHandle'
            },
            {
                'direction': 'in',
                'name': 'selectorString',
                'type': 'char[]'
            },
            {
                'direction': 'in',
                'name': 'numberOfResourceBlockClusters',
                'type': 'int32'
            }
        ],
        'returns': 'int32'
    },
    'CfgNumberOfSubblocks': {
        'parameters': [
            {
                'direction': 'in',
                'grpc_name': 'instrument',
                'name': 'instrumentHandle',
                'type': 'niRFmxInstrHandle'
            },
            {
                'direction': 'in',
                'name': 'selectorString',
                'type': 'char[]'
            },
            {
                'direction': 'in',
                'name': 'numberOfSubblocks',
                'type': 'int32'
            }
        ],
        'returns': 'int32'
    },
    'CfgPBCH': {
        'parameters': [
            {
                'direction': 'in',
                'grpc_name': 'instrument',
                'name': 'instrumentHandle',
                'type': 'niRFmxInstrHandle'
            },
            {
                'direction': 'in',
                'name': 'selectorString',
                'type': 'char[]'
            },
            {
                'direction': 'in',
                'name': 'pbchPower',
                'type': 'float64'
            }
        ],
        'returns': 'int32'
    },
    'CfgPCFICH': {
        'parameters': [
            {
                'direction': 'in',
                'grpc_name': 'instrument',
                'name': 'instrumentHandle',
                'type': 'niRFmxInstrHandle'
            },
            {
                'direction': 'in',
                'name': 'selectorString',
                'type': 'char[]'
            },
            {
                'direction': 'in',
                'name': 'cfi',
                'type': 'int32'
            },
            {
                'direction': 'in',
                'name': 'power',
                'type': 'float64'
            }
        ],
        'returns': 'int32'
    },
    'CfgPDCCH': {
        'parameters': [
            {
                'direction': 'in',
                'grpc_name': 'instrument',
                'name': 'instrumentHandle',
                'type': 'niRFmxInstrHandle'
            },
            {
                'direction': 'in',
                'name': 'selectorString',
                'type': 'char[]'
            },
            {
                'direction': 'in',
                'name': 'pdcchPower',
                'type': 'float64'
            }
        ],
        'returns': 'int32'
    },
    'CfgPDSCH': {
        'parameters': [
            {
                'direction': 'in',
                'grpc_name': 'instrument',
                'name': 'instrumentHandle',
                'type': 'niRFmxInstrHandle'
            },
            {
                'direction': 'in',
                'name': 'selectorString',
                'type': 'char[]'
            },
            {
                'direction': 'in',
                'enum': 'UserDefinedPdschCW0ModulationType',
                'name': 'cw0ModulationType',
                'type': 'int32'
            },
            {
                'direction': 'in',
                'name': 'resourceBlockAllocation',
                'type': 'char[]'
            },
            {
                'direction': 'in',
                'name': 'power',
                'type': 'float64'
            }
        ],
        'returns': 'int32'
    },
    'CfgPHICH': {
        'parameters': [
            {
                'direction': 'in',
                'grpc_name': 'instrument',
                'name': 'instrumentHandle',
                'type': 'niRFmxInstrHandle'
            },
            {
                'direction': 'in',
                'name': 'selectorString',
                'type': 'char[]'
            },
            {
                'direction': 'in',
                'enum': 'DownlinkUserDefinedPhichResource',
                'name': 'resource',
                'type': 'int32'
            },
            {
                'direction': 'in',
                'enum': 'DownlinkUserDefinedPhichDuration',
                'name': 'duration',
                'type': 'int32'
            },
            {
                'direction': 'in',
                'name': 'power',
                'type': 'float64'
            }
        ],
        'returns': 'int32'
    },
    'CfgPSSCHModulationType': {
        'parameters': [
            {
                'direction': 'in',
                'grpc_name': 'instrument',
                'name': 'instrumentHandle',
                'type': 'niRFmxInstrHandle'
            },
            {
                'direction': 'in',
                'name': 'selectorString',
                'type': 'char[]'
            },
            {
                'direction': 'in',
                'enum': 'PsschModulationType',
<<<<<<< HEAD
=======
                'grpc_field_number': '4',
                'grpc_raw_field_number': '3',
>>>>>>> 7ea064c2
                'name': 'modulationType',
                'type': 'int32'
            }
        ],
        'returns': 'int32'
    },
    'CfgPSSCHResourceBlocks': {
        'parameters': [
            {
                'direction': 'in',
                'grpc_name': 'instrument',
                'name': 'instrumentHandle',
                'type': 'niRFmxInstrHandle'
            },
            {
                'direction': 'in',
                'name': 'selectorString',
                'type': 'char[]'
            },
            {
                'direction': 'in',
                'name': 'resourceBlockOffset',
                'type': 'int32'
            },
            {
                'direction': 'in',
                'name': 'numberOfResourceBlocks',
                'type': 'int32'
            }
        ],
        'returns': 'int32'
    },
    'CfgPUSCHModulationType': {
        'parameters': [
            {
                'direction': 'in',
                'grpc_name': 'instrument',
                'name': 'instrumentHandle',
                'type': 'niRFmxInstrHandle'
            },
            {
                'direction': 'in',
                'name': 'selectorString',
                'type': 'char[]'
            },
            {
                'direction': 'in',
                'enum': 'PuschModulationType',
                'name': 'modulationType',
                'type': 'int32'
            }
        ],
        'returns': 'int32'
    },
    'CfgPUSCHResourceBlocks': {
        'parameters': [
            {
                'direction': 'in',
                'grpc_name': 'instrument',
                'name': 'instrumentHandle',
                'type': 'niRFmxInstrHandle'
            },
            {
                'direction': 'in',
                'name': 'selectorString',
                'type': 'char[]'
            },
            {
                'direction': 'in',
                'name': 'resourceBlockOffset',
                'type': 'int32'
            },
            {
                'direction': 'in',
                'name': 'numberOfResourceBlocks',
                'type': 'int32'
            }
        ],
        'returns': 'int32'
    },
    'CfgRF': {
        'parameters': [
            {
                'direction': 'in',
                'grpc_name': 'instrument',
                'name': 'instrumentHandle',
                'type': 'niRFmxInstrHandle'
            },
            {
                'direction': 'in',
                'name': 'selectorString',
                'type': 'char[]'
            },
            {
                'direction': 'in',
                'name': 'centerFrequency',
                'type': 'float64'
            },
            {
                'direction': 'in',
                'name': 'referenceLevel',
                'type': 'float64'
            },
            {
                'direction': 'in',
                'name': 'externalAttenuation',
                'type': 'float64'
            }
        ],
        'returns': 'int32'
    },
    'CfgRFAttenuation': {
        'parameters': [
            {
                'direction': 'in',
                'grpc_name': 'instrument',
                'name': 'instrumentHandle',
                'type': 'niRFmxInstrHandle'
            },
            {
                'direction': 'in',
                'name': 'channelName',
                'type': 'char[]'
            },
            {
                'direction': 'in',
                'enum': 'RFAttenuationAuto',
                'name': 'rfAttenuationAuto',
                'type': 'int32'
            },
            {
                'direction': 'in',
                'name': 'rfAttenuationValue',
                'type': 'float64'
            }
        ],
        'returns': 'int32'
    },
    'CfgReferenceLevel': {
        'parameters': [
            {
                'direction': 'in',
                'grpc_name': 'instrument',
                'name': 'instrumentHandle',
                'type': 'niRFmxInstrHandle'
            },
            {
                'direction': 'in',
                'name': 'selectorString',
                'type': 'char[]'
            },
            {
                'direction': 'in',
                'name': 'referenceLevel',
                'type': 'float64'
            }
        ],
        'returns': 'int32'
    },
    'CfgSoftwareEdgeTrigger': {
        'parameters': [
            {
                'direction': 'in',
                'grpc_name': 'instrument',
                'name': 'instrumentHandle',
                'type': 'niRFmxInstrHandle'
            },
            {
                'direction': 'in',
                'name': 'selectorString',
                'type': 'char[]'
            },
            {
                'direction': 'in',
                'name': 'triggerDelay',
                'type': 'float64'
            },
            {
                'direction': 'in',
                'name': 'enableTrigger',
                'type': 'int32'
            }
        ],
        'returns': 'int32'
    },
    'CfgTransmitAntennaToAnalyze': {
        'parameters': [
            {
                'direction': 'in',
                'grpc_name': 'instrument',
                'name': 'instrumentHandle',
                'type': 'niRFmxInstrHandle'
            },
            {
                'direction': 'in',
                'name': 'selectorString',
                'type': 'char[]'
            },
            {
                'direction': 'in',
                'name': 'transmitAntennaToAnalyze',
                'type': 'int32'
            }
        ],
        'returns': 'int32'
    },
    'CfgeNodeBCategory': {
        'parameters': [
            {
                'direction': 'in',
                'grpc_name': 'instrument',
                'name': 'instrumentHandle',
                'type': 'niRFmxInstrHandle'
            },
            {
                'direction': 'in',
                'name': 'selectorString',
                'type': 'char[]'
            },
            {
                'direction': 'in',
                'enum': 'ENodeBCategory',
                'grpc_name': 'enodeb_category',
                'name': 'eNodeBCategory',
                'type': 'int32'
            }
        ],
        'returns': 'int32'
    },
    'CheckMeasurementStatus': {
        'parameters': [
            {
                'direction': 'in',
                'grpc_name': 'instrument',
                'name': 'instrumentHandle',
                'type': 'niRFmxInstrHandle'
            },
            {
                'direction': 'in',
                'name': 'selectorString',
                'type': 'char[]'
            },
            {
                'direction': 'out',
                'grpc_type': 'bool',
                'name': 'isDone',
                'type': 'int32'
            }
        ],
        'returns': 'int32'
    },
    'ClearAllNamedResults': {
        'parameters': [
            {
                'direction': 'in',
                'grpc_name': 'instrument',
                'name': 'instrumentHandle',
                'type': 'niRFmxInstrHandle'
            },
            {
                'direction': 'in',
                'name': 'selectorString',
                'type': 'char[]'
            }
        ],
        'returns': 'int32'
    },
    'ClearNamedResult': {
        'parameters': [
            {
                'direction': 'in',
                'grpc_name': 'instrument',
                'name': 'instrumentHandle',
                'type': 'niRFmxInstrHandle'
            },
            {
                'direction': 'in',
                'name': 'selectorString',
                'type': 'char[]'
            }
        ],
        'returns': 'int32'
    },
    'ClearNoiseCalibrationDatabase': {
        'parameters': [
            {
                'direction': 'in',
                'grpc_name': 'instrument',
                'name': 'instrumentHandle',
                'type': 'niRFmxInstrHandle'
            },
            {
                'direction': 'in',
                'name': 'selectorString',
                'type': 'char[]'
            }
        ],
        'returns': 'int32'
    },
    'CloneSignalConfiguration': {
        'parameters': [
            {
                'direction': 'in',
                'grpc_name': 'instrument',
                'name': 'instrumentHandle',
                'type': 'niRFmxInstrHandle'
            },
            {
                'direction': 'in',
                'name': 'oldSignalName',
                'type': 'char[]'
            },
            {
                'direction': 'in',
                'name': 'newSignalName',
                'type': 'char[]'
            }
        ],
        'returns': 'int32'
    },
    'Close': {
        'parameters': [
            {
                'direction': 'in',
                'grpc_name': 'instrument',
                'name': 'instrumentHandle',
                'type': 'niRFmxInstrHandle'
            },
            {
                'direction': 'in',
                'grpc_type': 'bool',
                'name': 'forceDestroy',
                'type': 'int32'
            }
        ],
        'returns': 'int32'
    },
    'Commit': {
        'parameters': [
            {
                'direction': 'in',
                'grpc_name': 'instrument',
                'name': 'instrumentHandle',
                'type': 'niRFmxInstrHandle'
            },
            {
                'direction': 'in',
                'name': 'selectorString',
                'type': 'char[]'
            }
        ],
        'returns': 'int32'
    },
    'CreateList': {
        'parameters': [
            {
                'direction': 'in',
                'grpc_name': 'instrument',
                'name': 'instrumentHandle',
                'type': 'niRFmxInstrHandle'
            },
            {
                'direction': 'in',
                'name': 'listName',
                'type': 'char[]'
            }
        ],
        'returns': 'int32'
    },
    'CreateListStep': {
        'parameters': [
            {
                'direction': 'in',
                'grpc_name': 'instrument',
                'name': 'instrumentHandle',
                'type': 'niRFmxInstrHandle'
            },
            {
                'direction': 'in',
                'name': 'selectorString',
                'type': 'char[]'
            },
            {
                'direction': 'out',
                'name': 'createdStepIndex',
                'type': 'int32'
            }
        ],
        'returns': 'int32'
    },
    'CreateSignalConfiguration': {
        'parameters': [
            {
                'direction': 'in',
                'grpc_name': 'instrument',
                'name': 'instrumentHandle',
                'type': 'niRFmxInstrHandle'
            },
            {
                'direction': 'in',
                'name': 'signalName',
                'type': 'char[]'
            }
        ],
        'returns': 'int32'
    },
    'DeleteList': {
        'parameters': [
            {
                'direction': 'in',
                'grpc_name': 'instrument',
                'name': 'instrumentHandle',
                'type': 'niRFmxInstrHandle'
            },
            {
                'direction': 'in',
                'name': 'listName',
                'type': 'char[]'
            }
        ],
        'returns': 'int32'
    },
    'DeleteSignalConfiguration': {
        'parameters': [
            {
                'direction': 'in',
                'grpc_name': 'instrument',
                'name': 'instrumentHandle',
                'type': 'niRFmxInstrHandle'
            },
            {
                'direction': 'in',
                'name': 'signalName',
                'type': 'char[]'
            }
        ],
        'returns': 'int32'
    },
    'DisableTrigger': {
        'parameters': [
            {
                'direction': 'in',
                'grpc_name': 'instrument',
                'name': 'instrumentHandle',
                'type': 'niRFmxInstrHandle'
            },
            {
                'direction': 'in',
                'name': 'selectorString',
                'type': 'char[]'
            }
        ],
        'returns': 'int32'
    },
    'GetAllNamedResultNames': {
        'parameters': [
            {
                'direction': 'in',
                'grpc_name': 'instrument',
                'name': 'instrumentHandle',
                'type': 'niRFmxInstrHandle'
            },
            {
                'direction': 'in',
                'name': 'selectorString',
                'type': 'char[]'
            },
            {
                'direction': 'out',
                'name': 'resultNames',
                'size': {
                    'mechanism': 'ivi-dance-with-a-twist',
                    'value': 'resultNamesBufferSize',
                    'value_twist': 'actualResultNamesSize'
                },
                'type': 'char[]'
            },
            {
                'direction': 'in',
                'name': 'resultNamesBufferSize',
                'type': 'int32'
            },
            {
                'direction': 'out',
                'name': 'actualResultNamesSize',
                'type': 'int32'
            },
            {
                'direction': 'out',
                'name': 'defaultResultExists',
                'type': 'int32'
            }
        ],
        'returns': 'int32'
    },
    'GetAttributeF32': {
        'parameters': [
            {
                'direction': 'in',
                'grpc_name': 'instrument',
                'name': 'instrumentHandle',
                'type': 'niRFmxInstrHandle'
            },
            {
                'direction': 'in',
                'name': 'selectorString',
                'type': 'char[]'
            },
            {
                'direction': 'in',
                'grpc_type': 'NiRFmxLTEAttribute',
                'name': 'attributeID',
                'type': 'int32'
            },
            {
                'direction': 'out',
                'name': 'attrVal',
                'type': 'float32'
            }
        ],
        'returns': 'int32'
    },
    'GetAttributeF32Array': {
        'parameters': [
            {
                'direction': 'in',
                'grpc_name': 'instrument',
                'name': 'instrumentHandle',
                'type': 'niRFmxInstrHandle'
            },
            {
                'direction': 'in',
                'name': 'selectorString',
                'type': 'char[]'
            },
            {
                'direction': 'in',
                'grpc_type': 'NiRFmxLTEAttribute',
                'name': 'attributeID',
                'type': 'int32'
            },
            {
                'direction': 'out',
                'name': 'attrVal',
                'size': {
                    'mechanism': 'ivi-dance-with-a-twist',
                    'value': 'arraySize',
                    'value_twist': 'actualArraySize'
                },
                'type': 'float32[]'
            },
            {
                'direction': 'in',
                'name': 'arraySize',
                'type': 'int32'
            },
            {
                'direction': 'out',
                'name': 'actualArraySize',
                'type': 'int32'
            }
        ],
        'returns': 'int32'
    },
    'GetAttributeF64': {
        'parameters': [
            {
                'direction': 'in',
                'grpc_name': 'instrument',
                'name': 'instrumentHandle',
                'type': 'niRFmxInstrHandle'
            },
            {
                'direction': 'in',
                'name': 'selectorString',
                'type': 'char[]'
            },
            {
                'direction': 'in',
                'grpc_type': 'NiRFmxLTEAttribute',
                'name': 'attributeID',
                'type': 'int32'
            },
            {
                'direction': 'out',
                'name': 'attrVal',
                'type': 'float64'
            }
        ],
        'returns': 'int32'
    },
    'GetAttributeF64Array': {
        'parameters': [
            {
                'direction': 'in',
                'grpc_name': 'instrument',
                'name': 'instrumentHandle',
                'type': 'niRFmxInstrHandle'
            },
            {
                'direction': 'in',
                'name': 'selectorString',
                'type': 'char[]'
            },
            {
                'direction': 'in',
                'grpc_type': 'NiRFmxLTEAttribute',
                'name': 'attributeID',
                'type': 'int32'
            },
            {
                'direction': 'out',
                'name': 'attrVal',
                'size': {
                    'mechanism': 'ivi-dance-with-a-twist',
                    'value': 'arraySize',
                    'value_twist': 'actualArraySize'
                },
                'type': 'float64[]'
            },
            {
                'direction': 'in',
                'name': 'arraySize',
                'type': 'int32'
            },
            {
                'direction': 'out',
                'name': 'actualArraySize',
                'type': 'int32'
            }
        ],
        'returns': 'int32'
    },
    'GetAttributeI16': {
        'parameters': [
            {
                'direction': 'in',
                'grpc_name': 'instrument',
                'name': 'instrumentHandle',
                'type': 'niRFmxInstrHandle'
            },
            {
                'direction': 'in',
                'name': 'selectorString',
                'type': 'char[]'
            },
            {
                'direction': 'in',
                'grpc_type': 'NiRFmxLTEAttribute',
                'name': 'attributeID',
                'type': 'int32'
            },
            {
                'direction': 'out',
                'name': 'attrVal',
                'type': 'int16'
            }
        ],
        'returns': 'int32'
    },
    'GetAttributeI32': {
        'parameters': [
            {
                'direction': 'in',
                'grpc_name': 'instrument',
                'name': 'instrumentHandle',
                'type': 'niRFmxInstrHandle'
            },
            {
                'direction': 'in',
                'name': 'selectorString',
                'type': 'char[]'
            },
            {
                'direction': 'in',
                'grpc_type': 'NiRFmxLTEAttribute',
                'name': 'attributeID',
                'type': 'int32'
            },
            {
                'direction': 'out',
                'name': 'attrVal',
                'type': 'int32'
            }
        ],
        'returns': 'int32'
    },
    'GetAttributeI32Array': {
        'parameters': [
            {
                'direction': 'in',
                'grpc_name': 'instrument',
                'name': 'instrumentHandle',
                'type': 'niRFmxInstrHandle'
            },
            {
                'direction': 'in',
                'name': 'selectorString',
                'type': 'char[]'
            },
            {
                'direction': 'in',
                'grpc_type': 'NiRFmxLTEAttribute',
                'name': 'attributeID',
                'type': 'int32'
            },
            {
                'direction': 'out',
                'name': 'attrVal',
                'size': {
                    'mechanism': 'ivi-dance-with-a-twist',
                    'value': 'arraySize',
                    'value_twist': 'actualArraySize'
                },
                'type': 'int32[]'
            },
            {
                'direction': 'in',
                'name': 'arraySize',
                'type': 'int32'
            },
            {
                'direction': 'out',
                'name': 'actualArraySize',
                'type': 'int32'
            }
        ],
        'returns': 'int32'
    },
    'GetAttributeI64': {
        'parameters': [
            {
                'direction': 'in',
                'grpc_name': 'instrument',
                'name': 'instrumentHandle',
                'type': 'niRFmxInstrHandle'
            },
            {
                'direction': 'in',
                'name': 'selectorString',
                'type': 'char[]'
            },
            {
                'direction': 'in',
                'grpc_type': 'NiRFmxLTEAttribute',
                'name': 'attributeID',
                'type': 'int32'
            },
            {
                'direction': 'out',
                'name': 'attrVal',
                'type': 'int64'
            }
        ],
        'returns': 'int32'
    },
    'GetAttributeI64Array': {
        'parameters': [
            {
                'direction': 'in',
                'grpc_name': 'instrument',
                'name': 'instrumentHandle',
                'type': 'niRFmxInstrHandle'
            },
            {
                'direction': 'in',
                'name': 'selectorString',
                'type': 'char[]'
            },
            {
                'direction': 'in',
                'grpc_type': 'NiRFmxLTEAttribute',
                'name': 'attributeID',
                'type': 'int32'
            },
            {
                'direction': 'out',
                'name': 'attrVal',
                'size': {
                    'mechanism': 'ivi-dance-with-a-twist',
                    'value': 'arraySize',
                    'value_twist': 'actualArraySize'
                },
                'type': 'int64[]'
            },
            {
                'direction': 'in',
                'name': 'arraySize',
                'type': 'int32'
            },
            {
                'direction': 'out',
                'name': 'actualArraySize',
                'type': 'int32'
            }
        ],
        'returns': 'int32'
    },
    'GetAttributeI8': {
        'parameters': [
            {
                'direction': 'in',
                'grpc_name': 'instrument',
                'name': 'instrumentHandle',
                'type': 'niRFmxInstrHandle'
            },
            {
                'direction': 'in',
                'name': 'selectorString',
                'type': 'char[]'
            },
            {
                'direction': 'in',
                'grpc_type': 'NiRFmxLTEAttribute',
                'name': 'attributeID',
                'type': 'int32'
            },
            {
                'direction': 'out',
                'name': 'attrVal',
                'type': 'int8'
            }
        ],
        'returns': 'int32'
    },
    'GetAttributeI8Array': {
        'parameters': [
            {
                'direction': 'in',
                'grpc_name': 'instrument',
                'name': 'instrumentHandle',
                'type': 'niRFmxInstrHandle'
            },
            {
                'direction': 'in',
                'name': 'selectorString',
                'type': 'char[]'
            },
            {
                'direction': 'in',
                'grpc_type': 'NiRFmxLTEAttribute',
                'name': 'attributeID',
                'type': 'int32'
            },
            {
                'direction': 'out',
                'name': 'attrVal',
                'size': {
                    'mechanism': 'ivi-dance-with-a-twist',
                    'value': 'arraySize',
                    'value_twist': 'actualArraySize'
                },
                'type': 'int8[]'
            },
            {
                'direction': 'in',
                'name': 'arraySize',
                'type': 'int32'
            },
            {
                'direction': 'out',
                'name': 'actualArraySize',
                'type': 'int32'
            }
        ],
        'returns': 'int32'
    },
    'GetAttributeNIComplexDoubleArray': {
        'parameters': [
            {
                'direction': 'in',
                'grpc_name': 'instrument',
                'name': 'instrumentHandle',
                'type': 'niRFmxInstrHandle'
            },
            {
                'direction': 'in',
                'name': 'selectorString',
                'type': 'char[]'
            },
            {
                'direction': 'in',
                'grpc_type': 'NiRFmxLTEAttribute',
                'name': 'attributeID',
                'type': 'int32'
            },
            {
                'direction': 'out',
                'name': 'attrVal',
                'size': {
                    'mechanism': 'ivi-dance-with-a-twist',
                    'value': 'arraySize',
                    'value_twist': 'actualArraySize'
                },
                'type': 'NIComplexDouble[]'
            },
            {
                'direction': 'in',
                'name': 'arraySize',
                'type': 'int32'
            },
            {
                'direction': 'out',
                'name': 'actualArraySize',
                'type': 'int32'
            }
        ],
        'returns': 'int32'
    },
    'GetAttributeNIComplexSingleArray': {
        'parameters': [
            {
                'direction': 'in',
                'grpc_name': 'instrument',
                'name': 'instrumentHandle',
                'type': 'niRFmxInstrHandle'
            },
            {
                'direction': 'in',
                'name': 'selectorString',
                'type': 'char[]'
            },
            {
                'direction': 'in',
                'grpc_type': 'NiRFmxLTEAttribute',
                'name': 'attributeID',
                'type': 'int32'
            },
            {
                'direction': 'out',
                'name': 'attrVal',
                'size': {
                    'mechanism': 'ivi-dance-with-a-twist',
                    'value': 'arraySize',
                    'value_twist': 'actualArraySize'
                },
                'type': 'NIComplexSingle[]'
            },
            {
                'direction': 'in',
                'name': 'arraySize',
                'type': 'int32'
            },
            {
                'direction': 'out',
                'name': 'actualArraySize',
                'type': 'int32'
            }
        ],
        'returns': 'int32'
    },
    'GetAttributeString': {
        'parameters': [
            {
                'direction': 'in',
                'grpc_name': 'instrument',
                'name': 'instrumentHandle',
                'type': 'niRFmxInstrHandle'
            },
            {
                'direction': 'in',
                'name': 'selectorString',
                'type': 'char[]'
            },
            {
                'direction': 'in',
                'grpc_type': 'NiRFmxLTEAttribute',
                'name': 'attributeID',
                'type': 'int32'
            },
            {
                'direction': 'in',
                'name': 'arraySize',
                'type': 'int32'
            },
            {
                'direction': 'out',
                'name': 'attrVal',
                'size': {
                    'mechanism': 'ivi-dance',
                    'value': 'arraySize'
                },
                'type': 'char[]'
            }
        ],
        'returns': 'int32'
    },
    'GetAttributeU16': {
        'parameters': [
            {
                'direction': 'in',
                'grpc_name': 'instrument',
                'name': 'instrumentHandle',
                'type': 'niRFmxInstrHandle'
            },
            {
                'direction': 'in',
                'name': 'selectorString',
                'type': 'char[]'
            },
            {
                'direction': 'in',
                'grpc_type': 'NiRFmxLTEAttribute',
                'name': 'attributeID',
                'type': 'int32'
            },
            {
                'direction': 'out',
                'name': 'attrVal',
                'type': 'uInt16'
            }
        ],
        'returns': 'int32'
    },
    'GetAttributeU32': {
        'parameters': [
            {
                'direction': 'in',
                'grpc_name': 'instrument',
                'name': 'instrumentHandle',
                'type': 'niRFmxInstrHandle'
            },
            {
                'direction': 'in',
                'name': 'selectorString',
                'type': 'char[]'
            },
            {
                'direction': 'in',
                'grpc_type': 'NiRFmxLTEAttribute',
                'name': 'attributeID',
                'type': 'int32'
            },
            {
                'direction': 'out',
                'name': 'attrVal',
                'type': 'uInt32'
            }
        ],
        'returns': 'int32'
    },
    'GetAttributeU32Array': {
        'parameters': [
            {
                'direction': 'in',
                'grpc_name': 'instrument',
                'name': 'instrumentHandle',
                'type': 'niRFmxInstrHandle'
            },
            {
                'direction': 'in',
                'name': 'selectorString',
                'type': 'char[]'
            },
            {
                'direction': 'in',
                'grpc_type': 'NiRFmxLTEAttribute',
                'name': 'attributeID',
                'type': 'int32'
            },
            {
                'direction': 'out',
                'name': 'attrVal',
                'size': {
                    'mechanism': 'ivi-dance-with-a-twist',
                    'value': 'arraySize',
                    'value_twist': 'actualArraySize'
                },
                'type': 'uInt32[]'
            },
            {
                'direction': 'in',
                'name': 'arraySize',
                'type': 'int32'
            },
            {
                'direction': 'out',
                'name': 'actualArraySize',
                'type': 'int32'
            }
        ],
        'returns': 'int32'
    },
    'GetAttributeU64Array': {
        'parameters': [
            {
                'direction': 'in',
                'grpc_name': 'instrument',
                'name': 'instrumentHandle',
                'type': 'niRFmxInstrHandle'
            },
            {
                'direction': 'in',
                'name': 'selectorString',
                'type': 'char[]'
            },
            {
                'direction': 'in',
                'grpc_type': 'NiRFmxLTEAttribute',
                'name': 'attributeID',
                'type': 'int32'
            },
            {
                'direction': 'out',
                'name': 'attrVal',
                'size': {
                    'mechanism': 'ivi-dance-with-a-twist',
                    'value': 'arraySize',
                    'value_twist': 'actualArraySize'
                },
                'type': 'uInt64[]'
            },
            {
                'direction': 'in',
                'name': 'arraySize',
                'type': 'int32'
            },
            {
                'direction': 'out',
                'name': 'actualArraySize',
                'type': 'int32'
            }
        ],
        'returns': 'int32'
    },
    'GetAttributeU8': {
        'parameters': [
            {
                'direction': 'in',
                'grpc_name': 'instrument',
                'name': 'instrumentHandle',
                'type': 'niRFmxInstrHandle'
            },
            {
                'direction': 'in',
                'name': 'selectorString',
                'type': 'char[]'
            },
            {
                'direction': 'in',
                'grpc_type': 'NiRFmxLTEAttribute',
                'name': 'attributeID',
                'type': 'int32'
            },
            {
                'direction': 'out',
                'name': 'attrVal',
                'type': 'uInt8'
            }
        ],
        'returns': 'int32'
    },
    'GetAttributeU8Array': {
        'parameters': [
            {
                'direction': 'in',
                'grpc_name': 'instrument',
                'name': 'instrumentHandle',
                'type': 'niRFmxInstrHandle'
            },
            {
                'direction': 'in',
                'name': 'selectorString',
                'type': 'char[]'
            },
            {
                'direction': 'in',
                'grpc_type': 'NiRFmxLTEAttribute',
                'name': 'attributeID',
                'type': 'int32'
            },
            {
                'direction': 'out',
                'name': 'attrVal',
                'size': {
                    'mechanism': 'ivi-dance-with-a-twist',
                    'value': 'arraySize',
                    'value_twist': 'actualArraySize'
                },
                'type': 'uInt8[]'
            },
            {
                'direction': 'in',
                'name': 'arraySize',
                'type': 'int32'
            },
            {
                'direction': 'out',
                'name': 'actualArraySize',
                'type': 'int32'
            }
        ],
        'returns': 'int32'
    },
    'GetError': {
        'parameters': [
            {
                'direction': 'in',
                'grpc_name': 'instrument',
                'name': 'instrumentHandle',
                'type': 'niRFmxInstrHandle'
            },
            {
                'direction': 'out',
                'name': 'errorCode',
                'type': 'int32'
            },
            {
                'direction': 'in',
                'name': 'errorDescriptionBufferSize',
                'type': 'int32'
            },
            {
                'direction': 'out',
                'name': 'errorDescription',
                'size': {
                    'mechanism': 'ivi-dance',
                    'value': 'errorDescriptionBufferSize'
                },
                'type': 'char[]'
            }
        ],
        'returns': 'int32'
    },
    'GetErrorString': {
        'parameters': [
            {
                'direction': 'in',
                'grpc_name': 'instrument',
                'name': 'instrumentHandle',
                'type': 'niRFmxInstrHandle'
            },
            {
                'direction': 'in',
                'name': 'errorCode',
                'type': 'int32'
            },
            {
                'direction': 'in',
                'name': 'errorDescriptionBufferSize',
                'type': 'int32'
            },
            {
                'direction': 'out',
                'name': 'errorDescription',
                'size': {
                    'mechanism': 'ivi-dance',
                    'value': 'errorDescriptionBufferSize'
                },
                'type': 'char[]'
            }
        ],
        'returns': 'int32'
    },
    'Initialize': {
        'custom_close': 'Close(id, RFMXLTE_VAL_FALSE)',
        'init_method': True,
        'parameters': [
            {
                'direction': 'in',
                'name': 'resourceName',
                'type': 'char[]'
            },
            {
                'direction': 'in',
                'name': 'optionString',
                'type': 'char[]'
            },
            {
                'direction': 'out',
                'grpc_name': 'instrument',
                'name': 'handleOut',
                'type': 'niRFmxInstrHandle'
            },
            {
                'direction': 'out',
                'name': 'isNewSession',
                'type': 'int32'
            },
            {
                'direction': 'out',
                'get_last_error': 'deprecated',
                'name': 'errorMessage',
                'type': 'char[]'
            },
            {
                'cppName': 'initializationBehavior',
                'direction': 'in',
                'grpc_type': 'nidevice_grpc.SessionInitializationBehavior',
                'name': 'initializationBehavior',
                'proto_only': True,
                'type': 'int32'
            },
            {
                'cppName': 'newSessionInitialized',
                'direction': 'out',
                'grpc_type': 'bool',
                'name': 'newSessionInitialized',
                'proto_only': True,
                'type': 'bool'
            }
        ],
        'returns': 'int32'
    },
    'InitializeFromNIRFSASession': {
        'custom_close': 'Close(id, RFMXLTE_VAL_FALSE)',
        'init_method': True,
        'parameters': [
            {
                'cross_driver_session': 'ViSession',
                'direction': 'in',
                'grpc_type': 'nidevice_grpc.Session',
                'name': 'nirfsaSession',
                'type': 'uInt32'
            },
            {
                'direction': 'out',
                'grpc_name': 'instrument',
                'name': 'handleOut',
                'type': 'niRFmxInstrHandle'
            },
            {
                'direction': 'out',
                'get_last_error': 'deprecated',
                'name': 'errorMessage',
                'type': 'char[]'
            },
            {
                'cppName': 'initializationBehavior',
                'direction': 'in',
                'grpc_type': 'nidevice_grpc.SessionInitializationBehavior',
                'name': 'initializationBehavior',
                'proto_only': True,
                'type': 'int32'
            },
            {
                'cppName': 'newSessionInitialized',
                'direction': 'out',
                'grpc_type': 'bool',
                'name': 'newSessionInitialized',
                'proto_only': True,
                'type': 'bool'
            }
        ],
        'returns': 'int32'
    },
    'Initiate': {
        'parameters': [
            {
                'direction': 'in',
                'grpc_name': 'instrument',
                'name': 'instrumentHandle',
                'type': 'niRFmxInstrHandle'
            },
            {
                'direction': 'in',
                'name': 'selectorString',
                'type': 'char[]'
            },
            {
                'direction': 'in',
                'name': 'resultName',
                'type': 'char[]'
            }
        ],
        'returns': 'int32'
    },
    'ModAccCfgAveraging': {
        'parameters': [
            {
                'direction': 'in',
                'grpc_name': 'instrument',
                'name': 'instrumentHandle',
                'type': 'niRFmxInstrHandle'
            },
            {
                'direction': 'in',
                'name': 'selectorString',
                'type': 'char[]'
            },
            {
                'direction': 'in',
                'enum': 'ModAccAveragingEnabled',
                'name': 'averagingEnabled',
                'type': 'int32'
            },
            {
                'direction': 'in',
                'name': 'averagingCount',
                'type': 'int32'
            }
        ],
        'returns': 'int32'
    },
    'ModAccCfgCommonClockSourceEnabled': {
        'parameters': [
            {
                'direction': 'in',
                'grpc_name': 'instrument',
                'name': 'instrumentHandle',
                'type': 'niRFmxInstrHandle'
            },
            {
                'direction': 'in',
                'name': 'selectorString',
                'type': 'char[]'
            },
            {
                'direction': 'in',
                'enum': 'ModAccCommonClockSourceEnabled',
                'name': 'commonClockSourceEnabled',
                'type': 'int32'
            }
        ],
        'returns': 'int32'
    },
    'ModAccCfgEVMUnit': {
        'parameters': [
            {
                'direction': 'in',
                'grpc_name': 'instrument',
                'name': 'instrumentHandle',
                'type': 'niRFmxInstrHandle'
            },
            {
                'direction': 'in',
                'name': 'selectorString',
                'type': 'char[]'
            },
            {
                'direction': 'in',
                'enum': 'ModAccEvmUnit',
                'name': 'evmUnit',
                'type': 'int32'
            }
        ],
        'returns': 'int32'
    },
    'ModAccCfgFFTWindowOffset': {
        'parameters': [
            {
                'direction': 'in',
                'grpc_name': 'instrument',
                'name': 'instrumentHandle',
                'type': 'niRFmxInstrHandle'
            },
            {
                'direction': 'in',
                'name': 'selectorString',
                'type': 'char[]'
            },
            {
                'direction': 'in',
                'name': 'fftWindowOffset',
                'type': 'float64'
            }
        ],
        'returns': 'int32'
    },
    'ModAccCfgFFTWindowPosition': {
        'parameters': [
            {
                'direction': 'in',
                'grpc_name': 'instrument',
                'name': 'instrumentHandle',
                'type': 'niRFmxInstrHandle'
            },
            {
                'direction': 'in',
                'name': 'selectorString',
                'type': 'char[]'
            },
            {
                'direction': 'in',
                'enum': 'ModAccFftWindowType',
                'name': 'fftWindowType',
                'type': 'int32'
            },
            {
                'direction': 'in',
                'name': 'fftWindowOffset',
                'type': 'float64'
            },
            {
                'direction': 'in',
                'name': 'fftWindowLength',
                'type': 'float64'
            }
        ],
        'returns': 'int32'
    },
    'ModAccCfgInBandEmissionMaskType': {
        'parameters': [
            {
                'direction': 'in',
                'grpc_name': 'instrument',
                'name': 'instrumentHandle',
                'type': 'niRFmxInstrHandle'
            },
            {
                'direction': 'in',
                'name': 'selectorString',
                'type': 'char[]'
            },
            {
                'direction': 'in',
                'enum': 'ModAccInBandEmissionMaskType',
                'name': 'inBandEmissionMaskType',
                'type': 'int32'
            }
        ],
        'returns': 'int32'
    },
    'ModAccCfgSynchronizationModeAndInterval': {
        'parameters': [
            {
                'direction': 'in',
                'grpc_name': 'instrument',
                'name': 'instrumentHandle',
                'type': 'niRFmxInstrHandle'
            },
            {
                'direction': 'in',
                'name': 'selectorString',
                'type': 'char[]'
            },
            {
                'direction': 'in',
                'enum': 'ModAccSynchronizationMode',
                'name': 'synchronizationMode',
                'type': 'int32'
            },
            {
                'direction': 'in',
                'name': 'measurementOffset',
                'type': 'int32'
            },
            {
                'direction': 'in',
                'name': 'measurementLength',
                'type': 'int32'
            }
        ],
        'returns': 'int32'
    },
    'ModAccFetchCSRSConstellation': {
        'parameters': [
            {
                'direction': 'in',
                'grpc_name': 'instrument',
                'name': 'instrumentHandle',
                'type': 'niRFmxInstrHandle'
            },
            {
                'direction': 'in',
                'name': 'selectorString',
                'type': 'char[]'
            },
            {
                'direction': 'in',
                'name': 'timeout',
                'type': 'float64'
            },
            {
                'direction': 'out',
                'name': 'csrsConstellation',
                'size': {
                    'mechanism': 'ivi-dance-with-a-twist',
                    'value': 'arraySize',
                    'value_twist': 'actualArraySize'
                },
                'type': 'NIComplexSingle[]'
            },
            {
                'direction': 'in',
                'name': 'arraySize',
                'type': 'int32'
            },
            {
                'direction': 'out',
                'name': 'actualArraySize',
                'type': 'int32'
            }
        ],
        'returns': 'int32'
    },
    'ModAccFetchCSRSEVM': {
        'parameters': [
            {
                'direction': 'in',
                'grpc_name': 'instrument',
                'name': 'instrumentHandle',
                'type': 'niRFmxInstrHandle'
            },
            {
                'direction': 'in',
                'name': 'selectorString',
                'type': 'char[]'
            },
            {
                'direction': 'in',
                'name': 'timeout',
                'type': 'float64'
            },
            {
                'direction': 'out',
                'grpc_name': 'mean_rms_csrs_evm',
                'name': 'meanRMSCSRSEVM',
                'type': 'float64'
            }
        ],
        'returns': 'int32'
    },
    'ModAccFetchCSRSEVMArray': {
        'parameters': [
            {
                'direction': 'in',
                'grpc_name': 'instrument',
                'name': 'instrumentHandle',
                'type': 'niRFmxInstrHandle'
            },
            {
                'direction': 'in',
                'name': 'selectorString',
                'type': 'char[]'
            },
            {
                'direction': 'in',
                'name': 'timeout',
                'type': 'float64'
            },
            {
                'direction': 'out',
                'grpc_name': 'mean_rms_csrs_evm',
                'name': 'meanRMSCSRSEVM',
                'size': {
                    'mechanism': 'ivi-dance-with-a-twist',
                    'value': 'arraySize',
                    'value_twist': 'actualArraySize'
                },
                'type': 'float64[]'
            },
            {
                'direction': 'in',
                'name': 'arraySize',
                'type': 'int32'
            },
            {
                'direction': 'out',
                'name': 'actualArraySize',
                'type': 'int32'
            }
        ],
        'returns': 'int32'
    },
    'ModAccFetchCompositeEVM': {
        'parameters': [
            {
                'direction': 'in',
                'grpc_name': 'instrument',
                'name': 'instrumentHandle',
                'type': 'niRFmxInstrHandle'
            },
            {
                'direction': 'in',
                'name': 'selectorString',
                'type': 'char[]'
            },
            {
                'direction': 'in',
                'name': 'timeout',
                'type': 'float64'
            },
            {
                'direction': 'out',
                'name': 'meanRMSCompositeEVM',
                'type': 'float64'
            },
            {
                'direction': 'out',
                'name': 'maximumPeakCompositeEVM',
                'type': 'float64'
            },
            {
                'direction': 'out',
                'name': 'meanFrequencyError',
                'type': 'float64'
            },
            {
                'direction': 'out',
                'name': 'peakCompositeEVMSymbolIndex',
                'type': 'int32'
            },
            {
                'direction': 'out',
                'name': 'peakCompositeEVMSubcarrierIndex',
                'type': 'int32'
            },
            {
                'direction': 'out',
                'name': 'peakCompositeEVMSlotIndex',
                'type': 'int32'
            }
        ],
        'returns': 'int32'
    },
    'ModAccFetchCompositeEVMArray': {
        'parameters': [
            {
                'direction': 'in',
                'grpc_name': 'instrument',
                'name': 'instrumentHandle',
                'type': 'niRFmxInstrHandle'
            },
            {
                'direction': 'in',
                'name': 'selectorString',
                'type': 'char[]'
            },
            {
                'direction': 'in',
                'name': 'timeout',
                'type': 'float64'
            },
            {
                'direction': 'out',
                'name': 'meanRMSCompositeEVM',
                'size': {
                    'mechanism': 'ivi-dance-with-a-twist',
                    'value': 'arraySize',
                    'value_twist': 'actualArraySize'
                },
                'type': 'float64[]'
            },
            {
                'direction': 'out',
                'name': 'maximumPeakCompositeEVM',
                'size': {
                    'mechanism': 'ivi-dance-with-a-twist',
                    'value': 'arraySize',
                    'value_twist': 'actualArraySize'
                },
                'type': 'float64[]'
            },
            {
                'direction': 'out',
                'name': 'meanFrequencyError',
                'size': {
                    'mechanism': 'ivi-dance-with-a-twist',
                    'value': 'arraySize',
                    'value_twist': 'actualArraySize'
                },
                'type': 'float64[]'
            },
            {
                'direction': 'out',
                'name': 'peakCompositeEVMSymbolIndex',
                'size': {
                    'mechanism': 'ivi-dance-with-a-twist',
                    'value': 'arraySize',
                    'value_twist': 'actualArraySize'
                },
                'type': 'int32[]'
            },
            {
                'direction': 'out',
                'name': 'peakCompositeEVMSubcarrierIndex',
                'size': {
                    'mechanism': 'ivi-dance-with-a-twist',
                    'value': 'arraySize',
                    'value_twist': 'actualArraySize'
                },
                'type': 'int32[]'
            },
            {
                'direction': 'out',
                'name': 'peakCompositeEVMSlotIndex',
                'size': {
                    'mechanism': 'ivi-dance-with-a-twist',
                    'value': 'arraySize',
                    'value_twist': 'actualArraySize'
                },
                'type': 'int32[]'
            },
            {
                'direction': 'in',
                'name': 'arraySize',
                'type': 'int32'
            },
            {
                'direction': 'out',
                'name': 'actualArraySize',
                'type': 'int32'
            }
        ],
        'returns': 'int32'
    },
    'ModAccFetchCompositeMagnitudeAndPhaseError': {
        'parameters': [
            {
                'direction': 'in',
                'grpc_name': 'instrument',
                'name': 'instrumentHandle',
                'type': 'niRFmxInstrHandle'
            },
            {
                'direction': 'in',
                'name': 'selectorString',
                'type': 'char[]'
            },
            {
                'direction': 'in',
                'name': 'timeout',
                'type': 'float64'
            },
            {
                'direction': 'out',
                'name': 'meanRMSCompositeMagnitudeError',
                'type': 'float64'
            },
            {
                'direction': 'out',
                'name': 'maxPeakCompositeMagnitudeError',
                'type': 'float64'
            },
            {
                'direction': 'out',
                'name': 'meanRMSCompositePhaseError',
                'type': 'float64'
            },
            {
                'direction': 'out',
                'name': 'maxPeakCompositePhaseError',
                'type': 'float64'
            }
        ],
        'returns': 'int32'
    },
    'ModAccFetchCompositeMagnitudeAndPhaseErrorArray': {
        'parameters': [
            {
                'direction': 'in',
                'grpc_name': 'instrument',
                'name': 'instrumentHandle',
                'type': 'niRFmxInstrHandle'
            },
            {
                'direction': 'in',
                'name': 'selectorString',
                'type': 'char[]'
            },
            {
                'direction': 'in',
                'name': 'timeout',
                'type': 'float64'
            },
            {
                'direction': 'out',
                'name': 'meanRMSCompositeMagnitudeError',
                'size': {
                    'mechanism': 'ivi-dance-with-a-twist',
                    'value': 'arraySize',
                    'value_twist': 'actualArraySize'
                },
                'type': 'float64[]'
            },
            {
                'direction': 'out',
                'name': 'maximumPeakCompositeMagnitudeError',
                'size': {
                    'mechanism': 'ivi-dance-with-a-twist',
                    'value': 'arraySize',
                    'value_twist': 'actualArraySize'
                },
                'type': 'float64[]'
            },
            {
                'direction': 'out',
                'name': 'meanRMSCompositePhaseError',
                'size': {
                    'mechanism': 'ivi-dance-with-a-twist',
                    'value': 'arraySize',
                    'value_twist': 'actualArraySize'
                },
                'type': 'float64[]'
            },
            {
                'direction': 'out',
                'name': 'maximumPeakCompositePhaseError',
                'size': {
                    'mechanism': 'ivi-dance-with-a-twist',
                    'value': 'arraySize',
                    'value_twist': 'actualArraySize'
                },
                'type': 'float64[]'
            },
            {
                'direction': 'in',
                'name': 'arraySize',
                'type': 'int32'
            },
            {
                'direction': 'out',
                'name': 'actualArraySize',
                'type': 'int32'
            }
        ],
        'returns': 'int32'
    },
    'ModAccFetchDownlinkDetectedCellID': {
        'parameters': [
            {
                'direction': 'in',
                'grpc_name': 'instrument',
                'name': 'instrumentHandle',
                'type': 'niRFmxInstrHandle'
            },
            {
                'direction': 'in',
                'name': 'selectorString',
                'type': 'char[]'
            },
            {
                'direction': 'in',
                'name': 'timeout',
                'type': 'float64'
            },
            {
                'direction': 'out',
                'name': 'detectedCellID',
                'type': 'int32'
            }
        ],
        'returns': 'int32'
    },
    'ModAccFetchDownlinkDetectedCellIDArray': {
        'parameters': [
            {
                'direction': 'in',
                'grpc_name': 'instrument',
                'name': 'instrumentHandle',
                'type': 'niRFmxInstrHandle'
            },
            {
                'direction': 'in',
                'name': 'selectorString',
                'type': 'char[]'
            },
            {
                'direction': 'in',
                'name': 'timeout',
                'type': 'float64'
            },
            {
                'direction': 'out',
                'name': 'detectedCellID',
                'size': {
                    'mechanism': 'ivi-dance-with-a-twist',
                    'value': 'arraySize',
                    'value_twist': 'actualArraySize'
                },
                'type': 'int32[]'
            },
            {
                'direction': 'in',
                'name': 'arraySize',
                'type': 'int32'
            },
            {
                'direction': 'out',
                'name': 'actualArraySize',
                'type': 'int32'
            }
        ],
        'returns': 'int32'
    },
    'ModAccFetchDownlinkPBCHConstellation': {
        'parameters': [
            {
                'direction': 'in',
                'grpc_name': 'instrument',
                'name': 'instrumentHandle',
                'type': 'niRFmxInstrHandle'
            },
            {
                'direction': 'in',
                'name': 'selectorString',
                'type': 'char[]'
            },
            {
                'direction': 'in',
                'name': 'timeout',
                'type': 'float64'
            },
            {
                'direction': 'out',
                'name': 'pbchConstellation',
                'size': {
                    'mechanism': 'ivi-dance-with-a-twist',
                    'value': 'arraySize',
                    'value_twist': 'actualArraySize'
                },
                'type': 'NIComplexSingle[]'
            },
            {
                'direction': 'in',
                'name': 'arraySize',
                'type': 'int32'
            },
            {
                'direction': 'out',
                'name': 'actualArraySize',
                'type': 'int32'
            }
        ],
        'returns': 'int32'
    },
    'ModAccFetchDownlinkPCFICHConstellation': {
        'parameters': [
            {
                'direction': 'in',
                'grpc_name': 'instrument',
                'name': 'instrumentHandle',
                'type': 'niRFmxInstrHandle'
            },
            {
                'direction': 'in',
                'name': 'selectorString',
                'type': 'char[]'
            },
            {
                'direction': 'in',
                'name': 'timeout',
                'type': 'float64'
            },
            {
                'direction': 'out',
                'name': 'pcfichConstellation',
                'size': {
                    'mechanism': 'ivi-dance-with-a-twist',
                    'value': 'arraySize',
                    'value_twist': 'actualArraySize'
                },
                'type': 'NIComplexSingle[]'
            },
            {
                'direction': 'in',
                'name': 'arraySize',
                'type': 'int32'
            },
            {
                'direction': 'out',
                'name': 'actualArraySize',
                'type': 'int32'
            }
        ],
        'returns': 'int32'
    },
    'ModAccFetchDownlinkPDCCHConstellation': {
        'parameters': [
            {
                'direction': 'in',
                'grpc_name': 'instrument',
                'name': 'instrumentHandle',
                'type': 'niRFmxInstrHandle'
            },
            {
                'direction': 'in',
                'name': 'selectorString',
                'type': 'char[]'
            },
            {
                'direction': 'in',
                'name': 'timeout',
                'type': 'float64'
            },
            {
                'direction': 'out',
                'name': 'pdcchConstellation',
                'size': {
                    'mechanism': 'ivi-dance-with-a-twist',
                    'value': 'arraySize',
                    'value_twist': 'actualArraySize'
                },
                'type': 'NIComplexSingle[]'
            },
            {
                'direction': 'in',
                'name': 'arraySize',
                'type': 'int32'
            },
            {
                'direction': 'out',
                'name': 'actualArraySize',
                'type': 'int32'
            }
        ],
        'returns': 'int32'
    },
    'ModAccFetchDownlinkPHICHConstellation': {
        'parameters': [
            {
                'direction': 'in',
                'grpc_name': 'instrument',
                'name': 'instrumentHandle',
                'type': 'niRFmxInstrHandle'
            },
            {
                'direction': 'in',
                'name': 'selectorString',
                'type': 'char[]'
            },
            {
                'direction': 'in',
                'name': 'timeout',
                'type': 'float64'
            },
            {
                'direction': 'out',
                'name': 'phichConstellation',
                'size': {
                    'mechanism': 'ivi-dance-with-a-twist',
                    'value': 'arraySize',
                    'value_twist': 'actualArraySize'
                },
                'type': 'NIComplexSingle[]'
            },
            {
                'direction': 'in',
                'name': 'arraySize',
                'type': 'int32'
            },
            {
                'direction': 'out',
                'name': 'actualArraySize',
                'type': 'int32'
            }
        ],
        'returns': 'int32'
    },
    'ModAccFetchDownlinkTransmitPower': {
        'parameters': [
            {
                'direction': 'in',
                'grpc_name': 'instrument',
                'name': 'instrumentHandle',
                'type': 'niRFmxInstrHandle'
            },
            {
                'direction': 'in',
                'name': 'selectorString',
                'type': 'char[]'
            },
            {
                'direction': 'in',
                'name': 'timeout',
                'type': 'float64'
            },
            {
                'direction': 'out',
                'name': 'rsTransmitPower',
                'type': 'float64'
            },
            {
                'direction': 'out',
                'name': 'ofdmSymbolTransmitPower',
                'type': 'float64'
            },
            {
                'direction': 'in',
                'hardcoded_value': 'nullptr',
                'include_in_proto': False,
                'name': 'reserved1',
                'pointer': True,
                'type': 'float64'
            },
            {
                'direction': 'in',
                'hardcoded_value': 'nullptr',
                'include_in_proto': False,
                'name': 'reserved2',
                'pointer': True,
                'type': 'float64'
            }
        ],
        'returns': 'int32'
    },
    'ModAccFetchDownlinkTransmitPowerArray': {
        'parameters': [
            {
                'direction': 'in',
                'grpc_name': 'instrument',
                'name': 'instrumentHandle',
                'type': 'niRFmxInstrHandle'
            },
            {
                'direction': 'in',
                'name': 'selectorString',
                'type': 'char[]'
            },
            {
                'direction': 'in',
                'name': 'timeout',
                'type': 'float64'
            },
            {
                'direction': 'out',
                'name': 'rsTransmitPower',
                'size': {
                    'mechanism': 'ivi-dance-with-a-twist',
                    'tags': [
                        'optional'
                    ],
                    'value': 'arraySize',
                    'value_twist': 'actualArraySize'
                },
                'type': 'float64[]'
            },
            {
                'direction': 'out',
                'name': 'ofdmSymbolTransmitPower',
                'size': {
                    'mechanism': 'ivi-dance-with-a-twist',
                    'tags': [
                        'optional'
                    ],
                    'value': 'arraySize',
                    'value_twist': 'actualArraySize'
                },
                'type': 'float64[]'
            },
            {
                'direction': 'in',
                'hardcoded_value': 'nullptr',
                'include_in_proto': False,
                'name': 'reserved1',
                'pointer': True,
                'size': {
                    'mechanism': 'len',
                    'tags': [
                        'optional'
                    ],
                    'value': 'arraySize'
                },
                'type': 'float64[]'
            },
            {
                'direction': 'in',
                'hardcoded_value': 'nullptr',
                'include_in_proto': False,
                'name': 'reserved2',
                'pointer': True,
                'size': {
                    'mechanism': 'len',
                    'tags': [
                        'optional'
                    ],
                    'value': 'arraySize'
                },
                'type': 'float64[]'
            },
            {
                'direction': 'in',
                'name': 'arraySize',
                'type': 'int32'
            },
            {
                'direction': 'out',
                'name': 'actualArraySize',
                'type': 'int32'
            }
        ],
        'returns': 'int32'
    },
    'ModAccFetchEVMHighPerSymbolTrace': {
        'parameters': [
            {
                'direction': 'in',
                'grpc_name': 'instrument',
                'name': 'instrumentHandle',
                'type': 'niRFmxInstrHandle'
            },
            {
                'direction': 'in',
                'name': 'selectorString',
                'type': 'char[]'
            },
            {
                'direction': 'in',
                'name': 'timeout',
                'type': 'float64'
            },
            {
                'direction': 'out',
                'name': 'x0',
                'type': 'float64'
            },
            {
                'direction': 'out',
                'name': 'dx',
                'type': 'float64'
            },
            {
                'direction': 'out',
                'name': 'evmHighPerSymbol',
                'size': {
                    'mechanism': 'ivi-dance-with-a-twist',
                    'value': 'arraySize',
                    'value_twist': 'actualArraySize'
                },
                'type': 'float32[]'
            },
            {
                'direction': 'in',
                'name': 'arraySize',
                'type': 'int32'
            },
            {
                'direction': 'out',
                'name': 'actualArraySize',
                'type': 'int32'
            }
        ],
        'returns': 'int32'
    },
    'ModAccFetchEVMLowPerSymbolTrace': {
        'parameters': [
            {
                'direction': 'in',
                'grpc_name': 'instrument',
                'name': 'instrumentHandle',
                'type': 'niRFmxInstrHandle'
            },
            {
                'direction': 'in',
                'name': 'selectorString',
                'type': 'char[]'
            },
            {
                'direction': 'in',
                'name': 'timeout',
                'type': 'float64'
            },
            {
                'direction': 'out',
                'name': 'x0',
                'type': 'float64'
            },
            {
                'direction': 'out',
                'name': 'dx',
                'type': 'float64'
            },
            {
                'direction': 'out',
                'name': 'evmLowPerSymbol',
                'size': {
                    'mechanism': 'ivi-dance-with-a-twist',
                    'value': 'arraySize',
                    'value_twist': 'actualArraySize'
                },
                'type': 'float32[]'
            },
            {
                'direction': 'in',
                'name': 'arraySize',
                'type': 'int32'
            },
            {
                'direction': 'out',
                'name': 'actualArraySize',
                'type': 'int32'
            }
        ],
        'returns': 'int32'
    },
    'ModAccFetchEVMPerSlotTrace': {
        'parameters': [
            {
                'direction': 'in',
                'grpc_name': 'instrument',
                'name': 'instrumentHandle',
                'type': 'niRFmxInstrHandle'
            },
            {
                'direction': 'in',
                'name': 'selectorString',
                'type': 'char[]'
            },
            {
                'direction': 'in',
                'name': 'timeout',
                'type': 'float64'
            },
            {
                'direction': 'out',
                'name': 'x0',
                'type': 'float64'
            },
            {
                'direction': 'out',
                'name': 'dx',
                'type': 'float64'
            },
            {
                'direction': 'out',
                'grpc_name': 'rms_evm_per_slot',
                'name': 'rmsevmPerSlot',
                'size': {
                    'mechanism': 'ivi-dance-with-a-twist',
                    'value': 'arraySize',
                    'value_twist': 'actualArraySize'
                },
                'type': 'float32[]'
            },
            {
                'direction': 'in',
                'name': 'arraySize',
                'type': 'int32'
            },
            {
                'direction': 'out',
                'name': 'actualArraySize',
                'type': 'int32'
            }
        ],
        'returns': 'int32'
    },
    'ModAccFetchEVMPerSubcarrierTrace': {
        'parameters': [
            {
                'direction': 'in',
                'grpc_name': 'instrument',
                'name': 'instrumentHandle',
                'type': 'niRFmxInstrHandle'
            },
            {
                'direction': 'in',
                'name': 'selectorString',
                'type': 'char[]'
            },
            {
                'direction': 'in',
                'name': 'timeout',
                'type': 'float64'
            },
            {
                'direction': 'out',
                'name': 'x0',
                'type': 'float64'
            },
            {
                'direction': 'out',
                'name': 'dx',
                'type': 'float64'
            },
            {
                'direction': 'out',
                'grpc_name': 'mean_rms_evm_per_subcarrier',
                'name': 'meanRMSEVMPerSubcarrier',
                'size': {
                    'mechanism': 'ivi-dance-with-a-twist',
                    'value': 'arraySize',
                    'value_twist': 'actualArraySize'
                },
                'type': 'float32[]'
            },
            {
                'direction': 'in',
                'name': 'arraySize',
                'type': 'int32'
            },
            {
                'direction': 'out',
                'name': 'actualArraySize',
                'type': 'int32'
            }
        ],
        'returns': 'int32'
    },
    'ModAccFetchEVMPerSymbolTrace': {
        'parameters': [
            {
                'direction': 'in',
                'grpc_name': 'instrument',
                'name': 'instrumentHandle',
                'type': 'niRFmxInstrHandle'
            },
            {
                'direction': 'in',
                'name': 'selectorString',
                'type': 'char[]'
            },
            {
                'direction': 'in',
                'name': 'timeout',
                'type': 'float64'
            },
            {
                'direction': 'out',
                'name': 'x0',
                'type': 'float64'
            },
            {
                'direction': 'out',
                'name': 'dx',
                'type': 'float64'
            },
            {
                'direction': 'out',
                'grpc_name': 'rms_evm_per_symbol',
                'name': 'rmsevmPerSymbol',
                'size': {
                    'mechanism': 'ivi-dance-with-a-twist',
                    'value': 'arraySize',
                    'value_twist': 'actualArraySize'
                },
                'type': 'float32[]'
            },
            {
                'direction': 'in',
                'name': 'arraySize',
                'type': 'int32'
            },
            {
                'direction': 'out',
                'name': 'actualArraySize',
                'type': 'int32'
            }
        ],
        'returns': 'int32'
    },
    'ModAccFetchIQImpairments': {
        'parameters': [
            {
                'direction': 'in',
                'grpc_name': 'instrument',
                'name': 'instrumentHandle',
                'type': 'niRFmxInstrHandle'
            },
            {
                'direction': 'in',
                'name': 'selectorString',
                'type': 'char[]'
            },
            {
                'direction': 'in',
                'name': 'timeout',
                'type': 'float64'
            },
            {
                'direction': 'out',
                'name': 'meanIQOriginOffset',
                'type': 'float64'
            },
            {
                'direction': 'out',
                'name': 'meanIQGainImbalance',
                'type': 'float64'
            },
            {
                'direction': 'out',
                'name': 'meanIQQuadratureError',
                'type': 'float64'
            }
        ],
        'returns': 'int32'
    },
    'ModAccFetchIQImpairmentsArray': {
        'parameters': [
            {
                'direction': 'in',
                'grpc_name': 'instrument',
                'name': 'instrumentHandle',
                'type': 'niRFmxInstrHandle'
            },
            {
                'direction': 'in',
                'name': 'selectorString',
                'type': 'char[]'
            },
            {
                'direction': 'in',
                'name': 'timeout',
                'type': 'float64'
            },
            {
                'direction': 'out',
                'name': 'meanIQOriginOffset',
                'size': {
                    'mechanism': 'ivi-dance-with-a-twist',
                    'value': 'arraySize',
                    'value_twist': 'actualArraySize'
                },
                'type': 'float64[]'
            },
            {
                'direction': 'out',
                'name': 'meanIQGainImbalance',
                'size': {
                    'mechanism': 'ivi-dance-with-a-twist',
                    'value': 'arraySize',
                    'value_twist': 'actualArraySize'
                },
                'type': 'float64[]'
            },
            {
                'direction': 'out',
                'name': 'meanIQQuadratureError',
                'size': {
                    'mechanism': 'ivi-dance-with-a-twist',
                    'value': 'arraySize',
                    'value_twist': 'actualArraySize'
                },
                'type': 'float64[]'
            },
            {
                'direction': 'in',
                'name': 'arraySize',
                'type': 'int32'
            },
            {
                'direction': 'out',
                'name': 'actualArraySize',
                'type': 'int32'
            }
        ],
        'returns': 'int32'
    },
    'ModAccFetchInBandEmissionMargin': {
        'parameters': [
            {
                'direction': 'in',
                'grpc_name': 'instrument',
                'name': 'instrumentHandle',
                'type': 'niRFmxInstrHandle'
            },
            {
                'direction': 'in',
                'name': 'selectorString',
                'type': 'char[]'
            },
            {
                'direction': 'in',
                'name': 'timeout',
                'type': 'float64'
            },
            {
                'direction': 'out',
                'name': 'inBandEmissionMargin',
                'type': 'float64'
            }
        ],
        'returns': 'int32'
    },
    'ModAccFetchInBandEmissionMarginArray': {
        'parameters': [
            {
                'direction': 'in',
                'grpc_name': 'instrument',
                'name': 'instrumentHandle',
                'type': 'niRFmxInstrHandle'
            },
            {
                'direction': 'in',
                'name': 'selectorString',
                'type': 'char[]'
            },
            {
                'direction': 'in',
                'name': 'timeout',
                'type': 'float64'
            },
            {
                'direction': 'out',
                'name': 'inBandEmissionMargin',
                'size': {
                    'mechanism': 'ivi-dance-with-a-twist',
                    'value': 'arraySize',
                    'value_twist': 'actualArraySize'
                },
                'type': 'float64[]'
            },
            {
                'direction': 'in',
                'name': 'arraySize',
                'type': 'int32'
            },
            {
                'direction': 'out',
                'name': 'actualArraySize',
                'type': 'int32'
            }
        ],
        'returns': 'int32'
    },
    'ModAccFetchInBandEmissionTrace': {
        'parameters': [
            {
                'direction': 'in',
                'grpc_name': 'instrument',
                'name': 'instrumentHandle',
                'type': 'niRFmxInstrHandle'
            },
            {
                'direction': 'in',
                'name': 'selectorString',
                'type': 'char[]'
            },
            {
                'direction': 'in',
                'name': 'timeout',
                'type': 'float64'
            },
            {
                'direction': 'out',
                'name': 'x0',
                'type': 'float64'
            },
            {
                'direction': 'out',
                'name': 'dx',
                'type': 'float64'
            },
            {
                'direction': 'out',
                'name': 'inBandEmission',
                'size': {
                    'mechanism': 'ivi-dance-with-a-twist',
                    'value': 'arraySize',
                    'value_twist': 'actualArraySize'
                },
                'type': 'float32[]'
            },
            {
                'direction': 'out',
                'name': 'inBandEmissionMask',
                'size': {
                    'mechanism': 'ivi-dance-with-a-twist',
                    'value': 'arraySize',
                    'value_twist': 'actualArraySize'
                },
                'type': 'float32[]'
            },
            {
                'direction': 'in',
                'name': 'arraySize',
                'type': 'int32'
            },
            {
                'direction': 'out',
                'name': 'actualArraySize',
                'type': 'int32'
            }
        ],
        'returns': 'int32'
    },
    'ModAccFetchMaximumEVMPerSlotTrace': {
        'parameters': [
            {
                'direction': 'in',
                'grpc_name': 'instrument',
                'name': 'instrumentHandle',
                'type': 'niRFmxInstrHandle'
            },
            {
                'direction': 'in',
                'name': 'selectorString',
                'type': 'char[]'
            },
            {
                'direction': 'in',
                'name': 'timeout',
                'type': 'float64'
            },
            {
                'direction': 'out',
                'name': 'x0',
                'type': 'float64'
            },
            {
                'direction': 'out',
                'name': 'dx',
                'type': 'float64'
            },
            {
                'direction': 'out',
                'name': 'maximumEVMPerSlot',
                'size': {
                    'mechanism': 'ivi-dance-with-a-twist',
                    'value': 'arraySize',
                    'value_twist': 'actualArraySize'
                },
                'type': 'float32[]'
            },
            {
                'direction': 'in',
                'name': 'arraySize',
                'type': 'int32'
            },
            {
                'direction': 'out',
                'name': 'actualArraySize',
                'type': 'int32'
            }
        ],
        'returns': 'int32'
    },
    'ModAccFetchMaximumEVMPerSubcarrierTrace': {
        'parameters': [
            {
                'direction': 'in',
                'grpc_name': 'instrument',
                'name': 'instrumentHandle',
                'type': 'niRFmxInstrHandle'
            },
            {
                'direction': 'in',
                'name': 'selectorString',
                'type': 'char[]'
            },
            {
                'direction': 'in',
                'name': 'timeout',
                'type': 'float64'
            },
            {
                'direction': 'out',
                'name': 'x0',
                'type': 'float64'
            },
            {
                'direction': 'out',
                'name': 'dx',
                'type': 'float64'
            },
            {
                'direction': 'out',
                'name': 'maximumEVMPerSubcarrier',
                'size': {
                    'mechanism': 'ivi-dance-with-a-twist',
                    'value': 'arraySize',
                    'value_twist': 'actualArraySize'
                },
                'type': 'float32[]'
            },
            {
                'direction': 'in',
                'name': 'arraySize',
                'type': 'int32'
            },
            {
                'direction': 'out',
                'name': 'actualArraySize',
                'type': 'int32'
            }
        ],
        'returns': 'int32'
    },
    'ModAccFetchMaximumEVMPerSymbolTrace': {
        'parameters': [
            {
                'direction': 'in',
                'grpc_name': 'instrument',
                'name': 'instrumentHandle',
                'type': 'niRFmxInstrHandle'
            },
            {
                'direction': 'in',
                'name': 'selectorString',
                'type': 'char[]'
            },
            {
                'direction': 'in',
                'name': 'timeout',
                'type': 'float64'
            },
            {
                'direction': 'out',
                'name': 'x0',
                'type': 'float64'
            },
            {
                'direction': 'out',
                'name': 'dx',
                'type': 'float64'
            },
            {
                'direction': 'out',
                'name': 'maximumEVMPerSymbol',
                'size': {
                    'mechanism': 'ivi-dance-with-a-twist',
                    'value': 'arraySize',
                    'value_twist': 'actualArraySize'
                },
                'type': 'float32[]'
            },
            {
                'direction': 'in',
                'name': 'arraySize',
                'type': 'int32'
            },
            {
                'direction': 'out',
                'name': 'actualArraySize',
                'type': 'int32'
            }
        ],
        'returns': 'int32'
    },
    'ModAccFetchMaximumFrequencyErrorPerSlotTrace': {
        'parameters': [
            {
                'direction': 'in',
                'grpc_name': 'instrument',
                'name': 'instrumentHandle',
                'type': 'niRFmxInstrHandle'
            },
            {
                'direction': 'in',
                'name': 'selectorString',
                'type': 'char[]'
            },
            {
                'direction': 'in',
                'name': 'timeout',
                'type': 'float64'
            },
            {
                'direction': 'out',
                'name': 'x0',
                'type': 'float64'
            },
            {
                'direction': 'out',
                'name': 'dx',
                'type': 'float64'
            },
            {
                'direction': 'out',
                'name': 'maximumFrequencyErrorPerSlot',
                'size': {
                    'mechanism': 'ivi-dance-with-a-twist',
                    'value': 'arraySize',
                    'value_twist': 'actualArraySize'
                },
                'type': 'float32[]'
            },
            {
                'direction': 'in',
                'name': 'arraySize',
                'type': 'int32'
            },
            {
                'direction': 'out',
                'name': 'actualArraySize',
                'type': 'int32'
            }
        ],
        'returns': 'int32'
    },
    'ModAccFetchMaximumMagnitudeErrorPerSymbolTrace': {
        'parameters': [
            {
                'direction': 'in',
                'grpc_name': 'instrument',
                'name': 'instrumentHandle',
                'type': 'niRFmxInstrHandle'
            },
            {
                'direction': 'in',
                'name': 'selectorString',
                'type': 'char[]'
            },
            {
                'direction': 'in',
                'name': 'timeout',
                'type': 'float64'
            },
            {
                'direction': 'out',
                'name': 'x0',
                'type': 'float64'
            },
            {
                'direction': 'out',
                'name': 'dx',
                'type': 'float64'
            },
            {
                'direction': 'out',
                'name': 'maximumMagnitudeErrorPerSymbol',
                'size': {
                    'mechanism': 'ivi-dance-with-a-twist',
                    'value': 'arraySize',
                    'value_twist': 'actualArraySize'
                },
                'type': 'float32[]'
            },
            {
                'direction': 'in',
                'name': 'arraySize',
                'type': 'int32'
            },
            {
                'direction': 'out',
                'name': 'actualArraySize',
                'type': 'int32'
            }
        ],
        'returns': 'int32'
    },
    'ModAccFetchMaximumPhaseErrorPerSymbolTrace': {
        'parameters': [
            {
                'direction': 'in',
                'grpc_name': 'instrument',
                'name': 'instrumentHandle',
                'type': 'niRFmxInstrHandle'
            },
            {
                'direction': 'in',
                'name': 'selectorString',
                'type': 'char[]'
            },
            {
                'direction': 'in',
                'name': 'timeout',
                'type': 'float64'
            },
            {
                'direction': 'out',
                'name': 'x0',
                'type': 'float64'
            },
            {
                'direction': 'out',
                'name': 'dx',
                'type': 'float64'
            },
            {
                'direction': 'out',
                'name': 'maximumPhaseErrorPerSymbol',
                'size': {
                    'mechanism': 'ivi-dance-with-a-twist',
                    'value': 'arraySize',
                    'value_twist': 'actualArraySize'
                },
                'type': 'float32[]'
            },
            {
                'direction': 'in',
                'name': 'arraySize',
                'type': 'int32'
            },
            {
                'direction': 'out',
                'name': 'actualArraySize',
                'type': 'int32'
            }
        ],
        'returns': 'int32'
    },
    'ModAccFetchNPUSCHConstellationTrace': {
        'parameters': [
            {
                'direction': 'in',
                'grpc_name': 'instrument',
                'name': 'instrumentHandle',
                'type': 'niRFmxInstrHandle'
            },
            {
                'direction': 'in',
                'name': 'selectorString',
                'type': 'char[]'
            },
            {
                'direction': 'in',
                'name': 'timeout',
                'type': 'float64'
            },
            {
                'direction': 'out',
                'name': 'dataConstellation',
                'size': {
                    'mechanism': 'ivi-dance-with-a-twist',
                    'value': 'dataConstellationArraySize',
                    'value_twist': 'dataConstellationActualArraySize'
                },
                'type': 'NIComplexSingle[]'
            },
            {
                'direction': 'in',
                'name': 'dataConstellationArraySize',
                'type': 'int32'
            },
            {
                'direction': 'out',
                'name': 'dataConstellationActualArraySize',
                'type': 'int32'
            },
            {
                'direction': 'out',
                'name': 'dmrsConstellation',
                'size': {
                    'mechanism': 'ivi-dance-with-a-twist',
                    'value': 'dmrsConstellationArraySize',
                    'value_twist': 'dmrsConstellationActualArraySize'
                },
                'type': 'NIComplexSingle[]'
            },
            {
                'direction': 'in',
                'name': 'dmrsConstellationArraySize',
                'type': 'int32'
            },
            {
                'direction': 'out',
                'name': 'dmrsConstellationActualArraySize',
                'type': 'int32'
            }
        ],
        'returns': 'int32'
    },
    'ModAccFetchNPUSCHDMRSEVM': {
        'parameters': [
            {
                'direction': 'in',
                'grpc_name': 'instrument',
                'name': 'instrumentHandle',
                'type': 'niRFmxInstrHandle'
            },
            {
                'direction': 'in',
                'name': 'selectorString',
                'type': 'char[]'
            },
            {
                'direction': 'in',
                'name': 'timeout',
                'type': 'float64'
            },
            {
                'direction': 'out',
                'grpc_name': 'npusch_mean_rms_dmrs_evm',
                'name': 'npuschMeanRMSDMRSEVM',
                'type': 'float64'
            },
            {
                'direction': 'out',
                'grpc_name': 'npusch_maximum_peak_dmrs_evm',
                'name': 'npuschMaximumPeakDMRSEVM',
                'type': 'float64'
            }
        ],
        'returns': 'int32'
    },
    'ModAccFetchNPUSCHDataEVM': {
        'parameters': [
            {
                'direction': 'in',
                'grpc_name': 'instrument',
                'name': 'instrumentHandle',
                'type': 'niRFmxInstrHandle'
            },
            {
                'direction': 'in',
                'name': 'selectorString',
                'type': 'char[]'
            },
            {
                'direction': 'in',
                'name': 'timeout',
                'type': 'float64'
            },
            {
                'direction': 'out',
                'name': 'npuschMeanRMSDataEVM',
                'type': 'float64'
            },
            {
                'direction': 'out',
                'name': 'npuschMaximumPeakDataEVM',
                'type': 'float64'
            }
        ],
        'returns': 'int32'
    },
    'ModAccFetchNPUSCHSymbolPower': {
        'parameters': [
            {
                'direction': 'in',
                'grpc_name': 'instrument',
                'name': 'instrumentHandle',
                'type': 'niRFmxInstrHandle'
            },
            {
                'direction': 'in',
                'name': 'selectorString',
                'type': 'char[]'
            },
            {
                'direction': 'in',
                'name': 'timeout',
                'type': 'float64'
            },
            {
                'direction': 'out',
                'name': 'npuschMeanDataPower',
                'type': 'float64'
            },
            {
                'direction': 'out',
                'name': 'npuschMeanDMRSPower',
                'type': 'float64'
            }
        ],
        'returns': 'int32'
    },
    'ModAccFetchPDSCH1024QAMConstellation': {
        'parameters': [
            {
                'direction': 'in',
                'grpc_name': 'instrument',
                'name': 'instrumentHandle',
                'type': 'niRFmxInstrHandle'
            },
            {
                'direction': 'in',
                'name': 'selectorString',
                'type': 'char[]'
            },
            {
                'direction': 'in',
                'name': 'timeout',
                'type': 'float64'
            },
            {
                'direction': 'out',
                'name': 'qam1024Constellation',
                'size': {
                    'mechanism': 'ivi-dance-with-a-twist',
                    'value': 'arraySize',
                    'value_twist': 'actualArraySize'
                },
                'type': 'NIComplexSingle[]'
            },
            {
                'direction': 'in',
                'name': 'arraySize',
                'type': 'int32'
            },
            {
                'direction': 'out',
                'name': 'actualArraySize',
                'type': 'int32'
            }
        ],
        'returns': 'int32'
    },
    'ModAccFetchPDSCH1024QAMEVM': {
        'parameters': [
            {
                'direction': 'in',
                'grpc_name': 'instrument',
                'name': 'instrumentHandle',
                'type': 'niRFmxInstrHandle'
            },
            {
                'direction': 'in',
                'name': 'selectorString',
                'type': 'char[]'
            },
            {
                'direction': 'in',
                'name': 'timeout',
                'type': 'float64'
            },
            {
                'direction': 'out',
                'grpc_name': 'mean_rms_1024qam_evm',
                'name': 'meanRMS1024QAMEVM',
                'type': 'float64'
            }
        ],
        'returns': 'int32'
    },
    'ModAccFetchPDSCH1024QAMEVMArray': {
        'parameters': [
            {
                'direction': 'in',
                'grpc_name': 'instrument',
                'name': 'instrumentHandle',
                'type': 'niRFmxInstrHandle'
            },
            {
                'direction': 'in',
                'name': 'selectorString',
                'type': 'char[]'
            },
            {
                'direction': 'in',
                'name': 'timeout',
                'type': 'float64'
            },
            {
                'direction': 'out',
                'grpc_name': 'mean_rms_1024qam_evm',
                'name': 'meanRMS1024QAMEVM',
                'size': {
                    'mechanism': 'ivi-dance-with-a-twist',
                    'value': 'arraySize',
                    'value_twist': 'actualArraySize'
                },
                'type': 'float64[]'
            },
            {
                'direction': 'in',
                'name': 'arraySize',
                'type': 'int32'
            },
            {
                'direction': 'out',
                'name': 'actualArraySize',
                'type': 'int32'
            }
        ],
        'returns': 'int32'
    },
    'ModAccFetchPDSCH16QAMConstellation': {
        'parameters': [
            {
                'direction': 'in',
                'grpc_name': 'instrument',
                'name': 'instrumentHandle',
                'type': 'niRFmxInstrHandle'
            },
            {
                'direction': 'in',
                'name': 'selectorString',
                'type': 'char[]'
            },
            {
                'direction': 'in',
                'name': 'timeout',
                'type': 'float64'
            },
            {
                'direction': 'out',
                'name': 'qam16Constellation',
                'size': {
                    'mechanism': 'ivi-dance-with-a-twist',
                    'value': 'arraySize',
                    'value_twist': 'actualArraySize'
                },
                'type': 'NIComplexSingle[]'
            },
            {
                'direction': 'in',
                'name': 'arraySize',
                'type': 'int32'
            },
            {
                'direction': 'out',
                'name': 'actualArraySize',
                'type': 'int32'
            }
        ],
        'returns': 'int32'
    },
    'ModAccFetchPDSCH256QAMConstellation': {
        'parameters': [
            {
                'direction': 'in',
                'grpc_name': 'instrument',
                'name': 'instrumentHandle',
                'type': 'niRFmxInstrHandle'
            },
            {
                'direction': 'in',
                'name': 'selectorString',
                'type': 'char[]'
            },
            {
                'direction': 'in',
                'name': 'timeout',
                'type': 'float64'
            },
            {
                'direction': 'out',
                'name': 'qam256Constellation',
                'size': {
                    'mechanism': 'ivi-dance-with-a-twist',
                    'value': 'arraySize',
                    'value_twist': 'actualArraySize'
                },
                'type': 'NIComplexSingle[]'
            },
            {
                'direction': 'in',
                'name': 'arraySize',
                'type': 'int32'
            },
            {
                'direction': 'out',
                'name': 'actualArraySize',
                'type': 'int32'
            }
        ],
        'returns': 'int32'
    },
    'ModAccFetchPDSCH64QAMConstellation': {
        'parameters': [
            {
                'direction': 'in',
                'grpc_name': 'instrument',
                'name': 'instrumentHandle',
                'type': 'niRFmxInstrHandle'
            },
            {
                'direction': 'in',
                'name': 'selectorString',
                'type': 'char[]'
            },
            {
                'direction': 'in',
                'name': 'timeout',
                'type': 'float64'
            },
            {
                'direction': 'out',
                'name': 'qam64Constellation',
                'size': {
                    'mechanism': 'ivi-dance-with-a-twist',
                    'value': 'arraySize',
                    'value_twist': 'actualArraySize'
                },
                'type': 'NIComplexSingle[]'
            },
            {
                'direction': 'in',
                'name': 'arraySize',
                'type': 'int32'
            },
            {
                'direction': 'out',
                'name': 'actualArraySize',
                'type': 'int32'
            }
        ],
        'returns': 'int32'
    },
    'ModAccFetchPDSCHEVM': {
        'parameters': [
            {
                'direction': 'in',
                'grpc_name': 'instrument',
                'name': 'instrumentHandle',
                'type': 'niRFmxInstrHandle'
            },
            {
                'direction': 'in',
                'name': 'selectorString',
                'type': 'char[]'
            },
            {
                'direction': 'in',
                'name': 'timeout',
                'type': 'float64'
            },
            {
                'direction': 'out',
                'grpc_name': 'mean_rms_evm',
                'name': 'meanRMSEVM',
                'type': 'float64'
            },
            {
                'direction': 'out',
                'grpc_name': 'mean_rms_qpsk_evm',
                'name': 'meanRMSQPSKEVM',
                'type': 'float64'
            },
            {
                'direction': 'out',
                'grpc_name': 'mean_rms_16qam_evm',
                'name': 'meanRMS16QAMEVM',
                'type': 'float64'
            },
            {
                'direction': 'out',
                'grpc_name': 'mean_rms_64qam_evm',
                'name': 'meanRMS64QAMEVM',
                'type': 'float64'
            },
            {
                'direction': 'out',
                'grpc_name': 'mean_rms_256qam_evm',
                'name': 'meanRMS256QAMEVM',
                'type': 'float64'
            }
        ],
        'returns': 'int32'
    },
    'ModAccFetchPDSCHEVMArray': {
        'parameters': [
            {
                'direction': 'in',
                'grpc_name': 'instrument',
                'name': 'instrumentHandle',
                'type': 'niRFmxInstrHandle'
            },
            {
                'direction': 'in',
                'name': 'selectorString',
                'type': 'char[]'
            },
            {
                'direction': 'in',
                'name': 'timeout',
                'type': 'float64'
            },
            {
                'direction': 'out',
                'grpc_name': 'mean_rms_evm',
                'name': 'meanRMSEVM',
                'size': {
                    'mechanism': 'ivi-dance-with-a-twist',
                    'value': 'arraySize',
                    'value_twist': 'actualArraySize'
                },
                'type': 'float64[]'
            },
            {
                'direction': 'out',
                'grpc_name': 'mean_rms_qpsk_evm',
                'name': 'meanRMSQPSKEVM',
                'size': {
                    'mechanism': 'ivi-dance-with-a-twist',
                    'value': 'arraySize',
                    'value_twist': 'actualArraySize'
                },
                'type': 'float64[]'
            },
            {
                'direction': 'out',
                'grpc_name': 'mean_rms_16qam_evm',
                'name': 'meanRMS16QAMEVM',
                'size': {
                    'mechanism': 'ivi-dance-with-a-twist',
                    'value': 'arraySize',
                    'value_twist': 'actualArraySize'
                },
                'type': 'float64[]'
            },
            {
                'direction': 'out',
                'grpc_name': 'mean_rms_64qam_evm',
                'name': 'meanRMS64QAMEVM',
                'size': {
                    'mechanism': 'ivi-dance-with-a-twist',
                    'value': 'arraySize',
                    'value_twist': 'actualArraySize'
                },
                'type': 'float64[]'
            },
            {
                'direction': 'out',
                'grpc_name': 'mean_rms_256qam_evm',
                'name': 'meanRMS256QAMEVM',
                'size': {
                    'mechanism': 'ivi-dance-with-a-twist',
                    'value': 'arraySize',
                    'value_twist': 'actualArraySize'
                },
                'type': 'float64[]'
            },
            {
                'direction': 'in',
                'name': 'arraySize',
                'type': 'int32'
            },
            {
                'direction': 'out',
                'name': 'actualArraySize',
                'type': 'int32'
            }
        ],
        'returns': 'int32'
    },
    'ModAccFetchPDSCHQPSKConstellation': {
        'parameters': [
            {
                'direction': 'in',
                'grpc_name': 'instrument',
                'name': 'instrumentHandle',
                'type': 'niRFmxInstrHandle'
            },
            {
                'direction': 'in',
                'name': 'selectorString',
                'type': 'char[]'
            },
            {
                'direction': 'in',
                'name': 'timeout',
                'type': 'float64'
            },
            {
                'direction': 'out',
                'name': 'qpskConstellation',
                'size': {
                    'mechanism': 'ivi-dance-with-a-twist',
                    'value': 'arraySize',
                    'value_twist': 'actualArraySize'
                },
                'type': 'NIComplexSingle[]'
            },
            {
                'direction': 'in',
                'name': 'arraySize',
                'type': 'int32'
            },
            {
                'direction': 'out',
                'name': 'actualArraySize',
                'type': 'int32'
            }
        ],
        'returns': 'int32'
    },
    'ModAccFetchPSSCHConstellationTrace': {
        'parameters': [
            {
                'direction': 'in',
                'grpc_name': 'instrument',
                'name': 'instrumentHandle',
                'type': 'niRFmxInstrHandle'
            },
            {
                'direction': 'in',
                'name': 'selectorString',
                'type': 'char[]'
            },
            {
                'direction': 'in',
                'name': 'timeout',
                'type': 'float64'
            },
            {
                'direction': 'out',
                'name': 'dataConstellation',
                'size': {
                    'mechanism': 'ivi-dance-with-a-twist',
                    'value': 'dataConstellationArraySize',
                    'value_twist': 'dataConstellationActualArraySize'
                },
                'type': 'NIComplexSingle[]'
            },
            {
                'direction': 'in',
                'name': 'dataConstellationArraySize',
                'type': 'int32'
            },
            {
                'direction': 'out',
                'name': 'dataConstellationActualArraySize',
                'type': 'int32'
            },
            {
                'direction': 'out',
                'name': 'dmrsConstellation',
                'size': {
                    'mechanism': 'ivi-dance-with-a-twist',
                    'value': 'dmrsConstellationArraySize',
                    'value_twist': 'dmrsConstellationActualArraySize'
                },
                'type': 'NIComplexSingle[]'
            },
            {
                'direction': 'in',
                'name': 'dmrsConstellationArraySize',
                'type': 'int32'
            },
            {
                'direction': 'out',
                'name': 'dmrsConstellationActualArraySize',
                'type': 'int32'
            }
        ],
        'returns': 'int32'
    },
    'ModAccFetchPSSCHDMRSEVM': {
        'parameters': [
            {
                'direction': 'in',
                'grpc_name': 'instrument',
                'name': 'instrumentHandle',
                'type': 'niRFmxInstrHandle'
            },
            {
                'direction': 'in',
                'name': 'selectorString',
                'type': 'char[]'
            },
            {
                'direction': 'in',
                'name': 'timeout',
                'type': 'float64'
            },
            {
                'direction': 'out',
                'grpc_name': 'pssch_mean_rms_dmrs_evm',
                'name': 'psschMeanRMSDMRSEVM',
                'type': 'float64'
            },
            {
                'direction': 'out',
                'grpc_name': 'pssch_maximum_peak_dmrs_evm',
                'name': 'psschMaximumPeakDMRSEVM',
                'type': 'float64'
            }
        ],
        'returns': 'int32'
    },
    'ModAccFetchPSSCHDMRSEVMArray': {
        'parameters': [
            {
                'direction': 'in',
                'grpc_name': 'instrument',
                'name': 'instrumentHandle',
                'type': 'niRFmxInstrHandle'
            },
            {
                'direction': 'in',
                'name': 'selectorString',
                'type': 'char[]'
            },
            {
                'direction': 'in',
                'name': 'timeout',
                'type': 'float64'
            },
            {
                'direction': 'out',
                'grpc_name': 'pssch_mean_rms_dmrs_evm',
                'name': 'psschMeanRMSDMRSEVM',
                'size': {
                    'mechanism': 'ivi-dance-with-a-twist',
                    'value': 'arraySize',
                    'value_twist': 'actualArraySize'
                },
                'type': 'float64[]'
            },
            {
                'direction': 'out',
                'grpc_name': 'pssch_maximum_peak_dmrs_evm',
                'name': 'psschMaximumPeakDMRSEVM',
                'size': {
                    'mechanism': 'ivi-dance-with-a-twist',
                    'value': 'arraySize',
                    'value_twist': 'actualArraySize'
                },
                'type': 'float64[]'
            },
            {
                'direction': 'in',
                'name': 'arraySize',
                'type': 'int32'
            },
            {
                'direction': 'out',
                'name': 'actualArraySize',
                'type': 'int32'
            }
        ],
        'returns': 'int32'
    },
    'ModAccFetchPSSCHDataEVM': {
        'parameters': [
            {
                'direction': 'in',
                'grpc_name': 'instrument',
                'name': 'instrumentHandle',
                'type': 'niRFmxInstrHandle'
            },
            {
                'direction': 'in',
                'name': 'selectorString',
                'type': 'char[]'
            },
            {
                'direction': 'in',
                'name': 'timeout',
                'type': 'float64'
            },
            {
                'direction': 'out',
                'name': 'psschMeanRMSDataEVM',
                'type': 'float64'
            },
            {
                'direction': 'out',
                'name': 'psschMaximumPeakDataEVM',
                'type': 'float64'
            }
        ],
        'returns': 'int32'
    },
    'ModAccFetchPSSCHDataEVMArray': {
        'parameters': [
            {
                'direction': 'in',
                'grpc_name': 'instrument',
                'name': 'instrumentHandle',
                'type': 'niRFmxInstrHandle'
            },
            {
                'direction': 'in',
                'name': 'selectorString',
                'type': 'char[]'
            },
            {
                'direction': 'in',
                'name': 'timeout',
                'type': 'float64'
            },
            {
                'direction': 'out',
                'name': 'psschMeanRMSDataEVM',
                'size': {
                    'mechanism': 'ivi-dance-with-a-twist',
                    'value': 'arraySize',
                    'value_twist': 'actualArraySize'
                },
                'type': 'float64[]'
            },
            {
                'direction': 'out',
                'name': 'psschMaximumPeakDataEVM',
                'size': {
                    'mechanism': 'ivi-dance-with-a-twist',
                    'value': 'arraySize',
                    'value_twist': 'actualArraySize'
                },
                'type': 'float64[]'
            },
            {
                'direction': 'in',
                'name': 'arraySize',
                'type': 'int32'
            },
            {
                'direction': 'out',
                'name': 'actualArraySize',
                'type': 'int32'
            }
        ],
        'returns': 'int32'
    },
    'ModAccFetchPSSCHSymbolPower': {
        'parameters': [
            {
                'direction': 'in',
                'grpc_name': 'instrument',
                'name': 'instrumentHandle',
                'type': 'niRFmxInstrHandle'
            },
            {
                'direction': 'in',
                'name': 'selectorString',
                'type': 'char[]'
            },
            {
                'direction': 'in',
                'name': 'timeout',
                'type': 'float64'
            },
            {
                'direction': 'out',
                'name': 'psschMeanDataPower',
                'type': 'float64'
            },
            {
                'direction': 'out',
                'name': 'psschMeanDMRSPower',
                'type': 'float64'
            }
        ],
        'returns': 'int32'
    },
    'ModAccFetchPSSCHSymbolPowerArray': {
        'parameters': [
            {
                'direction': 'in',
                'grpc_name': 'instrument',
                'name': 'instrumentHandle',
                'type': 'niRFmxInstrHandle'
            },
            {
                'direction': 'in',
                'name': 'selectorString',
                'type': 'char[]'
            },
            {
                'direction': 'in',
                'name': 'timeout',
                'type': 'float64'
            },
            {
                'direction': 'out',
                'name': 'psschMeanDataPower',
                'size': {
                    'mechanism': 'ivi-dance-with-a-twist',
                    'value': 'arraySize',
                    'value_twist': 'actualArraySize'
                },
                'type': 'float64[]'
            },
            {
                'direction': 'out',
                'name': 'psschMeanDMRSPower',
                'size': {
                    'mechanism': 'ivi-dance-with-a-twist',
                    'value': 'arraySize',
                    'value_twist': 'actualArraySize'
                },
                'type': 'float64[]'
            },
            {
                'direction': 'in',
                'name': 'arraySize',
                'type': 'int32'
            },
            {
                'direction': 'out',
                'name': 'actualArraySize',
                'type': 'int32'
            }
        ],
        'returns': 'int32'
    },
    'ModAccFetchPUSCHConstellationTrace': {
        'parameters': [
            {
                'direction': 'in',
                'grpc_name': 'instrument',
                'name': 'instrumentHandle',
                'type': 'niRFmxInstrHandle'
            },
            {
                'direction': 'in',
                'name': 'selectorString',
                'type': 'char[]'
            },
            {
                'direction': 'in',
                'name': 'timeout',
                'type': 'float64'
            },
            {
                'direction': 'out',
                'name': 'dataConstellation',
                'size': {
                    'mechanism': 'ivi-dance-with-a-twist',
                    'value': 'dataConstellationArraySize',
                    'value_twist': 'dataConstellationActualArraySize'
                },
                'type': 'NIComplexSingle[]'
            },
            {
                'direction': 'in',
                'name': 'dataConstellationArraySize',
                'type': 'int32'
            },
            {
                'direction': 'out',
                'name': 'dataConstellationActualArraySize',
                'type': 'int32'
            },
            {
                'direction': 'out',
                'name': 'dmrsConstellation',
                'size': {
                    'mechanism': 'ivi-dance-with-a-twist',
                    'value': 'dmrsConstellationArraySize',
                    'value_twist': 'dmrsConstellationActualArraySize'
                },
                'type': 'NIComplexSingle[]'
            },
            {
                'direction': 'in',
                'name': 'dmrsConstellationArraySize',
                'type': 'int32'
            },
            {
                'direction': 'out',
                'name': 'dmrsConstellationActualArraySize',
                'type': 'int32'
            }
        ],
        'returns': 'int32'
    },
    'ModAccFetchPUSCHDMRSEVM': {
        'parameters': [
            {
                'direction': 'in',
                'grpc_name': 'instrument',
                'name': 'instrumentHandle',
                'type': 'niRFmxInstrHandle'
            },
            {
                'direction': 'in',
                'name': 'selectorString',
                'type': 'char[]'
            },
            {
                'direction': 'in',
                'name': 'timeout',
                'type': 'float64'
            },
            {
                'direction': 'out',
                'grpc_name': 'mean_rms_dmrs_evm',
                'name': 'meanRMSDMRSEVM',
                'type': 'float64'
            },
            {
                'direction': 'out',
                'grpc_name': 'maximum_peak_dmrs_evm',
                'name': 'maximumPeakDMRSEVM',
                'type': 'float64'
            }
        ],
        'returns': 'int32'
    },
    'ModAccFetchPUSCHDMRSEVMArray': {
        'parameters': [
            {
                'direction': 'in',
                'grpc_name': 'instrument',
                'name': 'instrumentHandle',
                'type': 'niRFmxInstrHandle'
            },
            {
                'direction': 'in',
                'name': 'selectorString',
                'type': 'char[]'
            },
            {
                'direction': 'in',
                'name': 'timeout',
                'type': 'float64'
            },
            {
                'direction': 'out',
                'grpc_name': 'mean_rms_dmrs_evm',
                'name': 'meanRMSDMRSEVM',
                'size': {
                    'mechanism': 'ivi-dance-with-a-twist',
                    'value': 'arraySize',
                    'value_twist': 'actualArraySize'
                },
                'type': 'float64[]'
            },
            {
                'direction': 'out',
                'grpc_name': 'maximum_peak_dmrs_evm',
                'name': 'maximumPeakDMRSEVM',
                'size': {
                    'mechanism': 'ivi-dance-with-a-twist',
                    'value': 'arraySize',
                    'value_twist': 'actualArraySize'
                },
                'type': 'float64[]'
            },
            {
                'direction': 'in',
                'name': 'arraySize',
                'type': 'int32'
            },
            {
                'direction': 'out',
                'name': 'actualArraySize',
                'type': 'int32'
            }
        ],
        'returns': 'int32'
    },
    'ModAccFetchPUSCHDataEVM': {
        'parameters': [
            {
                'direction': 'in',
                'grpc_name': 'instrument',
                'name': 'instrumentHandle',
                'type': 'niRFmxInstrHandle'
            },
            {
                'direction': 'in',
                'name': 'selectorString',
                'type': 'char[]'
            },
            {
                'direction': 'in',
                'name': 'timeout',
                'type': 'float64'
            },
            {
                'direction': 'out',
                'name': 'meanRMSDataEVM',
                'type': 'float64'
            },
            {
                'direction': 'out',
                'name': 'maximumPeakDataEVM',
                'type': 'float64'
            }
        ],
        'returns': 'int32'
    },
    'ModAccFetchPUSCHDataEVMArray': {
        'parameters': [
            {
                'direction': 'in',
                'grpc_name': 'instrument',
                'name': 'instrumentHandle',
                'type': 'niRFmxInstrHandle'
            },
            {
                'direction': 'in',
                'name': 'selectorString',
                'type': 'char[]'
            },
            {
                'direction': 'in',
                'name': 'timeout',
                'type': 'float64'
            },
            {
                'direction': 'out',
                'name': 'meanRMSDataEVM',
                'size': {
                    'mechanism': 'ivi-dance-with-a-twist',
                    'value': 'arraySize',
                    'value_twist': 'actualArraySize'
                },
                'type': 'float64[]'
            },
            {
                'direction': 'out',
                'name': 'maximumPeakDataEVM',
                'size': {
                    'mechanism': 'ivi-dance-with-a-twist',
                    'value': 'arraySize',
                    'value_twist': 'actualArraySize'
                },
                'type': 'float64[]'
            },
            {
                'direction': 'in',
                'name': 'arraySize',
                'type': 'int32'
            },
            {
                'direction': 'out',
                'name': 'actualArraySize',
                'type': 'int32'
            }
        ],
        'returns': 'int32'
    },
    'ModAccFetchPUSCHDemodulatedBits': {
        'parameters': [
            {
                'direction': 'in',
                'grpc_name': 'instrument',
                'name': 'instrumentHandle',
                'type': 'niRFmxInstrHandle'
            },
            {
                'direction': 'in',
                'name': 'selectorString',
                'type': 'char[]'
            },
            {
                'direction': 'in',
                'name': 'timeout',
                'type': 'float64'
            },
            {
                'direction': 'out',
                'name': 'bits',
                'size': {
                    'mechanism': 'ivi-dance-with-a-twist',
                    'value': 'arraySize',
                    'value_twist': 'actualArraySize'
                },
                'type': 'int8[]'
            },
            {
                'direction': 'in',
                'name': 'arraySize',
                'type': 'int32'
            },
            {
                'direction': 'out',
                'name': 'actualArraySize',
                'type': 'int32'
            }
        ],
        'returns': 'int32'
    },
    'ModAccFetchPUSCHSymbolPower': {
        'parameters': [
            {
                'direction': 'in',
                'grpc_name': 'instrument',
                'name': 'instrumentHandle',
                'type': 'niRFmxInstrHandle'
            },
            {
                'direction': 'in',
                'name': 'selectorString',
                'type': 'char[]'
            },
            {
                'direction': 'in',
                'name': 'timeout',
                'type': 'float64'
            },
            {
                'direction': 'out',
                'name': 'puschMeanDataPower',
                'type': 'float64'
            },
            {
                'direction': 'out',
                'name': 'puschMeanDMRSPower',
                'type': 'float64'
            }
        ],
        'returns': 'int32'
    },
    'ModAccFetchPUSCHSymbolPowerArray': {
        'parameters': [
            {
                'direction': 'in',
                'grpc_name': 'instrument',
                'name': 'instrumentHandle',
                'type': 'niRFmxInstrHandle'
            },
            {
                'direction': 'in',
                'name': 'selectorString',
                'type': 'char[]'
            },
            {
                'direction': 'in',
                'name': 'timeout',
                'type': 'float64'
            },
            {
                'direction': 'out',
                'name': 'puschMeanDataPower',
                'size': {
                    'mechanism': 'ivi-dance-with-a-twist',
                    'value': 'arraySize',
                    'value_twist': 'actualArraySize'
                },
                'type': 'float64[]'
            },
            {
                'direction': 'out',
                'name': 'puschMeanDMRSPower',
                'size': {
                    'mechanism': 'ivi-dance-with-a-twist',
                    'value': 'arraySize',
                    'value_twist': 'actualArraySize'
                },
                'type': 'float64[]'
            },
            {
                'direction': 'in',
                'name': 'arraySize',
                'type': 'int32'
            },
            {
                'direction': 'out',
                'name': 'actualArraySize',
                'type': 'int32'
            }
        ],
        'returns': 'int32'
    },
    'ModAccFetchRMSMagnitudeErrorPerSymbolTrace': {
        'parameters': [
            {
                'direction': 'in',
                'grpc_name': 'instrument',
                'name': 'instrumentHandle',
                'type': 'niRFmxInstrHandle'
            },
            {
                'direction': 'in',
                'name': 'selectorString',
                'type': 'char[]'
            },
            {
                'direction': 'in',
                'name': 'timeout',
                'type': 'float64'
            },
            {
                'direction': 'out',
                'name': 'x0',
                'type': 'float64'
            },
            {
                'direction': 'out',
                'name': 'dx',
                'type': 'float64'
            },
            {
                'direction': 'out',
                'name': 'rmsMagnitudeErrorPerSymbol',
                'size': {
                    'mechanism': 'ivi-dance-with-a-twist',
                    'value': 'arraySize',
                    'value_twist': 'actualArraySize'
                },
                'type': 'float32[]'
            },
            {
                'direction': 'in',
                'name': 'arraySize',
                'type': 'int32'
            },
            {
                'direction': 'out',
                'name': 'actualArraySize',
                'type': 'int32'
            }
        ],
        'returns': 'int32'
    },
    'ModAccFetchRMSPhaseErrorPerSymbolTrace': {
        'parameters': [
            {
                'direction': 'in',
                'grpc_name': 'instrument',
                'name': 'instrumentHandle',
                'type': 'niRFmxInstrHandle'
            },
            {
                'direction': 'in',
                'name': 'selectorString',
                'type': 'char[]'
            },
            {
                'direction': 'in',
                'name': 'timeout',
                'type': 'float64'
            },
            {
                'direction': 'out',
                'name': 'x0',
                'type': 'float64'
            },
            {
                'direction': 'out',
                'name': 'dx',
                'type': 'float64'
            },
            {
                'direction': 'out',
                'name': 'rmsPhaseErrorPerSymbol',
                'size': {
                    'mechanism': 'ivi-dance-with-a-twist',
                    'value': 'arraySize',
                    'value_twist': 'actualArraySize'
                },
                'type': 'float32[]'
            },
            {
                'direction': 'in',
                'name': 'arraySize',
                'type': 'int32'
            },
            {
                'direction': 'out',
                'name': 'actualArraySize',
                'type': 'int32'
            }
        ],
        'returns': 'int32'
    },
    'ModAccFetchSRSConstellation': {
        'parameters': [
            {
                'direction': 'in',
                'grpc_name': 'instrument',
                'name': 'instrumentHandle',
                'type': 'niRFmxInstrHandle'
            },
            {
                'direction': 'in',
                'name': 'selectorString',
                'type': 'char[]'
            },
            {
                'direction': 'in',
                'name': 'timeout',
                'type': 'float64'
            },
            {
                'direction': 'out',
                'name': 'srsConstellation',
                'size': {
                    'mechanism': 'ivi-dance-with-a-twist',
                    'value': 'arraySize',
                    'value_twist': 'actualArraySize'
                },
                'type': 'NIComplexSingle[]'
            },
            {
                'direction': 'in',
                'name': 'arraySize',
                'type': 'int32'
            },
            {
                'direction': 'out',
                'name': 'actualArraySize',
                'type': 'int32'
            }
        ],
        'returns': 'int32'
    },
    'ModAccFetchSRSEVM': {
        'parameters': [
            {
                'direction': 'in',
                'grpc_name': 'instrument',
                'name': 'instrumentHandle',
                'type': 'niRFmxInstrHandle'
            },
            {
                'direction': 'in',
                'name': 'selectorString',
                'type': 'char[]'
            },
            {
                'direction': 'in',
                'name': 'timeout',
                'type': 'float64'
            },
            {
                'direction': 'out',
                'grpc_name': 'mean_rms_srs_evm',
                'name': 'meanRMSSRSEVM',
                'type': 'float64'
            },
            {
                'direction': 'out',
                'name': 'meanSRSPower',
                'type': 'float64'
            }
        ],
        'returns': 'int32'
    },
    'ModAccFetchSRSEVMArray': {
        'parameters': [
            {
                'direction': 'in',
                'grpc_name': 'instrument',
                'name': 'instrumentHandle',
                'type': 'niRFmxInstrHandle'
            },
            {
                'direction': 'in',
                'name': 'selectorString',
                'type': 'char[]'
            },
            {
                'direction': 'in',
                'name': 'timeout',
                'type': 'float64'
            },
            {
                'direction': 'out',
                'grpc_name': 'mean_rms_srs_evm',
                'name': 'meanRMSSRSEVM',
                'size': {
                    'mechanism': 'ivi-dance-with-a-twist',
                    'value': 'arraySize',
                    'value_twist': 'actualArraySize'
                },
                'type': 'float64[]'
            },
            {
                'direction': 'out',
                'name': 'meanSRSPower',
                'size': {
                    'mechanism': 'ivi-dance-with-a-twist',
                    'value': 'arraySize',
                    'value_twist': 'actualArraySize'
                },
                'type': 'float64[]'
            },
            {
                'direction': 'in',
                'name': 'arraySize',
                'type': 'int32'
            },
            {
                'direction': 'out',
                'name': 'actualArraySize',
                'type': 'int32'
            }
        ],
        'returns': 'int32'
    },
    'ModAccFetchSpectralFlatness': {
        'parameters': [
            {
                'direction': 'in',
                'grpc_name': 'instrument',
                'name': 'instrumentHandle',
                'type': 'niRFmxInstrHandle'
            },
            {
                'direction': 'in',
                'name': 'selectorString',
                'type': 'char[]'
            },
            {
                'direction': 'in',
                'name': 'timeout',
                'type': 'float64'
            },
            {
                'direction': 'out',
                'name': 'range1MaximumToRange1Minimum',
                'type': 'float64'
            },
            {
                'direction': 'out',
                'name': 'range2MaximumToRange2Minimum',
                'type': 'float64'
            },
            {
                'direction': 'out',
                'name': 'range1MaximumToRange2Minimum',
                'type': 'float64'
            },
            {
                'direction': 'out',
                'name': 'range2MaximumToRange1Minimum',
                'type': 'float64'
            }
        ],
        'returns': 'int32'
    },
    'ModAccFetchSpectralFlatnessArray': {
        'parameters': [
            {
                'direction': 'in',
                'grpc_name': 'instrument',
                'name': 'instrumentHandle',
                'type': 'niRFmxInstrHandle'
            },
            {
                'direction': 'in',
                'name': 'selectorString',
                'type': 'char[]'
            },
            {
                'direction': 'in',
                'name': 'timeout',
                'type': 'float64'
            },
            {
                'direction': 'out',
                'name': 'range1MaximumToRange1Minimum',
                'size': {
                    'mechanism': 'ivi-dance-with-a-twist',
                    'value': 'arraySize',
                    'value_twist': 'actualArraySize'
                },
                'type': 'float64[]'
            },
            {
                'direction': 'out',
                'name': 'range2MaximumToRange2Minimum',
                'size': {
                    'mechanism': 'ivi-dance-with-a-twist',
                    'value': 'arraySize',
                    'value_twist': 'actualArraySize'
                },
                'type': 'float64[]'
            },
            {
                'direction': 'out',
                'name': 'range1MaximumToRange2Minimum',
                'size': {
                    'mechanism': 'ivi-dance-with-a-twist',
                    'value': 'arraySize',
                    'value_twist': 'actualArraySize'
                },
                'type': 'float64[]'
            },
            {
                'direction': 'out',
                'name': 'range2MaximumToRange1Minimum',
                'size': {
                    'mechanism': 'ivi-dance-with-a-twist',
                    'value': 'arraySize',
                    'value_twist': 'actualArraySize'
                },
                'type': 'float64[]'
            },
            {
                'direction': 'in',
                'name': 'arraySize',
                'type': 'int32'
            },
            {
                'direction': 'out',
                'name': 'actualArraySize',
                'type': 'int32'
            }
        ],
        'returns': 'int32'
    },
    'ModAccFetchSpectralFlatnessTrace': {
        'parameters': [
            {
                'direction': 'in',
                'grpc_name': 'instrument',
                'name': 'instrumentHandle',
                'type': 'niRFmxInstrHandle'
            },
            {
                'direction': 'in',
                'name': 'selectorString',
                'type': 'char[]'
            },
            {
                'direction': 'in',
                'name': 'timeout',
                'type': 'float64'
            },
            {
                'direction': 'out',
                'name': 'x0',
                'type': 'float64'
            },
            {
                'direction': 'out',
                'name': 'dx',
                'type': 'float64'
            },
            {
                'direction': 'out',
                'name': 'spectralFlatness',
                'size': {
                    'mechanism': 'ivi-dance-with-a-twist',
                    'value': 'arraySize',
                    'value_twist': 'actualArraySize'
                },
                'type': 'float32[]'
            },
            {
                'direction': 'out',
                'name': 'spectralFlatnessLowerMask',
                'size': {
                    'mechanism': 'ivi-dance-with-a-twist',
                    'value': 'arraySize',
                    'value_twist': 'actualArraySize'
                },
                'type': 'float32[]'
            },
            {
                'direction': 'out',
                'name': 'spectralFlatnessUpperMask',
                'size': {
                    'mechanism': 'ivi-dance-with-a-twist',
                    'value': 'arraySize',
                    'value_twist': 'actualArraySize'
                },
                'type': 'float32[]'
            },
            {
                'direction': 'in',
                'name': 'arraySize',
                'type': 'int32'
            },
            {
                'direction': 'out',
                'name': 'actualArraySize',
                'type': 'int32'
            }
        ],
        'returns': 'int32'
    },
    'ModAccFetchSubblockIQImpairments': {
        'parameters': [
            {
                'direction': 'in',
                'grpc_name': 'instrument',
                'name': 'instrumentHandle',
                'type': 'niRFmxInstrHandle'
            },
            {
                'direction': 'in',
                'name': 'selectorString',
                'type': 'char[]'
            },
            {
                'direction': 'in',
                'name': 'timeout',
                'type': 'float64'
            },
            {
                'direction': 'out',
                'name': 'subblockMeanIQOriginOffset',
                'type': 'float64'
            },
            {
                'direction': 'out',
                'name': 'subblockMeanIQGainImbalance',
                'type': 'float64'
            },
            {
                'direction': 'out',
                'name': 'subblockMeanIQQuadratureError',
                'type': 'float64'
            }
        ],
        'returns': 'int32'
    },
    'ModAccFetchSubblockInBandEmissionMargin': {
        'parameters': [
            {
                'direction': 'in',
                'grpc_name': 'instrument',
                'name': 'instrumentHandle',
                'type': 'niRFmxInstrHandle'
            },
            {
                'direction': 'in',
                'name': 'selectorString',
                'type': 'char[]'
            },
            {
                'direction': 'in',
                'name': 'timeout',
                'type': 'float64'
            },
            {
                'direction': 'out',
                'name': 'subblockInBandEmissionMargin',
                'type': 'float64'
            }
        ],
        'returns': 'int32'
    },
    'ModAccFetchSubblockInBandEmissionTrace': {
        'parameters': [
            {
                'direction': 'in',
                'grpc_name': 'instrument',
                'name': 'instrumentHandle',
                'type': 'niRFmxInstrHandle'
            },
            {
                'direction': 'in',
                'name': 'selectorString',
                'type': 'char[]'
            },
            {
                'direction': 'in',
                'name': 'timeout',
                'type': 'float64'
            },
            {
                'direction': 'out',
                'name': 'subblockInBandEmission',
                'size': {
                    'mechanism': 'ivi-dance-with-a-twist',
                    'value': 'arraySize',
                    'value_twist': 'actualArraySize'
                },
                'type': 'float64[]'
            },
            {
                'direction': 'out',
                'name': 'subblockInBandEmissionMask',
                'size': {
                    'mechanism': 'ivi-dance-with-a-twist',
                    'value': 'arraySize',
                    'value_twist': 'actualArraySize'
                },
                'type': 'float64[]'
            },
            {
                'direction': 'out',
                'name': 'subblockInBandEmissionRBIndices',
                'size': {
                    'mechanism': 'ivi-dance-with-a-twist',
                    'value': 'arraySize',
                    'value_twist': 'actualArraySize'
                },
                'type': 'float64[]'
            },
            {
                'direction': 'in',
                'name': 'arraySize',
                'type': 'int32'
            },
            {
                'direction': 'out',
                'name': 'actualArraySize',
                'type': 'int32'
            }
        ],
        'returns': 'int32'
    },
    'ModAccFetchSynchronizationSignalConstellation': {
        'parameters': [
            {
                'direction': 'in',
                'grpc_name': 'instrument',
                'name': 'instrumentHandle',
                'type': 'niRFmxInstrHandle'
            },
            {
                'direction': 'in',
                'name': 'selectorString',
                'type': 'char[]'
            },
            {
                'direction': 'in',
                'name': 'timeout',
                'type': 'float64'
            },
            {
                'direction': 'out',
                'name': 'sssConstellation',
                'size': {
                    'mechanism': 'ivi-dance-with-a-twist',
                    'value': 'arraySize',
                    'value_twist': 'actualArraySize'
                },
                'type': 'NIComplexSingle[]'
            },
            {
                'direction': 'out',
                'name': 'pssConstellation',
                'size': {
                    'mechanism': 'ivi-dance-with-a-twist',
                    'value': 'arraySize',
                    'value_twist': 'actualArraySize'
                },
                'type': 'NIComplexSingle[]'
            },
            {
                'direction': 'in',
                'name': 'arraySize',
                'type': 'int32'
            },
            {
                'direction': 'out',
                'name': 'actualArraySize',
                'type': 'int32'
            }
        ],
        'returns': 'int32'
    },
    'ModAccFetchSynchronizationSignalEVM': {
        'parameters': [
            {
                'direction': 'in',
                'grpc_name': 'instrument',
                'name': 'instrumentHandle',
                'type': 'niRFmxInstrHandle'
            },
            {
                'direction': 'in',
                'name': 'selectorString',
                'type': 'char[]'
            },
            {
                'direction': 'in',
                'name': 'timeout',
                'type': 'float64'
            },
            {
                'direction': 'out',
                'grpc_name': 'mean_rms_pss_evm',
                'name': 'meanRMSPSSEVM',
                'type': 'float64'
            },
            {
                'direction': 'out',
                'grpc_name': 'mean_rms_sss_evm',
                'name': 'meanRMSSSSEVM',
                'type': 'float64'
            }
        ],
        'returns': 'int32'
    },
    'ModAccFetchSynchronizationSignalEVMArray': {
        'parameters': [
            {
                'direction': 'in',
                'grpc_name': 'instrument',
                'name': 'instrumentHandle',
                'type': 'niRFmxInstrHandle'
            },
            {
                'direction': 'in',
                'name': 'selectorString',
                'type': 'char[]'
            },
            {
                'direction': 'in',
                'name': 'timeout',
                'type': 'float64'
            },
            {
                'direction': 'out',
                'grpc_name': 'mean_rms_pss_evm',
                'name': 'meanRMSPSSEVM',
                'size': {
                    'mechanism': 'ivi-dance-with-a-twist',
                    'value': 'arraySize',
                    'value_twist': 'actualArraySize'
                },
                'type': 'float64[]'
            },
            {
                'direction': 'out',
                'grpc_name': 'mean_rms_sss_evm',
                'name': 'meanRMSSSSEVM',
                'size': {
                    'mechanism': 'ivi-dance-with-a-twist',
                    'value': 'arraySize',
                    'value_twist': 'actualArraySize'
                },
                'type': 'float64[]'
            },
            {
                'direction': 'in',
                'name': 'arraySize',
                'type': 'int32'
            },
            {
                'direction': 'out',
                'name': 'actualArraySize',
                'type': 'int32'
            }
        ],
        'returns': 'int32'
    },
    'OBWCfgAveraging': {
        'parameters': [
            {
                'direction': 'in',
                'grpc_name': 'instrument',
                'name': 'instrumentHandle',
                'type': 'niRFmxInstrHandle'
            },
            {
                'direction': 'in',
                'name': 'selectorString',
                'type': 'char[]'
            },
            {
                'direction': 'in',
                'enum': 'ObwAveragingEnabled',
                'name': 'averagingEnabled',
                'type': 'int32'
            },
            {
                'direction': 'in',
                'name': 'averagingCount',
                'type': 'int32'
            },
            {
                'direction': 'in',
                'enum': 'ObwAveragingType',
                'name': 'averagingType',
                'type': 'int32'
            }
        ],
        'returns': 'int32'
    },
    'OBWCfgRBWFilter': {
        'parameters': [
            {
                'direction': 'in',
                'grpc_name': 'instrument',
                'name': 'instrumentHandle',
                'type': 'niRFmxInstrHandle'
            },
            {
                'direction': 'in',
                'name': 'selectorString',
                'type': 'char[]'
            },
            {
                'direction': 'in',
                'enum': 'ObwRbwAutoBandwidth',
                'name': 'rbwAuto',
                'type': 'int32'
            },
            {
                'direction': 'in',
                'name': 'rbw',
                'type': 'float64'
            },
            {
                'direction': 'in',
                'enum': 'ObwRbwFilterType',
                'name': 'rbwFilterType',
                'type': 'int32'
            }
        ],
        'returns': 'int32'
    },
    'OBWCfgSweepTime': {
        'parameters': [
            {
                'direction': 'in',
                'grpc_name': 'instrument',
                'name': 'instrumentHandle',
                'type': 'niRFmxInstrHandle'
            },
            {
                'direction': 'in',
                'name': 'selectorString',
                'type': 'char[]'
            },
            {
                'direction': 'in',
                'enum': 'ObwSweepTimeAuto',
                'name': 'sweepTimeAuto',
                'type': 'int32'
            },
            {
                'direction': 'in',
                'name': 'sweepTimeInterval',
                'type': 'float64'
            }
        ],
        'returns': 'int32'
    },
    'OBWFetchMeasurement': {
        'parameters': [
            {
                'direction': 'in',
                'grpc_name': 'instrument',
                'name': 'instrumentHandle',
                'type': 'niRFmxInstrHandle'
            },
            {
                'direction': 'in',
                'name': 'selectorString',
                'type': 'char[]'
            },
            {
                'direction': 'in',
                'name': 'timeout',
                'type': 'float64'
            },
            {
                'direction': 'out',
                'name': 'occupiedBandwidth',
                'type': 'float64'
            },
            {
                'direction': 'out',
                'name': 'absolutePower',
                'type': 'float64'
            },
            {
                'direction': 'out',
                'name': 'startFrequency',
                'type': 'float64'
            },
            {
                'direction': 'out',
                'name': 'stopFrequency',
                'type': 'float64'
            }
        ],
        'returns': 'int32'
    },
    'OBWFetchSpectrum': {
        'parameters': [
            {
                'direction': 'in',
                'grpc_name': 'instrument',
                'name': 'instrumentHandle',
                'type': 'niRFmxInstrHandle'
            },
            {
                'direction': 'in',
                'name': 'selectorString',
                'type': 'char[]'
            },
            {
                'direction': 'in',
                'name': 'timeout',
                'type': 'float64'
            },
            {
                'direction': 'out',
                'name': 'x0',
                'type': 'float64'
            },
            {
                'direction': 'out',
                'name': 'dx',
                'type': 'float64'
            },
            {
                'direction': 'out',
                'name': 'spectrum',
                'size': {
                    'mechanism': 'ivi-dance-with-a-twist',
                    'value': 'arraySize',
                    'value_twist': 'actualArraySize'
                },
                'type': 'float32[]'
            },
            {
                'direction': 'in',
                'name': 'arraySize',
                'type': 'int32'
            },
            {
                'direction': 'out',
                'name': 'actualArraySize',
                'type': 'int32'
            }
        ],
        'returns': 'int32'
    },
    'PVTCfgAveraging': {
        'parameters': [
            {
                'direction': 'in',
                'grpc_name': 'instrument',
                'name': 'instrumentHandle',
                'type': 'niRFmxInstrHandle'
            },
            {
                'direction': 'in',
                'name': 'selectorString',
                'type': 'char[]'
            },
            {
                'direction': 'in',
                'enum': 'PvtAveragingEnabled',
                'name': 'averagingEnabled',
                'type': 'int32'
            },
            {
                'direction': 'in',
                'name': 'averagingCount',
                'type': 'int32'
            },
            {
                'direction': 'in',
                'enum': 'PvtAveragingType',
                'name': 'averagingType',
                'type': 'int32'
            }
        ],
        'returns': 'int32'
    },
    'PVTCfgMeasurementMethod': {
        'parameters': [
            {
                'direction': 'in',
                'grpc_name': 'instrument',
                'name': 'instrumentHandle',
                'type': 'niRFmxInstrHandle'
            },
            {
                'direction': 'in',
                'name': 'selectorString',
                'type': 'char[]'
            },
            {
                'direction': 'in',
                'enum': 'PvtMeasurementMethod',
                'name': 'measurementMethod',
                'type': 'int32'
            }
        ],
        'returns': 'int32'
    },
    'PVTCfgOFFPowerExclusionPeriods': {
        'parameters': [
            {
                'direction': 'in',
                'grpc_name': 'instrument',
                'name': 'instrumentHandle',
                'type': 'niRFmxInstrHandle'
            },
            {
                'direction': 'in',
                'name': 'selectorString',
                'type': 'char[]'
            },
            {
                'direction': 'in',
                'name': 'offPowerExclusionBefore',
                'type': 'float64'
            },
            {
                'direction': 'in',
                'name': 'offPowerExclusionAfter',
                'type': 'float64'
            }
        ],
        'returns': 'int32'
    },
    'PVTFetchMeasurement': {
        'parameters': [
            {
                'direction': 'in',
                'grpc_name': 'instrument',
                'name': 'instrumentHandle',
                'type': 'niRFmxInstrHandle'
            },
            {
                'direction': 'in',
                'name': 'selectorString',
                'type': 'char[]'
            },
            {
                'direction': 'in',
                'name': 'timeout',
                'type': 'float64'
            },
            {
                'direction': 'out',
                'enum': 'PvtMeasurementStatus',
                'name': 'measurementStatus',
                'type': 'int32'
            },
            {
                'direction': 'out',
                'name': 'meanAbsoluteOFFPowerBefore',
                'type': 'float64'
            },
            {
                'direction': 'out',
                'name': 'meanAbsoluteOFFPowerAfter',
                'type': 'float64'
            },
            {
                'direction': 'out',
                'name': 'meanAbsoluteONPower',
                'type': 'float64'
            },
            {
                'direction': 'out',
                'name': 'burstWidth',
                'type': 'float64'
            }
        ],
        'returns': 'int32'
    },
    'PVTFetchMeasurementArray': {
        'parameters': [
            {
                'direction': 'in',
                'grpc_name': 'instrument',
                'name': 'instrumentHandle',
                'type': 'niRFmxInstrHandle'
            },
            {
                'direction': 'in',
                'name': 'selectorString',
                'type': 'char[]'
            },
            {
                'direction': 'in',
                'name': 'timeout',
                'type': 'float64'
            },
            {
                'direction': 'out',
                'enum': 'PvtMeasurementStatus',
                'name': 'measurementStatus',
                'size': {
                    'mechanism': 'ivi-dance-with-a-twist',
                    'value': 'arraySize',
                    'value_twist': 'actualArraySize'
                },
                'type': 'int32[]'
            },
            {
                'direction': 'out',
                'name': 'meanAbsoluteOFFPowerBefore',
                'size': {
                    'mechanism': 'ivi-dance-with-a-twist',
                    'value': 'arraySize',
                    'value_twist': 'actualArraySize'
                },
                'type': 'float64[]'
            },
            {
                'direction': 'out',
                'name': 'meanAbsoluteOFFPowerAfter',
                'size': {
                    'mechanism': 'ivi-dance-with-a-twist',
                    'value': 'arraySize',
                    'value_twist': 'actualArraySize'
                },
                'type': 'float64[]'
            },
            {
                'direction': 'out',
                'name': 'meanAbsoluteONPower',
                'size': {
                    'mechanism': 'ivi-dance-with-a-twist',
                    'value': 'arraySize',
                    'value_twist': 'actualArraySize'
                },
                'type': 'float64[]'
            },
            {
                'direction': 'out',
                'name': 'burstWidth',
                'size': {
                    'mechanism': 'ivi-dance-with-a-twist',
                    'value': 'arraySize',
                    'value_twist': 'actualArraySize'
                },
                'type': 'float64[]'
            },
            {
                'direction': 'in',
                'name': 'arraySize',
                'type': 'int32'
            },
            {
                'direction': 'out',
                'name': 'actualArraySize',
                'type': 'int32'
            }
        ],
        'returns': 'int32'
    },
    'PVTFetchSignalPowerTrace': {
        'parameters': [
            {
                'direction': 'in',
                'grpc_name': 'instrument',
                'name': 'instrumentHandle',
                'type': 'niRFmxInstrHandle'
            },
            {
                'direction': 'in',
                'name': 'selectorString',
                'type': 'char[]'
            },
            {
                'direction': 'in',
                'name': 'timeout',
                'type': 'float64'
            },
            {
                'direction': 'out',
                'name': 'x0',
                'type': 'float64'
            },
            {
                'direction': 'out',
                'name': 'dx',
                'type': 'float64'
            },
            {
                'direction': 'out',
                'name': 'signalPower',
                'size': {
                    'mechanism': 'ivi-dance-with-a-twist',
                    'value': 'arraySize',
                    'value_twist': 'actualArraySize'
                },
                'type': 'float32[]'
            },
            {
                'direction': 'out',
                'name': 'absoluteLimit',
                'size': {
                    'mechanism': 'ivi-dance-with-a-twist',
                    'value': 'arraySize',
                    'value_twist': 'actualArraySize'
                },
                'type': 'float32[]'
            },
            {
                'direction': 'in',
                'name': 'arraySize',
                'type': 'int32'
            },
            {
                'direction': 'out',
                'name': 'actualArraySize',
                'type': 'int32'
            }
        ],
        'returns': 'int32'
    },
    'ResetAttribute': {
        'parameters': [
            {
                'direction': 'in',
                'grpc_name': 'instrument',
                'name': 'instrumentHandle',
                'type': 'niRFmxInstrHandle'
            },
            {
                'direction': 'in',
                'name': 'selectorString',
                'type': 'char[]'
            },
            {
                'direction': 'in',
                'grpc_type': 'NiRFmxLTEAttribute',
                'name': 'attributeID',
                'type': 'int32'
            }
        ],
        'returns': 'int32'
    },
    'ResetToDefault': {
        'parameters': [
            {
                'direction': 'in',
                'grpc_name': 'instrument',
                'name': 'instrumentHandle',
                'type': 'niRFmxInstrHandle'
            },
            {
                'direction': 'in',
                'name': 'selectorString',
                'type': 'char[]'
            }
        ],
        'returns': 'int32'
    },
    'SEMCfgAveraging': {
        'parameters': [
            {
                'direction': 'in',
                'grpc_name': 'instrument',
                'name': 'instrumentHandle',
                'type': 'niRFmxInstrHandle'
            },
            {
                'direction': 'in',
                'name': 'selectorString',
                'type': 'char[]'
            },
            {
                'direction': 'in',
                'enum': 'SemAveragingEnabled',
                'name': 'averagingEnabled',
                'type': 'int32'
            },
            {
                'direction': 'in',
                'name': 'averagingCount',
                'type': 'int32'
            },
            {
                'direction': 'in',
                'enum': 'SemAveragingType',
                'name': 'averagingType',
                'type': 'int32'
            }
        ],
        'returns': 'int32'
    },
    'SEMCfgComponentCarrierMaximumOutputPower': {
        'parameters': [
            {
                'direction': 'in',
                'grpc_name': 'instrument',
                'name': 'instrumentHandle',
                'type': 'niRFmxInstrHandle'
            },
            {
                'direction': 'in',
                'name': 'selectorString',
                'type': 'char[]'
            },
            {
                'direction': 'in',
                'name': 'componentCarrierMaximumOutputPower',
                'type': 'float64'
            }
        ],
        'returns': 'int32'
    },
    'SEMCfgComponentCarrierMaximumOutputPowerArray': {
        'parameters': [
            {
                'direction': 'in',
                'grpc_name': 'instrument',
                'name': 'instrumentHandle',
                'type': 'niRFmxInstrHandle'
            },
            {
                'direction': 'in',
                'name': 'selectorString',
                'type': 'char[]'
            },
            {
                'direction': 'in',
                'name': 'componentCarrierMaximumOutputPower',
                'size': {
                    'mechanism': 'len',
                    'value': 'numberOfElements'
                },
                'type': 'float64[]'
            },
            {
                'direction': 'in',
                'name': 'numberOfElements',
                'type': 'int32'
            }
        ],
        'returns': 'int32'
    },
    'SEMCfgDownlinkMask': {
        'parameters': [
            {
                'direction': 'in',
                'grpc_name': 'instrument',
                'name': 'instrumentHandle',
                'type': 'niRFmxInstrHandle'
            },
            {
                'direction': 'in',
                'name': 'selectorString',
                'type': 'char[]'
            },
            {
                'direction': 'in',
                'enum': 'SemDownlinkMaskType',
                'name': 'downlinkMaskType',
                'type': 'int32'
            },
            {
                'direction': 'in',
                'name': 'deltaFMaximum',
                'type': 'float64'
            },
            {
                'direction': 'in',
                'name': 'aggregatedMaximumPower',
                'type': 'float64'
            }
        ],
        'returns': 'int32'
    },
    'SEMCfgNumberOfOffsets': {
        'parameters': [
            {
                'direction': 'in',
                'grpc_name': 'instrument',
                'name': 'instrumentHandle',
                'type': 'niRFmxInstrHandle'
            },
            {
                'direction': 'in',
                'name': 'selectorString',
                'type': 'char[]'
            },
            {
                'direction': 'in',
                'name': 'numberOfOffsets',
                'type': 'int32'
            }
        ],
        'returns': 'int32'
    },
    'SEMCfgOffsetAbsoluteLimit': {
        'parameters': [
            {
                'direction': 'in',
                'grpc_name': 'instrument',
                'name': 'instrumentHandle',
                'type': 'niRFmxInstrHandle'
            },
            {
                'direction': 'in',
                'name': 'selectorString',
                'type': 'char[]'
            },
            {
                'direction': 'in',
                'name': 'offsetAbsoluteLimitStart',
                'type': 'float64'
            },
            {
                'direction': 'in',
                'name': 'offsetAbsoluteLimitStop',
                'type': 'float64'
            }
        ],
        'returns': 'int32'
    },
    'SEMCfgOffsetAbsoluteLimitArray': {
        'parameters': [
            {
                'direction': 'in',
                'grpc_name': 'instrument',
                'name': 'instrumentHandle',
                'type': 'niRFmxInstrHandle'
            },
            {
                'direction': 'in',
                'name': 'selectorString',
                'type': 'char[]'
            },
            {
                'direction': 'in',
                'name': 'offsetAbsoluteLimitStart',
                'size': {
                    'mechanism': 'len',
                    'tags': [
                        'optional'
                    ],
                    'value': 'numberOfElements'
                },
                'type': 'float64[]'
            },
            {
                'direction': 'in',
                'name': 'offsetAbsoluteLimitStop',
                'size': {
                    'mechanism': 'len',
                    'tags': [
                        'optional'
                    ],
                    'value': 'numberOfElements'
                },
                'type': 'float64[]'
            },
            {
                'direction': 'in',
                'name': 'numberOfElements',
                'type': 'int32'
            }
        ],
        'returns': 'int32'
    },
    'SEMCfgOffsetBandwidthIntegral': {
        'parameters': [
            {
                'direction': 'in',
                'grpc_name': 'instrument',
                'name': 'instrumentHandle',
                'type': 'niRFmxInstrHandle'
            },
            {
                'direction': 'in',
                'name': 'selectorString',
                'type': 'char[]'
            },
            {
                'direction': 'in',
                'name': 'offsetBandwidthIntegral',
                'type': 'int32'
            }
        ],
        'returns': 'int32'
    },
    'SEMCfgOffsetBandwidthIntegralArray': {
        'parameters': [
            {
                'direction': 'in',
                'grpc_name': 'instrument',
                'name': 'instrumentHandle',
                'type': 'niRFmxInstrHandle'
            },
            {
                'direction': 'in',
                'name': 'selectorString',
                'type': 'char[]'
            },
            {
                'direction': 'in',
                'name': 'offsetBandwidthIntegral',
                'size': {
                    'mechanism': 'len',
                    'value': 'numberOfElements'
                },
                'type': 'int32[]'
            },
            {
                'direction': 'in',
                'name': 'numberOfElements',
                'type': 'int32'
            }
        ],
        'returns': 'int32'
    },
    'SEMCfgOffsetFrequency': {
        'parameters': [
            {
                'direction': 'in',
                'grpc_name': 'instrument',
                'name': 'instrumentHandle',
                'type': 'niRFmxInstrHandle'
            },
            {
                'direction': 'in',
                'name': 'selectorString',
                'type': 'char[]'
            },
            {
                'direction': 'in',
                'name': 'offsetStartFrequency',
                'type': 'float64'
            },
            {
                'direction': 'in',
                'name': 'offsetStopFrequency',
                'type': 'float64'
            },
            {
                'direction': 'in',
                'enum': 'SemOffsetSideband',
                'name': 'offsetSideband',
                'type': 'int32'
            }
        ],
        'returns': 'int32'
    },
    'SEMCfgOffsetFrequencyArray': {
        'parameters': [
            {
                'direction': 'in',
                'grpc_name': 'instrument',
                'name': 'instrumentHandle',
                'type': 'niRFmxInstrHandle'
            },
            {
                'direction': 'in',
                'name': 'selectorString',
                'type': 'char[]'
            },
            {
                'direction': 'in',
                'name': 'offsetStartFrequency',
                'size': {
                    'mechanism': 'len',
                    'tags': [
                        'optional'
                    ],
                    'value': 'numberOfElements'
                },
                'type': 'float64[]'
            },
            {
                'direction': 'in',
                'name': 'offsetStopFrequency',
                'size': {
                    'mechanism': 'len',
                    'tags': [
                        'optional'
                    ],
                    'value': 'numberOfElements'
                },
                'type': 'float64[]'
            },
            {
                'direction': 'in',
                'enum': 'SemOffsetSideband',
                'name': 'offsetSideband',
                'size': {
                    'mechanism': 'len',
                    'tags': [
                        'optional'
                    ],
                    'value': 'numberOfElements'
                },
                'type': 'int32[]'
            },
            {
                'direction': 'in',
                'name': 'numberOfElements',
                'type': 'int32'
            }
        ],
        'returns': 'int32'
    },
    'SEMCfgOffsetLimitFailMask': {
        'parameters': [
            {
                'direction': 'in',
                'grpc_name': 'instrument',
                'name': 'instrumentHandle',
                'type': 'niRFmxInstrHandle'
            },
            {
                'direction': 'in',
                'name': 'selectorString',
                'type': 'char[]'
            },
            {
                'direction': 'in',
                'enum': 'SemOffsetLimitFailMask',
                'name': 'limitFailMask',
                'type': 'int32'
            }
        ],
        'returns': 'int32'
    },
    'SEMCfgOffsetLimitFailMaskArray': {
        'parameters': [
            {
                'direction': 'in',
                'grpc_name': 'instrument',
                'name': 'instrumentHandle',
                'type': 'niRFmxInstrHandle'
            },
            {
                'direction': 'in',
                'name': 'selectorString',
                'type': 'char[]'
            },
            {
                'direction': 'in',
                'enum': 'SemOffsetLimitFailMask',
                'name': 'limitFailMask',
                'size': {
                    'mechanism': 'len',
                    'value': 'numberOfElements'
                },
                'type': 'int32[]'
            },
            {
                'direction': 'in',
                'name': 'numberOfElements',
                'type': 'int32'
            }
        ],
        'returns': 'int32'
    },
    'SEMCfgOffsetRBWFilter': {
        'parameters': [
            {
                'direction': 'in',
                'grpc_name': 'instrument',
                'name': 'instrumentHandle',
                'type': 'niRFmxInstrHandle'
            },
            {
                'direction': 'in',
                'name': 'selectorString',
                'type': 'char[]'
            },
            {
                'direction': 'in',
                'name': 'offsetRBW',
                'type': 'float64'
            },
            {
                'direction': 'in',
                'enum': 'SemOffsetRbwFilterType',
                'name': 'offsetRBWFilterType',
                'type': 'int32'
            }
        ],
        'returns': 'int32'
    },
    'SEMCfgOffsetRBWFilterArray': {
        'parameters': [
            {
                'direction': 'in',
                'grpc_name': 'instrument',
                'name': 'instrumentHandle',
                'type': 'niRFmxInstrHandle'
            },
            {
                'direction': 'in',
                'name': 'selectorString',
                'type': 'char[]'
            },
            {
                'direction': 'in',
                'name': 'offsetRBW',
                'size': {
                    'mechanism': 'len',
                    'tags': [
                        'optional'
                    ],
                    'value': 'numberOfElements'
                },
                'type': 'float64[]'
            },
            {
                'direction': 'in',
                'enum': 'SemOffsetRbwFilterType',
                'name': 'offsetRBWFilterType',
                'size': {
                    'mechanism': 'len',
                    'tags': [
                        'optional'
                    ],
                    'value': 'numberOfElements'
                },
                'type': 'int32[]'
            },
            {
                'direction': 'in',
                'name': 'numberOfElements',
                'type': 'int32'
            }
        ],
        'returns': 'int32'
    },
    'SEMCfgOffsetRelativeLimit': {
        'parameters': [
            {
                'direction': 'in',
                'grpc_name': 'instrument',
                'name': 'instrumentHandle',
                'type': 'niRFmxInstrHandle'
            },
            {
                'direction': 'in',
                'name': 'selectorString',
                'type': 'char[]'
            },
            {
                'direction': 'in',
                'name': 'relativeLimitStart',
                'type': 'float64'
            },
            {
                'direction': 'in',
                'name': 'relativeLimitStop',
                'type': 'float64'
            }
        ],
        'returns': 'int32'
    },
    'SEMCfgOffsetRelativeLimitArray': {
        'parameters': [
            {
                'direction': 'in',
                'grpc_name': 'instrument',
                'name': 'instrumentHandle',
                'type': 'niRFmxInstrHandle'
            },
            {
                'direction': 'in',
                'name': 'selectorString',
                'type': 'char[]'
            },
            {
                'direction': 'in',
                'name': 'relativeLimitStart',
                'size': {
                    'mechanism': 'len',
                    'tags': [
                        'optional'
                    ],
                    'value': 'numberOfElements'
                },
                'type': 'float64[]'
            },
            {
                'direction': 'in',
                'name': 'relativeLimitStop',
                'size': {
                    'mechanism': 'len',
                    'tags': [
                        'optional'
                    ],
                    'value': 'numberOfElements'
                },
                'type': 'float64[]'
            },
            {
                'direction': 'in',
                'name': 'numberOfElements',
                'type': 'int32'
            }
        ],
        'returns': 'int32'
    },
    'SEMCfgSweepTime': {
        'parameters': [
            {
                'direction': 'in',
                'grpc_name': 'instrument',
                'name': 'instrumentHandle',
                'type': 'niRFmxInstrHandle'
            },
            {
                'direction': 'in',
                'name': 'selectorString',
                'type': 'char[]'
            },
            {
                'direction': 'in',
                'enum': 'SemSweepTimeAuto',
                'name': 'sweepTimeAuto',
                'type': 'int32'
            },
            {
                'direction': 'in',
                'name': 'sweepTimeInterval',
                'type': 'float64'
            }
        ],
        'returns': 'int32'
    },
    'SEMCfgUplinkMaskType': {
        'parameters': [
            {
                'direction': 'in',
                'grpc_name': 'instrument',
                'name': 'instrumentHandle',
                'type': 'niRFmxInstrHandle'
            },
            {
                'direction': 'in',
                'name': 'selectorString',
                'type': 'char[]'
            },
            {
                'direction': 'in',
                'enum': 'SemUplinkMaskType',
                'name': 'uplinkMaskType',
                'type': 'int32'
            }
        ],
        'returns': 'int32'
    },
    'SEMFetchComponentCarrierMeasurement': {
        'parameters': [
            {
                'direction': 'in',
                'grpc_name': 'instrument',
                'name': 'instrumentHandle',
                'type': 'niRFmxInstrHandle'
            },
            {
                'direction': 'in',
                'name': 'selectorString',
                'type': 'char[]'
            },
            {
                'direction': 'in',
                'name': 'timeout',
                'type': 'float64'
            },
            {
                'direction': 'out',
                'name': 'absoluteIntegratedPower',
                'type': 'float64'
            },
            {
                'direction': 'out',
                'name': 'relativeIntegratedPower',
                'type': 'float64'
            }
        ],
        'returns': 'int32'
    },
    'SEMFetchComponentCarrierMeasurementArray': {
        'parameters': [
            {
                'direction': 'in',
                'grpc_name': 'instrument',
                'name': 'instrumentHandle',
                'type': 'niRFmxInstrHandle'
            },
            {
                'direction': 'in',
                'name': 'selectorString',
                'type': 'char[]'
            },
            {
                'direction': 'in',
                'name': 'timeout',
                'type': 'float64'
            },
            {
                'direction': 'out',
                'name': 'absoluteIntegratedPower',
                'size': {
                    'mechanism': 'ivi-dance-with-a-twist',
                    'value': 'arraySize',
                    'value_twist': 'actualArraySize'
                },
                'type': 'float64[]'
            },
            {
                'direction': 'out',
                'name': 'relativeIntegratedPower',
                'size': {
                    'mechanism': 'ivi-dance-with-a-twist',
                    'value': 'arraySize',
                    'value_twist': 'actualArraySize'
                },
                'type': 'float64[]'
            },
            {
                'direction': 'in',
                'name': 'arraySize',
                'type': 'int32'
            },
            {
                'direction': 'out',
                'name': 'actualArraySize',
                'type': 'int32'
            }
        ],
        'returns': 'int32'
    },
    'SEMFetchLowerOffsetMargin': {
        'parameters': [
            {
                'direction': 'in',
                'grpc_name': 'instrument',
                'name': 'instrumentHandle',
                'type': 'niRFmxInstrHandle'
            },
            {
                'direction': 'in',
                'name': 'selectorString',
                'type': 'char[]'
            },
            {
                'direction': 'in',
                'name': 'timeout',
                'type': 'float64'
            },
            {
                'direction': 'out',
                'enum': 'SemLowerOffsetMeasurementStatus',
                'name': 'measurementStatus',
                'type': 'int32'
            },
            {
                'direction': 'out',
                'name': 'margin',
                'type': 'float64'
            },
            {
                'direction': 'out',
                'name': 'marginFrequency',
                'type': 'float64'
            },
            {
                'direction': 'out',
                'name': 'marginAbsolutePower',
                'type': 'float64'
            },
            {
                'direction': 'out',
                'name': 'marginRelativePower',
                'type': 'float64'
            }
        ],
        'returns': 'int32'
    },
    'SEMFetchLowerOffsetMarginArray': {
        'parameters': [
            {
                'direction': 'in',
                'grpc_name': 'instrument',
                'name': 'instrumentHandle',
                'type': 'niRFmxInstrHandle'
            },
            {
                'direction': 'in',
                'name': 'selectorString',
                'type': 'char[]'
            },
            {
                'direction': 'in',
                'name': 'timeout',
                'type': 'float64'
            },
            {
                'direction': 'out',
                'enum': 'SemLowerOffsetMeasurementStatus',
                'name': 'measurementStatus',
                'size': {
                    'mechanism': 'ivi-dance-with-a-twist',
                    'value': 'arraySize',
                    'value_twist': 'actualArraySize'
                },
                'type': 'int32[]'
            },
            {
                'direction': 'out',
                'name': 'margin',
                'size': {
                    'mechanism': 'ivi-dance-with-a-twist',
                    'value': 'arraySize',
                    'value_twist': 'actualArraySize'
                },
                'type': 'float64[]'
            },
            {
                'direction': 'out',
                'name': 'marginFrequency',
                'size': {
                    'mechanism': 'ivi-dance-with-a-twist',
                    'value': 'arraySize',
                    'value_twist': 'actualArraySize'
                },
                'type': 'float64[]'
            },
            {
                'direction': 'out',
                'name': 'marginAbsolutePower',
                'size': {
                    'mechanism': 'ivi-dance-with-a-twist',
                    'value': 'arraySize',
                    'value_twist': 'actualArraySize'
                },
                'type': 'float64[]'
            },
            {
                'direction': 'out',
                'name': 'marginRelativePower',
                'size': {
                    'mechanism': 'ivi-dance-with-a-twist',
                    'value': 'arraySize',
                    'value_twist': 'actualArraySize'
                },
                'type': 'float64[]'
            },
            {
                'direction': 'in',
                'name': 'arraySize',
                'type': 'int32'
            },
            {
                'direction': 'out',
                'name': 'actualArraySize',
                'type': 'int32'
            }
        ],
        'returns': 'int32'
    },
    'SEMFetchLowerOffsetPower': {
        'parameters': [
            {
                'direction': 'in',
                'grpc_name': 'instrument',
                'name': 'instrumentHandle',
                'type': 'niRFmxInstrHandle'
            },
            {
                'direction': 'in',
                'name': 'selectorString',
                'type': 'char[]'
            },
            {
                'direction': 'in',
                'name': 'timeout',
                'type': 'float64'
            },
            {
                'direction': 'out',
                'name': 'absoluteIntegratedPower',
                'type': 'float64'
            },
            {
                'direction': 'out',
                'name': 'relativeIntegratedPower',
                'type': 'float64'
            },
            {
                'direction': 'out',
                'name': 'absolutePeakPower',
                'type': 'float64'
            },
            {
                'direction': 'out',
                'name': 'peakFrequency',
                'type': 'float64'
            },
            {
                'direction': 'out',
                'name': 'relativePeakPower',
                'type': 'float64'
            }
        ],
        'returns': 'int32'
    },
    'SEMFetchLowerOffsetPowerArray': {
        'parameters': [
            {
                'direction': 'in',
                'grpc_name': 'instrument',
                'name': 'instrumentHandle',
                'type': 'niRFmxInstrHandle'
            },
            {
                'direction': 'in',
                'name': 'selectorString',
                'type': 'char[]'
            },
            {
                'direction': 'in',
                'name': 'timeout',
                'type': 'float64'
            },
            {
                'direction': 'out',
                'name': 'absoluteIntegratedPower',
                'size': {
                    'mechanism': 'ivi-dance-with-a-twist',
                    'value': 'arraySize',
                    'value_twist': 'actualArraySize'
                },
                'type': 'float64[]'
            },
            {
                'direction': 'out',
                'name': 'relativeIntegratedPower',
                'size': {
                    'mechanism': 'ivi-dance-with-a-twist',
                    'value': 'arraySize',
                    'value_twist': 'actualArraySize'
                },
                'type': 'float64[]'
            },
            {
                'direction': 'out',
                'name': 'absolutePeakPower',
                'size': {
                    'mechanism': 'ivi-dance-with-a-twist',
                    'value': 'arraySize',
                    'value_twist': 'actualArraySize'
                },
                'type': 'float64[]'
            },
            {
                'direction': 'out',
                'name': 'peakFrequency',
                'size': {
                    'mechanism': 'ivi-dance-with-a-twist',
                    'value': 'arraySize',
                    'value_twist': 'actualArraySize'
                },
                'type': 'float64[]'
            },
            {
                'direction': 'out',
                'name': 'relativePeakPower',
                'size': {
                    'mechanism': 'ivi-dance-with-a-twist',
                    'value': 'arraySize',
                    'value_twist': 'actualArraySize'
                },
                'type': 'float64[]'
            },
            {
                'direction': 'in',
                'name': 'arraySize',
                'type': 'int32'
            },
            {
                'direction': 'out',
                'name': 'actualArraySize',
                'type': 'int32'
            }
        ],
        'returns': 'int32'
    },
    'SEMFetchMeasurementStatus': {
        'parameters': [
            {
                'direction': 'in',
                'grpc_name': 'instrument',
                'name': 'instrumentHandle',
                'type': 'niRFmxInstrHandle'
            },
            {
                'direction': 'in',
                'name': 'selectorString',
                'type': 'char[]'
            },
            {
                'direction': 'in',
                'name': 'timeout',
                'type': 'float64'
            },
            {
                'direction': 'out',
                'enum': 'SemMeasurementStatus',
                'name': 'measurementStatus',
                'type': 'int32'
            }
        ],
        'returns': 'int32'
    },
    'SEMFetchSpectrum': {
        'parameters': [
            {
                'direction': 'in',
                'grpc_name': 'instrument',
                'name': 'instrumentHandle',
                'type': 'niRFmxInstrHandle'
            },
            {
                'direction': 'in',
                'name': 'selectorString',
                'type': 'char[]'
            },
            {
                'direction': 'in',
                'name': 'timeout',
                'type': 'float64'
            },
            {
                'direction': 'out',
                'name': 'x0',
                'type': 'float64'
            },
            {
                'direction': 'out',
                'name': 'dx',
                'type': 'float64'
            },
            {
                'direction': 'out',
                'name': 'spectrum',
                'size': {
                    'mechanism': 'ivi-dance-with-a-twist',
                    'value': 'arraySize',
                    'value_twist': 'actualArraySize'
                },
                'type': 'float32[]'
            },
            {
                'direction': 'out',
                'name': 'compositeMask',
                'size': {
                    'mechanism': 'ivi-dance-with-a-twist',
                    'value': 'arraySize',
                    'value_twist': 'actualArraySize'
                },
                'type': 'float32[]'
            },
            {
                'direction': 'in',
                'name': 'arraySize',
                'type': 'int32'
            },
            {
                'direction': 'out',
                'name': 'actualArraySize',
                'type': 'int32'
            }
        ],
        'returns': 'int32'
    },
    'SEMFetchSubblockMeasurement': {
        'parameters': [
            {
                'direction': 'in',
                'grpc_name': 'instrument',
                'name': 'instrumentHandle',
                'type': 'niRFmxInstrHandle'
            },
            {
                'direction': 'in',
                'name': 'selectorString',
                'type': 'char[]'
            },
            {
                'direction': 'in',
                'name': 'timeout',
                'type': 'float64'
            },
            {
                'direction': 'out',
                'name': 'subblockPower',
                'type': 'float64'
            },
            {
                'direction': 'out',
                'name': 'integrationBandwidth',
                'type': 'float64'
            },
            {
                'direction': 'out',
                'name': 'frequency',
                'type': 'float64'
            }
        ],
        'returns': 'int32'
    },
    'SEMFetchTotalAggregatedPower': {
        'parameters': [
            {
                'direction': 'in',
                'grpc_name': 'instrument',
                'name': 'instrumentHandle',
                'type': 'niRFmxInstrHandle'
            },
            {
                'direction': 'in',
                'name': 'selectorString',
                'type': 'char[]'
            },
            {
                'direction': 'in',
                'name': 'timeout',
                'type': 'float64'
            },
            {
                'direction': 'out',
                'name': 'totalAggregatedPower',
                'type': 'float64'
            }
        ],
        'returns': 'int32'
    },
    'SEMFetchUpperOffsetMargin': {
        'parameters': [
            {
                'direction': 'in',
                'grpc_name': 'instrument',
                'name': 'instrumentHandle',
                'type': 'niRFmxInstrHandle'
            },
            {
                'direction': 'in',
                'name': 'selectorString',
                'type': 'char[]'
            },
            {
                'direction': 'in',
                'name': 'timeout',
                'type': 'float64'
            },
            {
                'direction': 'out',
                'enum': 'SemUpperOffsetMeasurementStatus',
                'name': 'measurementStatus',
                'type': 'int32'
            },
            {
                'direction': 'out',
                'name': 'margin',
                'type': 'float64'
            },
            {
                'direction': 'out',
                'name': 'marginFrequency',
                'type': 'float64'
            },
            {
                'direction': 'out',
                'name': 'marginAbsolutePower',
                'type': 'float64'
            },
            {
                'direction': 'out',
                'name': 'marginRelativePower',
                'type': 'float64'
            }
        ],
        'returns': 'int32'
    },
    'SEMFetchUpperOffsetMarginArray': {
        'parameters': [
            {
                'direction': 'in',
                'grpc_name': 'instrument',
                'name': 'instrumentHandle',
                'type': 'niRFmxInstrHandle'
            },
            {
                'direction': 'in',
                'name': 'selectorString',
                'type': 'char[]'
            },
            {
                'direction': 'in',
                'name': 'timeout',
                'type': 'float64'
            },
            {
                'direction': 'out',
                'enum': 'SemUpperOffsetMeasurementStatus',
                'name': 'measurementStatus',
                'size': {
                    'mechanism': 'ivi-dance-with-a-twist',
                    'value': 'arraySize',
                    'value_twist': 'actualArraySize'
                },
                'type': 'int32[]'
            },
            {
                'direction': 'out',
                'name': 'margin',
                'size': {
                    'mechanism': 'ivi-dance-with-a-twist',
                    'value': 'arraySize',
                    'value_twist': 'actualArraySize'
                },
                'type': 'float64[]'
            },
            {
                'direction': 'out',
                'name': 'marginFrequency',
                'size': {
                    'mechanism': 'ivi-dance-with-a-twist',
                    'value': 'arraySize',
                    'value_twist': 'actualArraySize'
                },
                'type': 'float64[]'
            },
            {
                'direction': 'out',
                'name': 'marginAbsolutePower',
                'size': {
                    'mechanism': 'ivi-dance-with-a-twist',
                    'value': 'arraySize',
                    'value_twist': 'actualArraySize'
                },
                'type': 'float64[]'
            },
            {
                'direction': 'out',
                'name': 'marginRelativePower',
                'size': {
                    'mechanism': 'ivi-dance-with-a-twist',
                    'value': 'arraySize',
                    'value_twist': 'actualArraySize'
                },
                'type': 'float64[]'
            },
            {
                'direction': 'in',
                'name': 'arraySize',
                'type': 'int32'
            },
            {
                'direction': 'out',
                'name': 'actualArraySize',
                'type': 'int32'
            }
        ],
        'returns': 'int32'
    },
    'SEMFetchUpperOffsetPower': {
        'parameters': [
            {
                'direction': 'in',
                'grpc_name': 'instrument',
                'name': 'instrumentHandle',
                'type': 'niRFmxInstrHandle'
            },
            {
                'direction': 'in',
                'name': 'selectorString',
                'type': 'char[]'
            },
            {
                'direction': 'in',
                'name': 'timeout',
                'type': 'float64'
            },
            {
                'direction': 'out',
                'name': 'absoluteIntegratedPower',
                'type': 'float64'
            },
            {
                'direction': 'out',
                'name': 'relativeIntegratedPower',
                'type': 'float64'
            },
            {
                'direction': 'out',
                'name': 'absolutePeakPower',
                'type': 'float64'
            },
            {
                'direction': 'out',
                'name': 'peakFrequency',
                'type': 'float64'
            },
            {
                'direction': 'out',
                'name': 'relativePeakPower',
                'type': 'float64'
            }
        ],
        'returns': 'int32'
    },
    'SEMFetchUpperOffsetPowerArray': {
        'parameters': [
            {
                'direction': 'in',
                'grpc_name': 'instrument',
                'name': 'instrumentHandle',
                'type': 'niRFmxInstrHandle'
            },
            {
                'direction': 'in',
                'name': 'selectorString',
                'type': 'char[]'
            },
            {
                'direction': 'in',
                'name': 'timeout',
                'type': 'float64'
            },
            {
                'direction': 'out',
                'name': 'absoluteIntegratedPower',
                'size': {
                    'mechanism': 'ivi-dance-with-a-twist',
                    'value': 'arraySize',
                    'value_twist': 'actualArraySize'
                },
                'type': 'float64[]'
            },
            {
                'direction': 'out',
                'name': 'relativeIntegratedPower',
                'size': {
                    'mechanism': 'ivi-dance-with-a-twist',
                    'value': 'arraySize',
                    'value_twist': 'actualArraySize'
                },
                'type': 'float64[]'
            },
            {
                'direction': 'out',
                'name': 'absolutePeakPower',
                'size': {
                    'mechanism': 'ivi-dance-with-a-twist',
                    'value': 'arraySize',
                    'value_twist': 'actualArraySize'
                },
                'type': 'float64[]'
            },
            {
                'direction': 'out',
                'name': 'peakFrequency',
                'size': {
                    'mechanism': 'ivi-dance-with-a-twist',
                    'value': 'arraySize',
                    'value_twist': 'actualArraySize'
                },
                'type': 'float64[]'
            },
            {
                'direction': 'out',
                'name': 'relativePeakPower',
                'size': {
                    'mechanism': 'ivi-dance-with-a-twist',
                    'value': 'arraySize',
                    'value_twist': 'actualArraySize'
                },
                'type': 'float64[]'
            },
            {
                'direction': 'in',
                'name': 'arraySize',
                'type': 'int32'
            },
            {
                'direction': 'out',
                'name': 'actualArraySize',
                'type': 'int32'
            }
        ],
        'returns': 'int32'
    },
    'SelectMeasurements': {
        'parameters': [
            {
                'direction': 'in',
                'grpc_name': 'instrument',
                'name': 'instrumentHandle',
                'type': 'niRFmxInstrHandle'
            },
            {
                'direction': 'in',
                'name': 'selectorString',
                'type': 'char[]'
            },
            {
                'direction': 'in',
                'enum': 'MeasurementTypes',
                'name': 'measurements',
                'type': 'uInt32'
            },
            {
                'direction': 'in',
                'grpc_type': 'bool',
                'name': 'enableAllTraces',
                'type': 'int32'
            }
        ],
        'returns': 'int32'
    },
    'SendSoftwareEdgeTrigger': {
        'parameters': [
            {
                'direction': 'in',
                'grpc_name': 'instrument',
                'name': 'instrumentHandle',
                'type': 'niRFmxInstrHandle'
            }
        ],
        'returns': 'int32'
    },
    'SetAttributeF32': {
        'parameters': [
            {
                'direction': 'in',
                'grpc_name': 'instrument',
                'name': 'instrumentHandle',
                'type': 'niRFmxInstrHandle'
            },
            {
                'direction': 'in',
                'name': 'selectorString',
                'type': 'char[]'
            },
            {
                'direction': 'in',
                'grpc_type': 'NiRFmxLTEAttribute',
                'name': 'attributeID',
                'type': 'int32'
            },
            {
                'direction': 'in',
                'name': 'attrVal',
                'type': 'float32'
            }
        ],
        'returns': 'int32'
    },
    'SetAttributeF32Array': {
        'parameters': [
            {
                'direction': 'in',
                'grpc_name': 'instrument',
                'name': 'instrumentHandle',
                'type': 'niRFmxInstrHandle'
            },
            {
                'direction': 'in',
                'name': 'selectorString',
                'type': 'char[]'
            },
            {
                'direction': 'in',
                'grpc_type': 'NiRFmxLTEAttribute',
                'name': 'attributeID',
                'type': 'int32'
            },
            {
                'direction': 'in',
                'name': 'attrVal',
                'size': {
                    'mechanism': 'len',
                    'value': 'arraySize'
                },
                'type': 'float32[]'
            },
            {
                'direction': 'in',
                'name': 'arraySize',
                'type': 'int32'
            }
        ],
        'returns': 'int32'
    },
    'SetAttributeF64': {
        'parameters': [
            {
                'direction': 'in',
                'grpc_name': 'instrument',
                'name': 'instrumentHandle',
                'type': 'niRFmxInstrHandle'
            },
            {
                'direction': 'in',
                'name': 'selectorString',
                'type': 'char[]'
            },
            {
                'direction': 'in',
                'grpc_type': 'NiRFmxLTEAttribute',
                'name': 'attributeID',
                'type': 'int32'
            },
            {
                'direction': 'in',
                'name': 'attrVal',
                'type': 'float64'
            }
        ],
        'returns': 'int32'
    },
    'SetAttributeF64Array': {
        'parameters': [
            {
                'direction': 'in',
                'grpc_name': 'instrument',
                'name': 'instrumentHandle',
                'type': 'niRFmxInstrHandle'
            },
            {
                'direction': 'in',
                'name': 'selectorString',
                'type': 'char[]'
            },
            {
                'direction': 'in',
                'grpc_type': 'NiRFmxLTEAttribute',
                'name': 'attributeID',
                'type': 'int32'
            },
            {
                'direction': 'in',
                'name': 'attrVal',
                'size': {
                    'mechanism': 'len',
                    'value': 'arraySize'
                },
                'type': 'float64[]'
            },
            {
                'direction': 'in',
                'name': 'arraySize',
                'type': 'int32'
            }
        ],
        'returns': 'int32'
    },
    'SetAttributeI16': {
        'parameters': [
            {
                'direction': 'in',
                'grpc_name': 'instrument',
                'name': 'instrumentHandle',
                'type': 'niRFmxInstrHandle'
            },
            {
                'direction': 'in',
                'name': 'selectorString',
                'type': 'char[]'
            },
            {
                'direction': 'in',
                'grpc_type': 'NiRFmxLTEAttribute',
                'name': 'attributeID',
                'type': 'int32'
            },
            {
                'direction': 'in',
                'name': 'attrVal',
                'type': 'int16'
            }
        ],
        'returns': 'int32'
    },
    'SetAttributeI32': {
        'parameters': [
            {
                'direction': 'in',
                'grpc_name': 'instrument',
                'name': 'instrumentHandle',
                'type': 'niRFmxInstrHandle'
            },
            {
                'direction': 'in',
                'name': 'selectorString',
                'type': 'char[]'
            },
            {
                'direction': 'in',
                'grpc_type': 'NiRFmxLTEAttribute',
                'name': 'attributeID',
                'type': 'int32'
            },
            {
                'direction': 'in',
                'name': 'attrVal',
                'type': 'int32'
            }
        ],
        'returns': 'int32'
    },
    'SetAttributeI32Array': {
        'parameters': [
            {
                'direction': 'in',
                'grpc_name': 'instrument',
                'name': 'instrumentHandle',
                'type': 'niRFmxInstrHandle'
            },
            {
                'direction': 'in',
                'name': 'selectorString',
                'type': 'char[]'
            },
            {
                'direction': 'in',
                'grpc_type': 'NiRFmxLTEAttribute',
                'name': 'attributeID',
                'type': 'int32'
            },
            {
                'direction': 'in',
                'name': 'attrVal',
                'size': {
                    'mechanism': 'len',
                    'value': 'arraySize'
                },
                'type': 'int32[]'
            },
            {
                'direction': 'in',
                'name': 'arraySize',
                'type': 'int32'
            }
        ],
        'returns': 'int32'
    },
    'SetAttributeI64': {
        'parameters': [
            {
                'direction': 'in',
                'grpc_name': 'instrument',
                'name': 'instrumentHandle',
                'type': 'niRFmxInstrHandle'
            },
            {
                'direction': 'in',
                'name': 'selectorString',
                'type': 'char[]'
            },
            {
                'direction': 'in',
                'grpc_type': 'NiRFmxLTEAttribute',
                'name': 'attributeID',
                'type': 'int32'
            },
            {
                'direction': 'in',
                'name': 'attrVal',
                'type': 'int64'
            }
        ],
        'returns': 'int32'
    },
    'SetAttributeI64Array': {
        'parameters': [
            {
                'direction': 'in',
                'grpc_name': 'instrument',
                'name': 'instrumentHandle',
                'type': 'niRFmxInstrHandle'
            },
            {
                'direction': 'in',
                'name': 'selectorString',
                'type': 'char[]'
            },
            {
                'direction': 'in',
                'grpc_type': 'NiRFmxLTEAttribute',
                'name': 'attributeID',
                'type': 'int32'
            },
            {
                'direction': 'in',
                'name': 'attrVal',
                'size': {
                    'mechanism': 'len',
                    'value': 'arraySize'
                },
                'type': 'int64[]'
            },
            {
                'direction': 'in',
                'name': 'arraySize',
                'type': 'int32'
            }
        ],
        'returns': 'int32'
    },
    'SetAttributeI8': {
        'parameters': [
            {
                'direction': 'in',
                'grpc_name': 'instrument',
                'name': 'instrumentHandle',
                'type': 'niRFmxInstrHandle'
            },
            {
                'direction': 'in',
                'name': 'selectorString',
                'type': 'char[]'
            },
            {
                'direction': 'in',
                'grpc_type': 'NiRFmxLTEAttribute',
                'name': 'attributeID',
                'type': 'int32'
            },
            {
                'direction': 'in',
                'name': 'attrVal',
                'type': 'int8'
            }
        ],
        'returns': 'int32'
    },
    'SetAttributeI8Array': {
        'parameters': [
            {
                'direction': 'in',
                'grpc_name': 'instrument',
                'name': 'instrumentHandle',
                'type': 'niRFmxInstrHandle'
            },
            {
                'direction': 'in',
                'name': 'selectorString',
                'type': 'char[]'
            },
            {
                'direction': 'in',
                'grpc_type': 'NiRFmxLTEAttribute',
                'name': 'attributeID',
                'type': 'int32'
            },
            {
                'direction': 'in',
                'name': 'attrVal',
                'size': {
                    'mechanism': 'len',
                    'value': 'arraySize'
                },
                'type': 'int8[]'
            },
            {
                'direction': 'in',
                'name': 'arraySize',
                'type': 'int32'
            }
        ],
        'returns': 'int32'
    },
    'SetAttributeNIComplexDoubleArray': {
        'parameters': [
            {
                'direction': 'in',
                'grpc_name': 'instrument',
                'name': 'instrumentHandle',
                'type': 'niRFmxInstrHandle'
            },
            {
                'direction': 'in',
                'name': 'selectorString',
                'type': 'char[]'
            },
            {
                'direction': 'in',
                'grpc_type': 'NiRFmxLTEAttribute',
                'name': 'attributeID',
                'type': 'int32'
            },
            {
                'direction': 'in',
                'name': 'attrVal',
                'size': {
                    'mechanism': 'len',
                    'value': 'arraySize'
                },
                'type': 'NIComplexDouble[]'
            },
            {
                'direction': 'in',
                'name': 'arraySize',
                'type': 'int32'
            }
        ],
        'returns': 'int32'
    },
    'SetAttributeNIComplexSingleArray': {
        'parameters': [
            {
                'direction': 'in',
                'grpc_name': 'instrument',
                'name': 'instrumentHandle',
                'type': 'niRFmxInstrHandle'
            },
            {
                'direction': 'in',
                'name': 'selectorString',
                'type': 'char[]'
            },
            {
                'direction': 'in',
                'grpc_type': 'NiRFmxLTEAttribute',
                'name': 'attributeID',
                'type': 'int32'
            },
            {
                'direction': 'in',
                'name': 'attrVal',
                'size': {
                    'mechanism': 'len',
                    'value': 'arraySize'
                },
                'type': 'NIComplexSingle[]'
            },
            {
                'direction': 'in',
                'name': 'arraySize',
                'type': 'int32'
            }
        ],
        'returns': 'int32'
    },
    'SetAttributeString': {
        'parameters': [
            {
                'direction': 'in',
                'grpc_name': 'instrument',
                'name': 'instrumentHandle',
                'type': 'niRFmxInstrHandle'
            },
            {
                'direction': 'in',
                'name': 'selectorString',
                'type': 'char[]'
            },
            {
                'direction': 'in',
                'grpc_type': 'NiRFmxLTEAttribute',
                'name': 'attributeID',
                'type': 'int32'
            },
            {
                'direction': 'in',
                'name': 'attrVal',
                'type': 'char[]'
            }
        ],
        'returns': 'int32'
    },
    'SetAttributeU16': {
        'parameters': [
            {
                'direction': 'in',
                'grpc_name': 'instrument',
                'name': 'instrumentHandle',
                'type': 'niRFmxInstrHandle'
            },
            {
                'direction': 'in',
                'name': 'selectorString',
                'type': 'char[]'
            },
            {
                'direction': 'in',
                'grpc_type': 'NiRFmxLTEAttribute',
                'name': 'attributeID',
                'type': 'int32'
            },
            {
                'direction': 'in',
                'name': 'attrVal',
                'type': 'uInt16'
            }
        ],
        'returns': 'int32'
    },
    'SetAttributeU32': {
        'parameters': [
            {
                'direction': 'in',
                'grpc_name': 'instrument',
                'name': 'instrumentHandle',
                'type': 'niRFmxInstrHandle'
            },
            {
                'direction': 'in',
                'name': 'selectorString',
                'type': 'char[]'
            },
            {
                'direction': 'in',
                'grpc_type': 'NiRFmxLTEAttribute',
                'name': 'attributeID',
                'type': 'int32'
            },
            {
                'direction': 'in',
                'name': 'attrVal',
                'type': 'uInt32'
            }
        ],
        'returns': 'int32'
    },
    'SetAttributeU32Array': {
        'parameters': [
            {
                'direction': 'in',
                'grpc_name': 'instrument',
                'name': 'instrumentHandle',
                'type': 'niRFmxInstrHandle'
            },
            {
                'direction': 'in',
                'name': 'selectorString',
                'type': 'char[]'
            },
            {
                'direction': 'in',
                'grpc_type': 'NiRFmxLTEAttribute',
                'name': 'attributeID',
                'type': 'int32'
            },
            {
                'direction': 'in',
                'name': 'attrVal',
                'size': {
                    'mechanism': 'len',
                    'value': 'arraySize'
                },
                'type': 'uInt32[]'
            },
            {
                'direction': 'in',
                'name': 'arraySize',
                'type': 'int32'
            }
        ],
        'returns': 'int32'
    },
    'SetAttributeU64Array': {
        'parameters': [
            {
                'direction': 'in',
                'grpc_name': 'instrument',
                'name': 'instrumentHandle',
                'type': 'niRFmxInstrHandle'
            },
            {
                'direction': 'in',
                'name': 'selectorString',
                'type': 'char[]'
            },
            {
                'direction': 'in',
                'grpc_type': 'NiRFmxLTEAttribute',
                'name': 'attributeID',
                'type': 'int32'
            },
            {
                'direction': 'in',
                'name': 'attrVal',
                'size': {
                    'mechanism': 'len',
                    'value': 'arraySize'
                },
                'type': 'uInt64[]'
            },
            {
                'direction': 'in',
                'name': 'arraySize',
                'type': 'int32'
            }
        ],
        'returns': 'int32'
    },
    'SetAttributeU8': {
        'parameters': [
            {
                'direction': 'in',
                'grpc_name': 'instrument',
                'name': 'instrumentHandle',
                'type': 'niRFmxInstrHandle'
            },
            {
                'direction': 'in',
                'name': 'selectorString',
                'type': 'char[]'
            },
            {
                'direction': 'in',
                'grpc_type': 'NiRFmxLTEAttribute',
                'name': 'attributeID',
                'type': 'int32'
            },
            {
                'direction': 'in',
                'name': 'attrVal',
                'type': 'uInt8'
            }
        ],
        'returns': 'int32'
    },
    'SetAttributeU8Array': {
        'parameters': [
            {
                'direction': 'in',
                'grpc_name': 'instrument',
                'name': 'instrumentHandle',
                'type': 'niRFmxInstrHandle'
            },
            {
                'direction': 'in',
                'name': 'selectorString',
                'type': 'char[]'
            },
            {
                'direction': 'in',
                'grpc_type': 'NiRFmxLTEAttribute',
                'name': 'attributeID',
                'type': 'int32'
            },
            {
                'direction': 'in',
                'name': 'attrVal',
                'size': {
                    'mechanism': 'len',
                    'value': 'arraySize'
                },
                'type': 'uInt8[]'
            },
            {
                'direction': 'in',
                'name': 'arraySize',
                'type': 'int32'
            }
        ],
        'returns': 'int32'
    },
    'SlotPhaseCfgSynchronizationModeAndInterval': {
        'parameters': [
            {
                'direction': 'in',
                'grpc_name': 'instrument',
                'name': 'instrumentHandle',
                'type': 'niRFmxInstrHandle'
            },
            {
                'direction': 'in',
                'name': 'selectorString',
                'type': 'char[]'
            },
            {
                'direction': 'in',
                'enum': 'SlotPhaseSynchronizationMode',
                'name': 'synchronizationMode',
                'type': 'int32'
            },
            {
                'direction': 'in',
                'name': 'measurementOffset',
                'type': 'int32'
            },
            {
                'direction': 'in',
                'name': 'measurementLength',
                'type': 'int32'
            }
        ],
        'returns': 'int32'
    },
    'SlotPhaseFetchMaximumPhaseDiscontinuity': {
        'parameters': [
            {
                'direction': 'in',
                'grpc_name': 'instrument',
                'name': 'instrumentHandle',
                'type': 'niRFmxInstrHandle'
            },
            {
                'direction': 'in',
                'name': 'selectorString',
                'type': 'char[]'
            },
            {
                'direction': 'in',
                'name': 'timeout',
                'type': 'float64'
            },
            {
                'direction': 'out',
                'name': 'maximumPhaseDiscontinuity',
                'type': 'float64'
            }
        ],
        'returns': 'int32'
    },
    'SlotPhaseFetchMaximumPhaseDiscontinuityArray': {
        'parameters': [
            {
                'direction': 'in',
                'grpc_name': 'instrument',
                'name': 'instrumentHandle',
                'type': 'niRFmxInstrHandle'
            },
            {
                'direction': 'in',
                'name': 'selectorString',
                'type': 'char[]'
            },
            {
                'direction': 'in',
                'name': 'timeout',
                'type': 'float64'
            },
            {
                'direction': 'out',
                'name': 'maximumPhaseDiscontinuity',
                'size': {
                    'mechanism': 'ivi-dance-with-a-twist',
                    'value': 'arraySize',
                    'value_twist': 'actualArraySize'
                },
                'type': 'float64[]'
            },
            {
                'direction': 'in',
                'name': 'arraySize',
                'type': 'int32'
            },
            {
                'direction': 'out',
                'name': 'actualArraySize',
                'type': 'int32'
            }
        ],
        'returns': 'int32'
    },
    'SlotPhaseFetchPhaseDiscontinuities': {
        'parameters': [
            {
                'direction': 'in',
                'grpc_name': 'instrument',
                'name': 'instrumentHandle',
                'type': 'niRFmxInstrHandle'
            },
            {
                'direction': 'in',
                'name': 'selectorString',
                'type': 'char[]'
            },
            {
                'direction': 'in',
                'name': 'timeout',
                'type': 'float64'
            },
            {
                'direction': 'out',
                'name': 'slotPhaseDiscontinuity',
                'size': {
                    'mechanism': 'ivi-dance-with-a-twist',
                    'value': 'arraySize',
                    'value_twist': 'actualArraySize'
                },
                'type': 'float64[]'
            },
            {
                'direction': 'in',
                'name': 'arraySize',
                'type': 'int32'
            },
            {
                'direction': 'out',
                'name': 'actualArraySize',
                'type': 'int32'
            }
        ],
        'returns': 'int32'
    },
    'SlotPhaseFetchSamplePhaseError': {
        'parameters': [
            {
                'direction': 'in',
                'grpc_name': 'instrument',
                'name': 'instrumentHandle',
                'type': 'niRFmxInstrHandle'
            },
            {
                'direction': 'in',
                'name': 'selectorString',
                'type': 'char[]'
            },
            {
                'direction': 'in',
                'name': 'timeout',
                'type': 'float64'
            },
            {
                'direction': 'out',
                'name': 'x0',
                'type': 'float64'
            },
            {
                'direction': 'out',
                'name': 'dx',
                'type': 'float64'
            },
            {
                'direction': 'out',
                'name': 'samplePhaseError',
                'size': {
                    'mechanism': 'ivi-dance-with-a-twist',
                    'value': 'arraySize',
                    'value_twist': 'actualArraySize'
                },
                'type': 'float32[]'
            },
            {
                'direction': 'in',
                'name': 'arraySize',
                'type': 'int32'
            },
            {
                'direction': 'out',
                'name': 'actualArraySize',
                'type': 'int32'
            }
        ],
        'returns': 'int32'
    },
    'SlotPhaseFetchSamplePhaseErrorLinearFitTrace': {
        'parameters': [
            {
                'direction': 'in',
                'grpc_name': 'instrument',
                'name': 'instrumentHandle',
                'type': 'niRFmxInstrHandle'
            },
            {
                'direction': 'in',
                'name': 'selectorString',
                'type': 'char[]'
            },
            {
                'direction': 'in',
                'name': 'timeout',
                'type': 'float64'
            },
            {
                'direction': 'out',
                'name': 'x0',
                'type': 'float64'
            },
            {
                'direction': 'out',
                'name': 'dx',
                'type': 'float64'
            },
            {
                'direction': 'out',
                'name': 'samplePhaseErrorLinearFit',
                'size': {
                    'mechanism': 'ivi-dance-with-a-twist',
                    'value': 'arraySize',
                    'value_twist': 'actualArraySize'
                },
                'type': 'float32[]'
            },
            {
                'direction': 'in',
                'name': 'arraySize',
                'type': 'int32'
            },
            {
                'direction': 'out',
                'name': 'actualArraySize',
                'type': 'int32'
            }
        ],
        'returns': 'int32'
    },
    'SlotPowerCfgMeasurementInterval': {
        'parameters': [
            {
                'direction': 'in',
                'grpc_name': 'instrument',
                'name': 'instrumentHandle',
                'type': 'niRFmxInstrHandle'
            },
            {
                'direction': 'in',
                'name': 'selectorString',
                'type': 'char[]'
            },
            {
                'direction': 'in',
                'name': 'measurementOffset',
                'type': 'int32'
            },
            {
                'direction': 'in',
                'name': 'measurementLength',
                'type': 'int32'
            }
        ],
        'returns': 'int32'
    },
    'SlotPowerFetchPowers': {
        'parameters': [
            {
                'direction': 'in',
                'grpc_name': 'instrument',
                'name': 'instrumentHandle',
                'type': 'niRFmxInstrHandle'
            },
            {
                'direction': 'in',
                'name': 'selectorString',
                'type': 'char[]'
            },
            {
                'direction': 'in',
                'name': 'timeout',
                'type': 'float64'
            },
            {
                'direction': 'out',
                'name': 'subframePower',
                'size': {
                    'mechanism': 'ivi-dance-with-a-twist',
                    'value': 'arraySize',
                    'value_twist': 'actualArraySize'
                },
                'type': 'float64[]'
            },
            {
                'direction': 'out',
                'name': 'subframePowerDelta',
                'size': {
                    'mechanism': 'ivi-dance-with-a-twist',
                    'value': 'arraySize',
                    'value_twist': 'actualArraySize'
                },
                'type': 'float64[]'
            },
            {
                'direction': 'in',
                'name': 'arraySize',
                'type': 'int32'
            },
            {
                'direction': 'out',
                'name': 'actualArraySize',
                'type': 'int32'
            }
        ],
        'returns': 'int32'
    },
    'WaitForAcquisitionComplete': {
        'parameters': [
            {
                'direction': 'in',
                'grpc_name': 'instrument',
                'name': 'instrumentHandle',
                'type': 'niRFmxInstrHandle'
            },
            {
                'direction': 'in',
                'name': 'timeout',
                'type': 'float64'
            }
        ],
        'returns': 'int32'
    },
    'WaitForMeasurementComplete': {
        'parameters': [
            {
                'direction': 'in',
                'grpc_name': 'instrument',
                'name': 'instrumentHandle',
                'type': 'niRFmxInstrHandle'
            },
            {
                'direction': 'in',
                'name': 'selectorString',
                'type': 'char[]'
            },
            {
                'direction': 'in',
                'name': 'timeout',
                'type': 'float64'
            }
        ],
        'returns': 'int32'
    }
}<|MERGE_RESOLUTION|>--- conflicted
+++ resolved
@@ -2511,11 +2511,8 @@
             {
                 'direction': 'in',
                 'enum': 'PsschModulationType',
-<<<<<<< HEAD
-=======
                 'grpc_field_number': '4',
                 'grpc_raw_field_number': '3',
->>>>>>> 7ea064c2
                 'name': 'modulationType',
                 'type': 'int32'
             }
