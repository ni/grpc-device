--- conflicted
+++ resolved
@@ -1198,19 +1198,11 @@
         ],
         'returns': 'int32'
     },
-<<<<<<< HEAD
 	'GetSFPSessionAccessEnabled': {
 		'parameters': [
             {
                 'direction': 'in',
                 'name': 'optionString',
-=======
-    'GetSFPSessionAccessEnabled': {
-	'parameters': [
-            {
-                'direction': 'in',
-                'name': 'selectorString',
->>>>>>> 53b2513f
                 'type': 'char[]'
             },
             {
@@ -1218,13 +1210,8 @@
                 'name': 'isSFPSessionAccessEnabled',
                 'type': 'int32'
             }
-<<<<<<< HEAD
-		],
+    ],
 		'returns': 'int32'
 	}
-=======
-	],
-	'returns': 'int32'
-    }
->>>>>>> 53b2513f
+
 }