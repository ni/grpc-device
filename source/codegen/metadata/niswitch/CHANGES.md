# Changes in metadata from the nimi-python metadata

## config.py

The following metadata was added : 
- 'service_class_prefix': 'NiSwitch',
- 'java_package': 'com.ni.niswitch.grpc',
- 'csharp_namespace': 'NationalInstruments.NISwitch.Grpc',
- 'namespace_component': 'niswitch',

Removed the 'repeated-capabilities' as it is python specific.

## functions.py

All occurrences of the following keys were removed along with their values:
- `'python_api_converter_name'`
- `'documentation'`
- `'method_name_for_documentation'`
- `'method_templates'`
- `'python_name'`
- `'type_in_documentation'`
- `'codegen_method'`
- `'is_error_handling'`
- `'use_session_lock'`

The following `python-only` functions were removed:
- `fancy_self_test`

The following functions were changed from `private` to `public`:
- `GetAttributeViBoolean`
- `GetAttributeViInt32`
- `GetAttributeViReal64`
- `GetAttributeViString`
- `GetError`
- `ErrorMessage`
- `InitWithTopology`
- `InitiateScan`
- `SetAttributeViBoolean`
- `SetAttributeViInt32`
- `SetAttributeViReal64`
- `SetAttributeViString`
- `close`
- `self_test`

The following APIs were newly added :
- init
- InitWithOptions
- IsDebounced
- Scan
- IsScanning
- ConfigureScanList
- ConfigureScanTrigger
- SetContinuousScan
- ClearError
- GetNextInterchangeWarning
- ResetInterchangeCheck
- ClearInterchangeWarnings
- GetNextCoercionRecord
- InvalidateAllAttributes
- GetAttributeViSession
- SetAttributeViSession
- All the CheckAttribute APIs(5)
<<<<<<< HEAD
=======

The following APIs will not be implemented : 
>>>>>>> c4d42ec2
- ErrorQuery
- RevisionQuery<|MERGE_RESOLUTION|>--- conflicted
+++ resolved
@@ -60,10 +60,7 @@
 - GetAttributeViSession
 - SetAttributeViSession
 - All the CheckAttribute APIs(5)
-<<<<<<< HEAD
-=======
 
 The following APIs will not be implemented : 
->>>>>>> c4d42ec2
 - ErrorQuery
 - RevisionQuery