--- conflicted
+++ resolved
@@ -898,7 +898,6 @@
             }
         ]
     },
-<<<<<<< HEAD
     'IqOffsetUnits': {
         'values': [
             {
@@ -911,10 +910,7 @@
             }
         ]
     },
-    'IqOutPortTermConfigRangeTable': {
-=======
     'IqOutPortTermConfig': {
->>>>>>> ad2db51e
         'values': [
             {
                 'documentation': {
@@ -1365,7 +1361,6 @@
             }
         ]
     },
-<<<<<<< HEAD
     'RefClockRate': {
         'values': [
             {
@@ -1378,10 +1373,7 @@
             }
         ]
     },
-    'RefClockSourceRangeTable': {
-=======
     'RefClockSource': {
->>>>>>> ad2db51e
         'generate-mappings': True,
         'values': [
             {
