--- conflicted
+++ resolved
@@ -59,31 +59,6 @@
         result.replace('[]', f'[{size}]')
     if common_helpers.is_output_parameter(parameter):
         result = result + '*'
-    return result
-
-<<<<<<< HEAD
-def get_request_value(parameter, driver_name_pascal):
-    result = ''
-    if parameter['type'] == 'ViChar':
-        result = '%(result)s(char*)'
-    result = f'{result}request->'
-    param_name = common_helpers.camel_to_snake(parameter['cppName'])
-    is_array = common_helpers.is_array(parameter["type"])
-    request_name = proto_helpers.get_grpc_type_from_ivi(param_name, is_array, driver_name_pascal)
-    result = f'{result}{request_name}()'
-    is_enum = common_helpers.is_enum(parameter)
-    if  common_helpers.is_enum(parameter) == True:
-        return result
-    if parameter['type'] == 'ViConstString':
-        result = f'{result}.c_str()'
-    if parameter['type'] == 'ViRsrc':
-        result = f'{result}.c_str()'
-    if parameter['type'] == 'ViChar':
-        if is_array:
-            result = f'{result}.c_str()'
-        else:
-            result = f'{result}[0]'
-    result = f'{result};'
     return result
 
 def get_c_type(parameter, driver_name_pascal):
@@ -149,7 +124,7 @@
     out_value_format = out_value_format + "{" + str(formated_value) + ", " + str(index) + "},"
     index = index+1
   return out_value_format
-=======
+
 def get_request_value(parameter):
     field_name = common_helpers.camel_to_snake(parameter["name"])
     request_snippet = f'request->{field_name}()'
@@ -163,7 +138,6 @@
     if c_type == 'ViChar' or c_type == 'ViInt16' or c_type == 'ViInt8' or 'enum' in parameter:
         return f'({c_type}){request_snippet}'
     return request_snippet
->>>>>>> 65322e7a
 
 def filter_api_functions(functions):
   '''Returns function metadata only for those functions to include for generating the function types to the API library'''
