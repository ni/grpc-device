--- conflicted
+++ resolved
@@ -35,23 +35,13 @@
 
 def create_args(parameters):
     result = ''
-    for parameter in parameters:
-<<<<<<< HEAD
-        if not common_helpers.is_array(parameter['type']) and common_helpers.is_output_parameter(parameter):
-            result = result + '&'
-        if  common_helpers.is_array(parameter['type']) and parameter['size']['mechanism'] == 'passed-in':
-            result = result + common_helpers.camel_to_snake(parameter['cppName']) + '.data(), '
-            continue;
-        result = result + common_helpers.camel_to_snake(parameter['cppName']) + ', '
-          
-=======
+    for parameter in parameters:         
       parameter_name = common_helpers.camel_to_snake(parameter['cppName'])
-      if parameter["type"].startswith("struct"):
+      if parameter["type"].startswith("struct") or common_helpers.is_array(parameter['type']) and parameter['size']['mechanism'] == 'passed-in':
         parameter_name = parameter_name + ".data()"
       elif not common_helpers.is_array(parameter['type']) and common_helpers.is_output_parameter(parameter):
         result = result + '&'
       result = result + parameter_name + ', '
->>>>>>> 0b8e0c50
     return result[:-2]
 
 def create_params(parameters):
