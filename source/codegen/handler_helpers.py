--- conflicted
+++ resolved
@@ -37,13 +37,14 @@
     result = ''
     for parameter in parameters:
       parameter_name = common_helpers.camel_to_snake(parameter['cppName'])
-<<<<<<< HEAD
       is_string = parameter['type'] == 'ViChar[]' or parameter['type'] == 'ViInt8[]'
       if common_helpers.is_output_parameter(parameter) and is_string:
         type_without_brackets = parameter['type'].replace('[]', '')
         result = f'{result}({type_without_brackets}*){parameter_name}.data(), '
       else:
-        if not common_helpers.is_array(parameter['type']) and common_helpers.is_output_parameter(parameter):
+        if parameter["type"].startswith("struct"):
+          parameter_name = parameter_name + ".data()"
+        elif not common_helpers.is_array(parameter['type']) and common_helpers.is_output_parameter(parameter):
             result = f'{result}&'
         result = f'{result}{parameter_name}, '
     return result[:-2]
@@ -57,13 +58,6 @@
         result = f'{result}nullptr, '
       else:
         result = result + common_helpers.camel_to_snake(parameter['cppName']) + ', '
-=======
-      if parameter["type"].startswith("struct"):
-        parameter_name = parameter_name + ".data()"
-      elif not common_helpers.is_array(parameter['type']) and common_helpers.is_output_parameter(parameter):
-        result = result + '&'
-      result = result + parameter_name + ', '
->>>>>>> 0b8e0c50
     return result[:-2]
 
 def create_params(parameters):
