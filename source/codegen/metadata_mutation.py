--- conflicted
+++ resolved
@@ -90,21 +90,12 @@
 # Note that params can also be marked coerced instead of updating this list.
 # uint8 is not included because it can be represented as a byte.
 KNOWN_COERCED_NARROW_NUMERIC_TYPES = [
-<<<<<<< HEAD
-    "int16",
-    "uInt16",
-    "int8",
-    "int8_t",
-    "int16_t",
-    "uint8_t",
-=======
     "int8",
     "int8_t",
     "uint8_t",
     "int16",
     "int16_t",
     "uInt16",
->>>>>>> 9f32d64b
     "uint16_t",
 ]
 
