--- conflicted
+++ resolved
@@ -77,12 +77,8 @@
         Optional("grpc_name"): str,
         Optional("return_value"): bool,
         Optional("supports_standard_copy_convert"): bool,
-<<<<<<< HEAD
         Optional("supports_standard_output_allocation"): bool,
-        Optional("get_last_error"): bool,
-=======
         Optional("get_last_error"): str,
->>>>>>> 6d177c78
         Optional("additional_arguments_to_copy_convert"): [str],
     }
 )
