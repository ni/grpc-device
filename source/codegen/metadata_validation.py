"""Metadata validation."""

from typing import Any, Dict, List, Set

import common_helpers
import service_helpers
from schema import And, Optional, Or, Schema, Use  # type: ignore


class RULES:
    """Rules that can be suppressed."""

    # In general, arrays should have sizes passed in to the underlying C API.
    ARRAY_PARAMETER_NEEDS_SIZE = "ARRAY_PARAMETER_NEEDS_SIZE"
    # The gRPC layer can determine the size of input arrays, so we should not require callers to
    # pass in the size. We should not add any new suppressions of this type.
    INPUT_ARRAY_SHOULD_NOT_HAVE_PASSED_IN_SIZE = "INPUT_ARRAY_SHOULD_NOT_HAVE_PASSED_IN_SIZE"
    # In general, enums shouldn't have duplicate values. This is helpful for catching typos although
    # there are a few enums that have legitimate duplicates.
    ENUMS_SHOULD_NOT_HAVE_DUPLICATE_VALUES = "ENUMS_SHOULD_NOT_HAVE_DUPLICATE_VALUES"


DOCUMENTATION_SCHEMA = Schema(
    {
        "description": str,
        Optional("note"): str,
        Optional("table_body"): list,
        Optional("caution"): str,
    }
)

SIZE_SCHEMA = Schema(
    {
        "mechanism": And(str, lambda s: not common_helpers.is_unsupported_size_mechanism_type(s)),
        "value": Or(str, int),
        Optional("value_twist"): str,
        Optional("tags"): [str],
    },
)

PARAM_SCHEMA = Schema(
    {
        "direction": And(str, lambda s: s in ("in", "out")),
        "name": str,
        Optional("type"): str,
        Optional("grpc_type"): str,
        Optional("documentation"): DOCUMENTATION_SCHEMA,
        Optional("bitfield_as_enum_array"): str,
        Optional("enum"): str,
        Optional("size"): SIZE_SCHEMA,
        Optional("default_value"): Or(str, bool, int, float, None),
        Optional("is_repeated_capability"): bool,
        Optional("repeated_capability_type"): str,
        Optional("use_array"): bool,
        Optional("numpy"): bool,
        # integer in string form, make sure int(x) doesn't raise
        Optional("grpc_field_number"): And(str, Use(int)),
        # integer in string form, make sure int(x) doesn't raise
        Optional("grpc_raw_field_number"): And(str, Use(int)),
        Optional("type_in_documentation"): str,
        Optional("include_in_proto"): bool,
        Optional("is_session_handle"): bool,
        Optional("is_session_name"): bool,
        Optional("repeating_argument"): bool,
        Optional("python_api_converter_name"): str,
        Optional("attribute"): str,
        Optional("hardcoded_value"): str,
        Optional("is_compound_type"): bool,
        Optional("max_length"): int,
        Optional("repeated_var_args"): bool,
        Optional("pointer"): bool,
        Optional("coerced"): bool,
        Optional("callback_params"): [dict],
        Optional("callback_token"): bool,
        Optional("use_in_python_api"): bool,
        Optional("cross_driver_session"): str,
        Optional("grpc_name"): str,
        Optional("return_value"): bool,
<<<<<<< HEAD
        Optional("supports_standard_copy_convert"): bool,
=======
        Optional("get_last_error"): bool,
>>>>>>> 84fccdff
    }
)

FUNCTION_SCHEMA = Schema(
    {
        "parameters": [PARAM_SCHEMA],
        "returns": str,
        Optional("cname"): str,
        Optional("codegen_method"): And(
            str, lambda s: s in ("public", "private", "CustomCode", "no", "python-only")
        ),
        Optional("init_method"): bool,
        Optional("stream_response"): bool,
        Optional("is_error_handling"): bool,
        Optional("render_in_session_base"): bool,
        Optional("method_name_for_documentation"): str,
        Optional("use_session_lock"): bool,
        Optional("documentation"): DOCUMENTATION_SCHEMA,
        Optional("method_templates"): list,
        Optional("custom_close"): str,
        Optional("custom_close_method"): bool,
        Optional("python_name"): str,
        Optional("status_expression"): str,
    }
)

ATTRIBUTE_SCHEMA = Schema(
    {
        "name": str,
        Optional("access"): And(
            str, lambda s: s in ["read", "read only", "write", "write only", "read-write"]
        ),
        "type": str,
        Optional("resettable"): bool,
        Optional("enum"): str,
        Optional("channel_based"): bool,
        Optional("attribute_class"): str,
        Optional("type_in_documentation"): str,
        Optional("documentation"): DOCUMENTATION_SCHEMA,
        Optional("lv_property"): str,
        Optional("repeated_capability_type"): str,
        Optional("python_type"): str,
        Optional("python_name"): str,
        Optional("codegen_method"): str,
    }
)

SIMPLE_ATTRIBUTE_SCHEMA = Schema(
    {
        "name": str,
    },
)

ENUM_SCHEMA = Schema(
    {
        "values": [
            {
                "name": str,
                "value": Or(str, int, float),
                Optional("python_name"): str,
                Optional("documentation"): DOCUMENTATION_SCHEMA,
            }
        ],
        Optional("generate-mappings"): bool,
        Optional("enum-value-prefix"): str,
    }
)


def validate_metadata(metadata: dict):
    """Validate the given metadata."""
    try:
        for function_name in metadata["functions"]:
            _validate_function(function_name, metadata)
        for attribute_group in common_helpers.get_attribute_groups(metadata):
            for attribute_id in attribute_group.attributes:
                _validate_attribute(attribute_group.attributes[attribute_id], metadata)
        function_enums = _get_function_enums(metadata["functions"])
        attribute_enums = _get_attribute_enums(metadata)
        used_enums = function_enums.union(attribute_enums)
        for enum_name in metadata["enums"]:
            _validate_enum(enum_name, used_enums, metadata)
    except Exception as e:
        raise Exception(f"Failed to validate {metadata['config']['namespace_component']}") from e


def _rule_is_suppressed(metadata: dict, rule: str, path: List[str]) -> bool:
    suppression_dict_name = path[0] + "_validation_suppressions"
    suppression_dict = metadata.get(suppression_dict_name, {})
    for entry in path[1:-1]:
        suppression_dict = suppression_dict.get(entry, {})
    last_entry = path[-1]
    if last_entry not in suppression_dict:
        return False
    return rule in suppression_dict[last_entry]


def _parameter_name_exists(function: dict, name: str) -> bool:
    return any([param for param in function["parameters"] if param["name"] == name])


def _validate_function(function_name: str, metadata: dict):
    try:
        function: Dict[str, Any] = metadata["functions"][function_name]
        ivi_dance_with_a_twist_params = []
        ivi_dance_with_a_twist_sizes = set()
        ivi_dance_with_a_twist_twists = set()
        if function.get("codegen_method", "public") != "no":
            FUNCTION_SCHEMA.validate(function)
            if "documentation" in function:
                DOCUMENTATION_SCHEMA.validate(function["documentation"])
            duplicate_resource_handles_allowed = metadata["config"].get(
                "duplicate_resource_handles_allowed", False
            )
            is_init_method = function.get("init_method", False)
            for parameter in function["parameters"]:
                _validate_parameter_size(parameter, function_name, metadata)
                if "type" not in parameter:
                    if "grpc_type" not in parameter:
                        raise Exception(f"parameter {parameter['name']} has no type or grpc_type!")
                    if not parameter.get("repeated_var_args", False):
                        raise Exception(
                            f"parameter {parameter['name']} has no type and repeated_var_args is not set!"
                        )
                if "enum" in parameter:
                    if parameter["enum"] not in metadata["enums"]:
                        raise Exception(
                            f"parameter {parameter['name']} has enum {parameter['enum']} that was not found!"
                        )
                if "max_length" in parameter:
                    if "repeated_var_args" not in parameter:
                        raise Exception(
                            f"parameter {parameter['name']} has max_length but no repeated_var_args!"
                        )
                if "callback_params" in parameter:
                    for callback_param in parameter["callback_params"]:
                        try:
                            PARAM_SCHEMA.validate(callback_param)
                        except Exception:
                            raise Exception(
                                f"Failed to validate callback_param with name {callback_param['name']}"
                            )
                if "hardcoded_value" in parameter:
                    if parameter.get("include_in_proto", True):
                        raise Exception(
                            f"parameter {parameter['name']} has hardcoded_value but is include_in_proto!"
                        )
                if "cross_driver_session" in parameter:
                    # Assumption: there's no code that automatically sets the grpc_type for
                    # cross_driver_sessions and nidevice_grpc.Session is the only type that works.
                    if parameter.get("grpc_type", None) not in [
                        "nidevice_grpc.Session",
                        "repeated nidevice_grpc.Session",
                    ]:
                        raise Exception(
                            f"parameter {parameter['name']} is a cross_driver_session but does not have a grpc_type of nidevice_grpc.Session!"
                        )
                    # Assumption: a method that creates a session (via accessing a cross-driver
                    # session) must be an init_method to ensure that the session is tracked in the
                    # session repository.
                    if parameter["direction"] == "out" and not function.get("init_method"):
                        raise Exception(
                            f"parameter {parameter['name']} is a cross_driver_session output but {function_name} is not an init_method!"
                        )
                if parameter.get("size", {}).get("mechanism", None) == "ivi-dance-with-a-twist":
                    size = parameter["size"]
                    ivi_dance_with_a_twist_params.append(parameter["name"])
                    ivi_dance_with_a_twist_sizes.add(size["value"])
                    ivi_dance_with_a_twist_twists.add(size["value_twist"])
                if duplicate_resource_handles_allowed:
                    if not is_init_method:
                        if parameter["direction"] == "out" and parameter[
                            "type"
                        ] == service_helpers.get_resource_handle_type(metadata["config"]):
                            raise Exception(
                                f"{metadata['config']['namespace_component']} allows duplicate resource handles in the session repository. Therefore, the handle we'd get for \"{parameter['name']}\" can't be mapped back to a Session to provide to the client!"
                            )
    except Exception as e:
        raise Exception(f"Failed to validate function {function_name}") from e


def _validate_attribute(attribute: dict, metadata: dict):
    try:
        if metadata["config"]["module_name"] == "nisync":
            # The attributes for nisync only have a name
            SIMPLE_ATTRIBUTE_SCHEMA.validate(attribute)
        else:
            ATTRIBUTE_SCHEMA.validate(attribute)
        if "enum" in attribute:
            if attribute["enum"] not in metadata["enums"]:
                raise Exception(
                    f"attribute {attribute['name']} has enum {attribute['enum']} that was not found!"
                )

    except Exception as e:
        raise Exception(
            f"Failed to validate attribute with name {attribute.get('name', '(none)')}"
        ) from e


def _validate_enum(enum_name: str, used_enums: Set[str], metadata: dict):
    try:
        enum: Dict[str, Any] = metadata["enums"][enum_name]
        ENUM_SCHEMA.validate(enum)
        if enum_name in used_enums:
            generate_mappings = enum.get("generate-mappings", False)
            value_types = set([type(value["value"]) for value in enum["values"]])
            if not generate_mappings:
                value_types.remove(type(1))
                if any(value_types):
                    raise Exception(
                        f"generate-mappings is False, but values have non-int types: {value_types}"
                    )
            values = [value["value"] for value in enum["values"]]
            values_set = set(values)
            if len(values) != len(values_set):
                if not _rule_is_suppressed(
                    metadata, RULES.ENUMS_SHOULD_NOT_HAVE_DUPLICATE_VALUES, ["enums", enum_name]
                ):
                    raise Exception(f"Duplicate values in enum!")
    except Exception as e:
        raise Exception(f"Failed to validate enum with name {enum_name}") from e


def _validate_parameter_size(parameter: dict, function_name: str, metadata: dict):
    function: Dict[str, Any] = metadata["functions"][function_name]
    size = parameter.get("size", None)
    if size is None:
        if common_helpers.is_array(parameter.get("type", "")) and not _is_string_type(
            parameter, metadata
        ):
            if not _rule_is_suppressed(
                metadata,
                RULES.ARRAY_PARAMETER_NEEDS_SIZE,
                ["functions", function_name, "parameters", parameter["name"]],
            ):
                raise Exception(f"parameter {parameter['name']} is an array but has no size!")
    if size is not None:
        SIZE_SCHEMA.validate(size)
        mechanism = size["mechanism"]
        if mechanism in [
            "len",
            "ivi-dance",
            "ivi-dance-with-a-twist",
            "passed-in",
            "passed-in-by-ptr",
            "two-dimension",
        ]:
            if not _parameter_name_exists(function, size["value"]):
                raise Exception(
                    f"parameter {parameter['name']} refers to nonexistant parameter {size['value']} in its size value!"
                )
        if mechanism == "two-dimension":
            size_param = common_helpers.get_param_with_name(function["parameters"], size["value"])
            if common_helpers.has_size_mechanism_tag(size_param, "optional"):
                # There may be a case where this is valid, but it's more likely as a mistake.
                raise Exception(
                    f"parameter {size_param['name']} is optional but used by {parameter['name']} as a two-dimension size param!"
                )

        if mechanism == "ivi-dance-with-a-twist":
            if "value_twist" not in size:
                raise Exception(
                    f"parameter {parameter['name']} doesn't have value_twist in its size parameter!"
                )
            if not _parameter_name_exists(function, size["value_twist"]):
                raise Exception(
                    f"parameter {parameter['name']} refers to nonexistant parameter {size['value_twist']} in its size value_twist!"
                )
        else:
            if "value_twist" in size:
                raise Exception(
                    f"parameter {parameter['name']} has value_twist in its size parameter but is not ivi-dance-with-a-twist!"
                )
        if parameter["direction"] == "in":
            if mechanism == "passed-in" or mechanism == "passed-in-by-ptr":
                if not _rule_is_suppressed(
                    metadata,
                    RULES.INPUT_ARRAY_SHOULD_NOT_HAVE_PASSED_IN_SIZE,
                    ["functions", function_name, "parameters", parameter["name"]],
                ):
                    raise Exception(
                        f"parameter {parameter['name']} is an input but has mechanism {mechanism}! Use mechanism len instead so the user doesn't have to explicitly pass in the size."
                    )
            if mechanism in ["ivi-dance", "ivi-dance-with-a-twist"]:
                raise Exception(
                    f"parameter {parameter['name']} is an input but has mechanism {mechanism}!"
                )
        else:
            if mechanism == "len":
                raise Exception(
                    f"parameter {parameter['name']} is an output but has mechanism {mechanism}!"
                )


def _get_function_enums(functions_metadata: dict) -> Set[str]:
    function_enums = set()
    for function_name in functions_metadata:
        function = functions_metadata[function_name]
        for param in function["parameters"]:
            if "enum" in param:
                function_enums.add(param["enum"])
    return function_enums


def _get_attribute_enums(metadata: dict) -> Set[str]:
    attribute_enums = set()
    for attribute_group in common_helpers.get_attribute_groups(metadata):
        for attribute_id in attribute_group.attributes:
            attribute = attribute_group.attributes[attribute_id]
            if "enum" in attribute:
                attribute_enums.add(attribute["enum"])
    return attribute_enums


def _is_string_type(parameter: dict, metadata: dict) -> bool:
    if parameter.get("is_compound_type", False):
        return False
    grpc_type = parameter.get("grpc_type", None)
    if grpc_type is None:
        grpc_type = common_helpers.get_grpc_type(parameter["type"], metadata["config"])
    return grpc_type == "string"<|MERGE_RESOLUTION|>--- conflicted
+++ resolved
@@ -76,11 +76,8 @@
         Optional("cross_driver_session"): str,
         Optional("grpc_name"): str,
         Optional("return_value"): bool,
-<<<<<<< HEAD
         Optional("supports_standard_copy_convert"): bool,
-=======
         Optional("get_last_error"): bool,
->>>>>>> 84fccdff
     }
 )
 
