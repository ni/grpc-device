#ifndef NIDEVICE_GRPC_DEVICE_XNET_SOCKET_CONVERTERS_H
#define NIDEVICE_GRPC_DEVICE_XNET_SOCKET_CONVERTERS_H
#include <google/protobuf/repeated_field.h>
#include <google/protobuf/util/time_util.h>
#include <nixnetsocket.pb.h>
#include <nixnetsocket/nixnetsocket_library_interface.h>
#include <nxsocket.h>
#include <server/converters.h>
#include <server/session_resource_repository.h>

#include <algorithm>
#include <cstring>
#include <memory>

// Helper classes and overrides of standard conversion routines go in nixnetsocket_grpc.
namespace nixnetsocket_grpc {

// Add underscore to usings so they don't conflict with including files in the same namespace.
namespace pb_ = ::google::protobuf;
using ResourceRepositorySharedPtr_ = std::shared_ptr<nidevice_grpc::SessionResourceRepository<nxSOCKET>>;

// This class allows us to have something allocated on the stack that can be used as an
// nxsockaddr* and initialized from a grpc SockAddr using standard codegen and copy convert routines.
struct SockAddrInputConverter {
  SockAddrInputConverter(const SockAddr& input)
  {
    switch (input.addr_case()) {
      case SockAddr::AddrCase::kIpv4:
        addr.ipv4.sin_family = nxAF_INET;
        addr.ipv4.sin_port = input.ipv4().port();
        addr.ipv4.sin_addr.addr = input.ipv4().addr().addr();
        break;
      case SockAddr::AddrCase::kIpv6:
        addr.ipv6.sin6_family = nxAF_INET6;
        addr.ipv6.sin6_port = input.ipv6().port();
        addr.ipv6.sin6_flowinfo = input.ipv6().flow_info();
        std::memcpy(
            addr.ipv6.sin6_addr.addr,
            input.ipv6().addr().addr().data(),
            std::min(
                sizeof(addr.ipv6.sin6_addr.addr),
                static_cast<size_t>(input.ipv6().addr().addr().size())));
        addr.ipv6.sin6_scope_id = input.ipv6().scope_id();
        break;
      default:
        // pass. Use zero'd out SockAddrInputConverter.
        break;
    }
  }

  // Implicit conversion to nxsockaddr* simplifies codegen because these are passed by pointer to
  // the driver.
  operator nxsockaddr*()
  {
    return &(addr.ip_unknown);
  }

  operator const nxsockaddr*() const
  {
    return &(addr.ip_unknown);
  }

  // size() method is used to simplify codegen calculating the size of the
  // selected addr.
  nxsocklen_t size() const
  {
    switch (addr.ip_unknown.sa_family) {
      case nxAF_INET:
        return sizeof(nxsockaddr_in);
      case nxAF_INET6:
        return sizeof(nxsockaddr_in6);
      default:
        return 0;
    }
  }

  // Represent as a union: can be ipv4 or ipv6.
  union {
    nxsockaddr ip_unknown;
    nxsockaddr_in ipv4;
    nxsockaddr_in6 ipv6;
  } addr{};
};

void copy_ipv6_addr_to_output(const nxin6_addr& ipv6_input, In6Addr* ipv6_output)
{
  // Reinterpret unsigned char to char.
  auto addr_out = reinterpret_cast<const char*>(ipv6_input.addr);
  auto addr_size = sizeof(ipv6_input.addr);
  ipv6_output->set_addr(
      {&addr_out[0],
       &addr_out[addr_size]});
}

void convert_to_grpc(const nxsockaddr_storage* storage_ptr, SockAddr& output)
{
  switch (storage_ptr->ss_family) {
    case nxAF_INET: {
      auto ipv4_input = reinterpret_cast<const nxsockaddr_in*>(storage_ptr);
      auto ipv4_output = output.mutable_ipv4();
      ipv4_output->set_port(ipv4_input->sin_port);
      ipv4_output->mutable_addr()->set_addr(ipv4_input->sin_addr.addr);
    } break;
    case nxAF_INET6: {
      const auto ipv6_input = reinterpret_cast<const nxsockaddr_in6*>(storage_ptr);
      auto ipv6_output = output.mutable_ipv6();
      ipv6_output->set_port(ipv6_input->sin6_port);
      ipv6_output->set_flow_info(ipv6_input->sin6_flowinfo);
      copy_ipv6_addr_to_output(ipv6_input->sin6_addr, ipv6_output->mutable_addr());
      ipv6_output->set_scope_id(ipv6_input->sin6_scope_id);
    } break;
    default:
      break;
  }
}

// This class allows us to have something allocated on the stack that provides backing
// storage for an nxsockaddr output param and converts it to the SockAddr grpc-type.
struct SockAddrOutputConverter {
  SockAddrOutputConverter()
  {
  }

  template <typename TAddr>
  const TAddr* storage_cast() const
  {
    return reinterpret_cast<const TAddr*>(&storage);
  }

  template <typename TAddr>
  TAddr* storage_cast()
  {
    return reinterpret_cast<TAddr*>(&storage);
  }

  // Overriding the address_of operator is like a implicit conversion for output
  // params. This works with our default output param passing codegen that passes
  // this as nxaccept(sock, &addr, &addrlen);
  nxsockaddr* operator&()
  {
    return storage_cast<nxsockaddr>();
  }

  void to_grpc(SockAddr& output) const
  {
    convert_to_grpc(&storage, output);
  }

  // nxsockaddr_storage is a type specifically designed to be large enough to hold
  // any of the nxsockaddr types.
  nxsockaddr_storage storage{};
};

struct IPv4AddrOutputConverter {
  IPv4AddrOutputConverter()
  {
  }

  nxin_addr* operator&()
  {
    return &addr;
  }

  void to_grpc(InAddr& output) const
  {
    output.set_addr(addr.addr);
  }

  nxin_addr addr{};
};

struct AddrInputConverter {
  AddrInputConverter(const Addr& input)
  {
    switch (input.addr_case()) {
      case Addr::AddrCase::kIpv4:
        addr.ipv4.addr = input.ipv4().addr();
        break;
      case Addr::AddrCase::kIpv6:
        std::memcpy(
            addr.ipv6.addr,
            input.ipv6().addr().data(),
            std::min(
                sizeof(addr.ipv6.addr),
                static_cast<size_t>(input.ipv6().addr().size())));
        break;
      default:
        // pass. Use zero'd out AddrInputConverter.
        break;
    }
  }

  operator void*()
  {
    return &addr;
  }

  operator const void*() const
  {
    return &addr;
  }

  // Represent as a union: can be ipv4 or ipv6.
  union {
    nxin_addr ipv4;
    nxin6_addr ipv6;
  } addr{};
};

struct AddrOutputConverter {
  AddrOutputConverter(int32_t address_family) : family(address_family)
  {
  }

  void* operator&()
  {
    return &addr;
  }

  void to_grpc(Addr& output) const
  {
    switch (family) {
      case nxAF_INET:
        output.mutable_ipv4()->set_addr(addr.ipv4.addr);
        break;
      case nxAF_INET6:
        copy_ipv6_addr_to_output(addr.ipv6, output.mutable_ipv6());
        break;
    }
  }

  union {
    nxin_addr ipv4;
    nxin6_addr ipv6;
  } addr{};
  int32_t family;
};

struct SetInputConverter {
  SetInputConverter(
      const pb_::RepeatedPtrField<nidevice_grpc::Session>& input,
      const ResourceRepositorySharedPtr_& resource_repository)
  {
    nxFD_ZERO(&set);
    for (const auto& session : input) {
      const auto socket = resource_repository->access_session(session.id(), session.name());
      nxFD_SET(socket, &set);
    }
  }

  operator nxfd_set*()
  {
    return &set;
  }

  operator const nxfd_set*() const
  {
    return &set;
  }

  nxfd_set set;
};

struct TimeValInputConverter {
  TimeValInputConverter(const pb_::Duration& input)
  {
    time_val.tv_sec = input.seconds();
    time_val.tv_usec = input.nanos() / 1000;
  }

  operator nxtimeval*()
  {
    return &time_val;
  }

  operator const nxtimeval*() const
  {
    return &time_val;
  }

  nxtimeval time_val;
};

struct VirtualInterfaceOutputConverter {
  VirtualInterfaceOutputConverter(NiXnetSocketLibraryInterface* library) : virtual_interface_ptr(nullptr), library(library)
  {
  }

  nxVirtualInterface_t** operator&()
  {
    return &virtual_interface_ptr;
  }

  void to_grpc(pb_::RepeatedPtrField<VirtualInterface>& output)
  {
    auto curr_vi_ptr = virtual_interface_ptr;
    for (
        auto curr_vi_ptr = virtual_interface_ptr;
        curr_vi_ptr != nullptr;
        curr_vi_ptr = curr_vi_ptr->nextVirtualInterface) {
      auto curr_grpc_vi = output.Add();
      curr_grpc_vi->set_xnet_interface_name(curr_vi_ptr->xnetInterfaceName);
      curr_grpc_vi->set_vlan_name(curr_vi_ptr->vlanName);
      curr_grpc_vi->set_mac_address(curr_vi_ptr->macAddress);
      curr_grpc_vi->set_mac_mtu(curr_vi_ptr->macMTU);
      curr_grpc_vi->set_operational_status(static_cast<OperationalStatus>(curr_vi_ptr->operationalStatus));
      curr_grpc_vi->set_if_index(curr_vi_ptr->ifIndex);
      for (
          auto curr_ip_addr_ptr = curr_vi_ptr->firstIPAddress;
          curr_ip_addr_ptr != nullptr;
          curr_ip_addr_ptr = curr_ip_addr_ptr->nextIPAddress) {
        auto curr_grpc_ip_addr = curr_grpc_vi->add_ip_addresses();
        curr_grpc_ip_addr->set_family(static_cast<AddressFamily>(curr_ip_addr_ptr->family));
        curr_grpc_ip_addr->set_address(curr_ip_addr_ptr->address);
        curr_grpc_ip_addr->set_net_mask(curr_ip_addr_ptr->netmask);
        curr_grpc_ip_addr->set_prefix_length(curr_ip_addr_ptr->prefixLength);
      }
      for (
          auto curr_gateway_addr = curr_vi_ptr->firstGatewayAddress;
          curr_gateway_addr != nullptr;
          curr_gateway_addr = curr_gateway_addr->nextGatewayAddress) {
        auto curr_grpc_gateway_addr = curr_grpc_vi->add_gateway_addresses();
        curr_grpc_gateway_addr->set_family(static_cast<AddressFamily>(curr_gateway_addr->family));
        curr_grpc_gateway_addr->set_address(curr_gateway_addr->address);
      }
    }
    // Free the stack info after we've read it.
    library->IpStackFreeInfo(virtual_interface_ptr);
    virtual_interface_ptr = nullptr;
  }

  nxVirtualInterface_t* virtual_interface_ptr;
  NiXnetSocketLibraryInterface* library;
};

template <typename TSockAddr>
inline SockAddrInputConverter convert_from_grpc(const SockAddr& input)
{
  return SockAddrInputConverter(input);
}

inline void convert_to_grpc(const SockAddrOutputConverter& storage, SockAddr* output)
{
  storage.to_grpc(*output);
}

inline void convert_to_grpc(const IPv4AddrOutputConverter& storage, InAddr* output)
{
  storage.to_grpc(*output);
}

inline void convert_to_grpc(const AddrOutputConverter& storage, Addr* output)
{
  storage.to_grpc(*output);
}

template <typename TAddr>
inline AddrInputConverter convert_from_grpc(const Addr& input)
{
  return AddrInputConverter(input);
}

inline int32_t get_address_family(Addr::AddrCase selected_case)
{
  switch (selected_case) {
    case Addr::AddrCase::kIpv4:
      return nxAF_INET;
    case Addr::AddrCase::kIpv6:
      return nxAF_INET6;
    default:
      return nxAF_UNSPEC;
  }
}

template <typename TTimeVal>
inline SetInputConverter convert_from_grpc(
    const pb_::RepeatedPtrField<nidevice_grpc::Session>& input,
    const ResourceRepositorySharedPtr_& resource_repository)
{
  return SetInputConverter(input, resource_repository);
}

template <typename TTimeVal>
inline TimeValInputConverter convert_from_grpc(const pb_::Duration& input)
{
  return TimeValInputConverter(input);
}

inline void convert_to_grpc(VirtualInterfaceOutputConverter& storage, pb_::RepeatedPtrField<VirtualInterface>* output)
{
  storage.to_grpc(*output);
}

struct SockOptDataInputConverter {
  SockOptDataInputConverter(const SockOptData& input)
  {
    data_case = input.data_case();
    switch (data_case) {
      case SockOptData::DataCase::kDataInt32:
        data_int = input.data_int32();
        break;
      case SockOptData::DataCase::kDataBool:
        data_int = input.data_bool() ? 1 : 0;
        break;
      case SockOptData::DataCase::kDataString:
        data_string = std::string(input.data_string());
        break;
      case SockOptData::DataCase::kDataLinger:
        data_linger.l_linger = input.data_linger().l_linger();
        data_linger.l_onoff = input.data_linger().l_onoff();
        break;
      case SockOptData::DataCase::kDataIpMreq:
        data_ipmreq.imr_multiaddr.addr = input.data_ip_mreq().imr_multiaddr().addr();
        data_ipmreq.imr_interface.addr = input.data_ip_mreq().imr_interface().addr();
        break;
      case SockOptData::DataCase::kDataIpv6Mreq:
        std::memcpy(
            data_ipv6mreq.ipv6mr_multiaddr.addr,
            input.data_ipv6_mreq().ipv6mr_multiaddr().addr().data(),
            std::min(
                sizeof(data_ipv6mreq.ipv6mr_multiaddr.addr),
                static_cast<size_t>(input.data_ipv6_mreq().ipv6mr_multiaddr().addr().size())));
        data_ipv6mreq.ipv6mr_interface = input.data_ipv6_mreq().ipv6mr_interface();
        break;
    }
  }

  void* data()
  {
    switch (data_case) {
      case SockOptData::DataCase::kDataInt32:
      case SockOptData::DataCase::kDataBool:
        return &data_int;
      case SockOptData::DataCase::kDataString:
        return &data_string[0];
      case SockOptData::DataCase::kDataLinger:
        return &data_linger;
        break;
      case SockOptData::DataCase::kDataIpMreq:
        return &data_ipmreq;
        break;
      case SockOptData::DataCase::kDataIpv6Mreq:
        return &data_ipv6mreq;
        break;
      default:
        return nullptr;
    }
  }

  // size() method is used to simplify codegen calculating the size of the
  // populated data.
  nxsocklen_t size() const
  {
    switch (data_case) {
      case SockOptData::DataCase::kDataInt32:
      case SockOptData::DataCase::kDataBool:
        return sizeof(data_int);
      case SockOptData::DataCase::kDataString:
        return static_cast<nxsocklen_t>(data_string.size());
      case SockOptData::DataCase::kDataLinger:
        return sizeof(data_linger);
      case SockOptData::DataCase::kDataIpMreq:
        return sizeof(data_ipmreq);
      case SockOptData::DataCase::kDataIpv6Mreq:
        return sizeof(data_ipv6mreq);
      default:
        return 0;
    }
  }

  SockOptData::DataCase data_case;
  int32_t data_int;
  std::string data_string;
  nxlinger data_linger;
  nxip_mreq data_ipmreq;
  nxipv6_mreq data_ipv6mreq;
};

template <typename TSockOptData>
inline SockOptDataInputConverter convert_from_grpc(const SockOptData& input)
{
  return SockOptDataInputConverter(input);
}

// This class allows us to have something allocated on the stack that provides backing
// storage for a void* opt_val output param and converts it to the SockOptData grpc-type.
struct SockOptDataOutputConverter {
  SockOptDataOutputConverter(NiXnetSocketLibraryInterface* library, int32_t opt_name) : opt_name(opt_name), library(library)
  {
  }

  void* data()
  {
    switch (opt_name) {
      case OptName::OPT_NAME_IP_MULTICAST_TTL:
      case OptName::OPT_NAME_IPV6_MULTICAST_HOPS:
      case OptName::OPT_NAME_SO_RXDATA:
      case OptName::OPT_NAME_SO_RCVBUF:
      case OptName::OPT_NAME_SO_SNDBUF:
      case OptName::OPT_NAME_TCP_NODELAY:
      case OptName::OPT_NAME_IP_MULTICAST_IF:
      case OptName::OPT_NAME_IPV6_MULTICAST_IF:
      case OptName::OPT_NAME_SO_ERROR: {
        return &data_int;
      }
      case OptName::OPT_NAME_SO_NONBLOCK:
      case OptName::OPT_NAME_SO_REUSEADDR:
      case OptName::OPT_NAME_IPV6_V6ONLY: {
        return &data_int;
      }
<<<<<<< HEAD
      case OptName::OPT_NAME_SO_BIND_TO_DEVICE: {
        data_string = std::string(string_length, '\0');
=======
      case OptName::OPT_NAME_SO_BINDTODEVICE:
      case OptName::OPT_NAME_SO_ERROR: {
        data_string = std::string(256 - 1, '\0');  // TODO: What's the max string size to allocate for a sock opt?
>>>>>>> a78c4b7e
        return &data_string[0];
      }
      case OptName::OPT_NAME_SO_LINGER: {
        return &data_linger;
      }
      case OptName::OPT_NAME_IP_ADD_MEMBERSHIP:
      case OptName::OPT_NAME_IP_DROP_MEMBERSHIP: {
        return &data_ipmreq;
      }
      // IPV6 Add and Drop membership also cover Join Group and Leave Group OptName values
      case OptName::OPT_NAME_IPV6_ADD_MEMBERSHIP:
      case OptName::OPT_NAME_IPV6_DROP_MEMBERSHIP: {
        return &data_ipv6mreq;
      }
      default:
        return nullptr;
    }
  }

  void to_grpc(SockOptData& output) const
  {
    switch (opt_name) {
      case OptName::OPT_NAME_IP_MULTICAST_TTL:
      case OptName::OPT_NAME_IPV6_MULTICAST_HOPS:
      case OptName::OPT_NAME_SO_RXDATA:
      case OptName::OPT_NAME_SO_RCVBUF:
      case OptName::OPT_NAME_SO_SNDBUF:
      case OptName::OPT_NAME_TCP_NODELAY:
      case OptName::OPT_NAME_IP_MULTICAST_IF:
      case OptName::OPT_NAME_IPV6_MULTICAST_IF:
      case OptName::OPT_NAME_SO_ERROR: {
        output.set_data_int32(data_int);
        break;
      }
      case OptName::OPT_NAME_SO_NONBLOCK:
      case OptName::OPT_NAME_SO_REUSEADDR:
      case OptName::OPT_NAME_IPV6_V6ONLY: {
        output.set_data_bool(data_int == 0 ? false : true);
        break;
      }
<<<<<<< HEAD
      case OptName::OPT_NAME_SO_BIND_TO_DEVICE: {
=======
      case OptName::OPT_NAME_SO_BINDTODEVICE:
      case OptName::OPT_NAME_SO_ERROR: {
>>>>>>> a78c4b7e
        output.set_data_string(data_string);
        nidevice_grpc::converters::trim_trailing_nulls(*(output.mutable_data_string()));
        break;
      }
      case OptName::OPT_NAME_SO_LINGER: {
        output.mutable_data_linger()->set_l_linger(data_linger.l_linger);
        output.mutable_data_linger()->set_l_onoff(data_linger.l_onoff);
        break;
      }
      case OptName::OPT_NAME_IP_ADD_MEMBERSHIP:
      case OptName::OPT_NAME_IP_DROP_MEMBERSHIP: {
        output.mutable_data_ip_mreq()->mutable_imr_multiaddr()->set_addr(data_ipmreq.imr_multiaddr.addr);
        output.mutable_data_ip_mreq()->mutable_imr_interface()->set_addr(data_ipmreq.imr_interface.addr);
        break;
      }
      case OptName::OPT_NAME_IPV6_ADD_MEMBERSHIP:
      case OptName::OPT_NAME_IPV6_DROP_MEMBERSHIP: {
        copy_ipv6_addr_to_output(data_ipv6mreq.ipv6mr_multiaddr, output.mutable_data_ipv6_mreq()->mutable_ipv6mr_multiaddr());
        output.mutable_data_ipv6_mreq()->set_ipv6mr_interface(data_ipv6mreq.ipv6mr_interface);
        break;
      }
      default:
        break;
    }
  }

  nxsocklen_t size(nxSOCKET& socket, int32_t level)
  {
    if (opt_name == OptName::OPT_NAME_SO_BIND_TO_DEVICE) {
      int status = library->GetSockOpt(socket, level, opt_name, nullptr, &string_length);
      if (status < 0) {
        string_length = 255;
      }
    }
    return string_length;
  }

  int32_t opt_name;
  nxsocklen_t string_length = 255;
  int32_t data_int;
  std::string data_string;
  nxlinger data_linger;
  nxip_mreq data_ipmreq;
  nxipv6_mreq data_ipv6mreq;
  NiXnetSocketLibraryInterface* library;
};

inline void convert_to_grpc(const SockOptDataOutputConverter& storage, SockOptData* output)
{
  storage.to_grpc(*output);
}

struct AddrInfoHintInputConverter {
  AddrInfoHintInputConverter(const AddrInfoHint& input)
  {
    int32_t flags = input.flags_raw();
    for (int i = 0; i < input.flags().size(); i++) {
      flags |= input.flags()[i];
    }
    addr_info.ai_flags = flags;
    addr_info.ai_family = input.family();
    addr_info.ai_socktype = input.sock_type();
    addr_info.ai_protocol = input.protocol();

    // Other addr_info fields for the hint should be left unset (0 initialized).
  }

  operator nxaddrinfo*()
  {
    return &addr_info;
  }

  operator const nxaddrinfo*() const
  {
    return &addr_info;
  }

  nxaddrinfo addr_info{};
};

template <typename TAddrInfoHint>
inline AddrInfoHintInputConverter convert_from_grpc(const AddrInfoHint& input)
{
  return AddrInfoHintInputConverter(input);
}

inline void convert_to_addr_info_flags(int32_t flags, pb_::RepeatedField<int32_t>& get_addr_info_flags)
{
  int flag_to_check = GetAddrInfoFlags_MAX;
  while (flag_to_check != 0) {
    if (flags & flag_to_check) {
      if (GetAddrInfoFlags_IsValid(flag_to_check)) {
        get_addr_info_flags.Add(flag_to_check);
      }
    }
    flag_to_check >>= 1;
  }
}

struct AddrInfoOutputConverter {
  AddrInfoOutputConverter(NiXnetSocketLibraryInterface* library) : addr_info_ptr(nullptr), library(library)
  {
  }

  nxaddrinfo** operator&()
  {
    return &addr_info_ptr;
  }

  void to_grpc(pb_::RepeatedPtrField<AddrInfo>& output)
  {
    for (
        auto curr_addr_info_ptr = addr_info_ptr;
        curr_addr_info_ptr != nullptr;
        curr_addr_info_ptr = curr_addr_info_ptr->ai_next) {
      auto curr_grpc_addr_info = output.Add();
      curr_grpc_addr_info->set_flags_raw(curr_addr_info_ptr->ai_flags);
      convert_to_addr_info_flags(curr_addr_info_ptr->ai_flags, *(curr_grpc_addr_info->mutable_flags()));
      curr_grpc_addr_info->set_family((AddressFamily)curr_addr_info_ptr->ai_family);
      curr_grpc_addr_info->set_sock_type((SocketProtocolType)curr_addr_info_ptr->ai_socktype);
      curr_grpc_addr_info->set_protocol((IPProtocol)curr_addr_info_ptr->ai_protocol);
      curr_grpc_addr_info->set_canon_name(curr_addr_info_ptr->ai_canonname);

      convert_to_grpc(reinterpret_cast<const nxsockaddr_storage*>(curr_addr_info_ptr->ai_addr), *(curr_grpc_addr_info->mutable_addr()));
    }
    // Free the address info after we've read it.
    library->FreeAddrInfo(addr_info_ptr);
    addr_info_ptr = nullptr;
  }

  nxaddrinfo* addr_info_ptr;
  NiXnetSocketLibraryInterface* library;
};

inline void convert_to_grpc(AddrInfoOutputConverter& storage, pb_::RepeatedPtrField<AddrInfo>* output)
{
  storage.to_grpc(*output);
}

// Trivial converter implementation for strings that calls IpStackFreeAllStacksInfoStr after to_grpc.
struct IpStackInfoStringOutputConverter {
  IpStackInfoStringOutputConverter(NiXnetSocketLibraryInterface* library) : library(library)
  {
  }

  IpStackInfoString* operator&()
  {
    return &stack_info_string;
  }

  // Implementing data() allows this converter to work with standard codegen for strings
  // that assume that they have a data() member that can be passed to the driver.
  // This is required because the grpc_type is string.
  IpStackInfoString* data()
  {
    return &stack_info_string;
  }

  void to_grpc(std::string& output) const
  {
    output.assign(stack_info_string);
    library->IpStackFreeAllStacksInfoStr(stack_info_string);
  }

  IpStackInfoString stack_info_string{};
  NiXnetSocketLibraryInterface* library;
};

inline void convert_to_grpc(const IpStackInfoStringOutputConverter& storage, std::string* output)
{
  storage.to_grpc(*output);
}

}  // namespace nixnetsocket_grpc

// Template specializations go in nidevice_grpc::converters.
namespace nidevice_grpc {
namespace converters {

template <>
inline nxin_addr convert_from_grpc(const nixnetsocket_grpc::InAddr& input)
{
  return {input.addr()};
}

// Specialization of TypeToStorageType so that allocate_storage_type will
// allocate SockAddrOutputConverters for nxsockaddr output params.
template <>
struct TypeToStorageType<nxsockaddr, nixnetsocket_grpc::SockAddr> {
  using StorageType = nixnetsocket_grpc::SockAddrOutputConverter;
};

template <>
struct TypeToStorageType<nxVirtualInterface_t, google::protobuf::RepeatedPtrField<nixnetsocket_grpc::VirtualInterface>> {
  using StorageType = nixnetsocket_grpc::VirtualInterfaceOutputConverter;
};
// Specialization of TypeToStorageType so that allocate_storage_type will
// allocate SockOptDataOutputConverters for void* output params.
template <>
struct TypeToStorageType<void*, nixnetsocket_grpc::SockOptData> {
  using StorageType = nixnetsocket_grpc::SockOptDataOutputConverter;
};

template <>
struct TypeToStorageType<nxaddrinfo, google::protobuf::RepeatedPtrField<nixnetsocket_grpc::AddrInfo>> {
  using StorageType = nixnetsocket_grpc::AddrInfoOutputConverter;
};

template <>
struct TypeToStorageType<nxin_addr, nixnetsocket_grpc::InAddr> {
  using StorageType = nixnetsocket_grpc::IPv4AddrOutputConverter;
};

template <>
struct TypeToStorageType<void, nixnetsocket_grpc::Addr> {
  using StorageType = nixnetsocket_grpc::AddrOutputConverter;
};

template <>
struct TypeToStorageType<nixnetsocket_grpc::IpStackInfoString, std::string> {
  using StorageType = nixnetsocket_grpc::IpStackInfoStringOutputConverter;
};
}  // namespace converters
}  // namespace nidevice_grpc

#endif /* NIDEVICE_GRPC_DEVICE_XNET_SOCKET_CONVERTERS_H */<|MERGE_RESOLUTION|>--- conflicted
+++ resolved
@@ -508,14 +508,8 @@
       case OptName::OPT_NAME_IPV6_V6ONLY: {
         return &data_int;
       }
-<<<<<<< HEAD
-      case OptName::OPT_NAME_SO_BIND_TO_DEVICE: {
+      case OptName::OPT_NAME_SO_BINDTODEVICE: {
         data_string = std::string(string_length, '\0');
-=======
-      case OptName::OPT_NAME_SO_BINDTODEVICE:
-      case OptName::OPT_NAME_SO_ERROR: {
-        data_string = std::string(256 - 1, '\0');  // TODO: What's the max string size to allocate for a sock opt?
->>>>>>> a78c4b7e
         return &data_string[0];
       }
       case OptName::OPT_NAME_SO_LINGER: {
@@ -556,12 +550,7 @@
         output.set_data_bool(data_int == 0 ? false : true);
         break;
       }
-<<<<<<< HEAD
-      case OptName::OPT_NAME_SO_BIND_TO_DEVICE: {
-=======
-      case OptName::OPT_NAME_SO_BINDTODEVICE:
-      case OptName::OPT_NAME_SO_ERROR: {
->>>>>>> a78c4b7e
+      case OptName::OPT_NAME_SO_BINDTODEVICE: {
         output.set_data_string(data_string);
         nidevice_grpc::converters::trim_trailing_nulls(*(output.mutable_data_string()));
         break;
