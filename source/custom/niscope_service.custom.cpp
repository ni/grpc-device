--- conflicted
+++ resolved
@@ -1,11 +1,7 @@
 #include <niscope/niscope_service.h>
 
 namespace grpc {
-namespace scope {
-
-<<<<<<< HEAD
-=======
-namespace internal = ni::hardware::grpc::internal;
+namespace niscope {
 
 //---------------------------------------------------------------------
 //---------------------------------------------------------------------
@@ -40,7 +36,7 @@
     }
     return ::grpc::Status::OK;
   }
-  catch (internal::LibraryLoadException& ex) {
+  catch (grpc::nidevice::LibraryLoadException& ex) {
     return ::grpc::Status(::grpc::NOT_FOUND, ex.what());
   }
 }
@@ -76,7 +72,7 @@
     }
     return ::grpc::Status::OK;
   }
-  catch (internal::LibraryLoadException& ex) {
+  catch (grpc::nidevice::LibraryLoadException& ex) {
     return ::grpc::Status(::grpc::NOT_FOUND, ex.what());
   }
 }
@@ -112,7 +108,7 @@
     }
     return ::grpc::Status::OK;
   }
-  catch (internal::LibraryLoadException& ex) {
+  catch (grpc::nidevice::LibraryLoadException& ex) {
     return ::grpc::Status(::grpc::NOT_FOUND, ex.what());
   }
 }
@@ -148,7 +144,7 @@
     }
     return ::grpc::Status::OK;
   }
-  catch (internal::LibraryLoadException& ex) {
+  catch (grpc::nidevice::LibraryLoadException& ex) {
     return ::grpc::Status(::grpc::NOT_FOUND, ex.what());
   }
 }
@@ -185,7 +181,7 @@
     }
     return ::grpc::Status::OK;
   }
-  catch (internal::LibraryLoadException& ex) {
+  catch (grpc::nidevice::LibraryLoadException& ex) {
     return ::grpc::Status(::grpc::NOT_FOUND, ex.what());
   }
 }
@@ -229,7 +225,7 @@
     }
     return ::grpc::Status::OK;
   }
-  catch (internal::LibraryLoadException& ex) {
+  catch (grpc::nidevice::LibraryLoadException& ex) {
     return ::grpc::Status(::grpc::NOT_FOUND, ex.what());
   }
 }
@@ -265,12 +261,10 @@
     }
     return ::grpc::Status::OK;
   }
-  catch (internal::LibraryLoadException& ex) {
-    return ::grpc::Status(::grpc::NOT_FOUND, ex.what());
-  }
-}
-
-}  // namespace grpc
->>>>>>> c4d42ec2
-}  // namespace scope
+  catch (grpc::nidevice::LibraryLoadException& ex) {
+    return ::grpc::Status(::grpc::NOT_FOUND, ex.what());
+  }
+}
+
+}  // namespace niscope
 }  // namespace grpc