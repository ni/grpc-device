#include <nixnet.pb.h>
#include <nixnet/nixnet_service.h>
#include <server/converters.h>
#include <custom/nixnet_converters.h>

#include <atomic>
#include <fstream>
#include <iostream>
#include <stdexcept>
#include <sstream>
#include <string>
#include <vector>

#include "custom/nixnet_converters.h"

namespace nixnet_grpc {
using nidevice_grpc::converters::convert_to_grpc;

// Returns true if it's safe to use outputs of a method with the given status.
inline bool status_ok(int32 status)
{
  return status >= 0;
}

// Helper to read fields of u32 returned by nxReadState of nxState_CANComm and set them on gRPC message
void SetCanComm(const u32& input, nixnet_grpc::CanComm* output)
{
  output->set_comm_state(nxCANComm_Get_CommState(input));
  output->set_transceiver_error(nxCANComm_Get_TcvrErr(input));
  output->set_sleep(nxCANComm_Get_Sleep(input));
  output->set_last_error(nxCANComm_Get_LastErr(input));
  output->set_transmit_error_counter(nxCANComm_Get_TxErrCount(input));
  output->set_receive_error_counter(nxCANComm_Get_RxErrCount(input));
}

// Helper to read fields of u32 returned by nxReadState of nxState_FlexRayComm and set them on gRPC message
void SetFlexRayComm(const u32& input, nixnet_grpc::FlexRayComm* output)
{
  output->set_poc_state(nxFlexRayComm_Get_POCState(input));
  output->set_clock_correction_failed(nxFlexRayComm_Get_ClockCorrFailed(input));
  output->set_passive_to_active_count(nxFlexRayComm_Get_PassiveToActiveCount(input));
  output->set_channel_a_sleep(nxFlexRayComm_Get_ChannelASleep(input));
  output->set_channel_b_sleep(nxFlexRayComm_Get_ChannelBSleep(input));
}

// Helper to read two fields of u32 returned by nxReadState of nxState_LINComm and set them on gRPC message
void SetLinComm(const u32* input, nixnet_grpc::LinComm* output)
{
  output->set_sleep(nxLINComm_Get_Sleep(input[0]));
  output->set_comm_state(nxLINComm_Get_CommState(input[0]));
  output->set_last_error(nxLINComm_Get_LastErrCode(input[0]));
  output->set_last_error_received(nxLINComm_Get_LastErrReceived(input[0]));
  output->set_last_error_expected(nxLINComm_Get_LastErrExpected(input[0]));
  output->set_last_error_id(nxLINComm_Get_LastErrID(input[0]));
  output->set_transceiver_ready(nxLINComm_Get_TcvrRdy(input[0]));
  output->set_schedule_index(nxLINComm_Get2_ScheduleIndex(input[1]));
}

// Helper to compute the StateSize based on the StateID
u32 GetStateSize(u32 state_id)
{
  u32 state_size;
  switch (state_id) {
    case nixnet_grpc::ReadState::READ_STATE_STATE_TIME_CURRENT:
    case nixnet_grpc::ReadState::READ_STATE_STATE_TIME_COMMUNICATING:
    case nixnet_grpc::ReadState::READ_STATE_STATE_TIME_START: {
      state_size = sizeof(nxTimestamp100ns_t);
      break;
    }
    case nixnet_grpc::ReadState::READ_STATE_STATE_CAN_COMM:
    case nixnet_grpc::ReadState::READ_STATE_STATE_FLEX_RAY_COMM:
    case nixnet_grpc::ReadState::READ_STATE_STATE_SESSION_INFO: {
      state_size = sizeof(u32);
      break;
    }
    case nixnet_grpc::ReadState::READ_STATE_STATE_FLEX_RAY_STATS: {
      state_size = sizeof(nxFlexRayStats_t);
      break;
    }
    case nixnet_grpc::ReadState::READ_STATE_STATE_LIN_COMM: {
      // The StateValue for nxState_LinComm should point to a u32 array with 2 elements.
      state_size = sizeof(u32) * 2;
      break;
    }
    case nixnet_grpc::ReadState::READ_STATE_STATE_J1939_COMM: {
      state_size = sizeof(nxJ1939CommState_t);
      break;
    }
    case nixnet_grpc::ReadState::READ_STATE_STATE_TIME_CURRENT_2:
    case nixnet_grpc::ReadState::READ_STATE_STATE_TIME_COMMUNICATING_2:
    case nixnet_grpc::ReadState::READ_STATE_STATE_TIME_START_2: {
      state_size = sizeof(nxTimeLocalNetwork_t);
      break;
    }
    default: {
      return ::grpc::INVALID_ARGUMENT;
    }
  }
  return state_size;
}

// ReadState API has an output parameter of type void * called StateValue. Based on the value of StateID,
// StateValue can point to u32, nxTimestamp100ns_t, _nxFlexRayStats_t ,etc, which are of different sizes.
// Based on the StateID, we are setting the size of StateValue and after calling the ReadState API, the
// response is set appropriately.
::grpc::Status NiXnetService::ReadState(::grpc::ServerContext* context, const ReadStateRequest* request, ReadStateResponse* response)
{
  if (context->IsCancelled()) {
    return ::grpc::Status::CANCELLED;
  }
  try {
    auto session_ref_grpc_session = request->session_ref();
    nxSessionRef_t session_ref = session_repository_->access_session(session_ref_grpc_session.id(), session_ref_grpc_session.name());
    u32 state_id;
    switch (request->state_id_enum_case()) {
      case nixnet_grpc::ReadStateRequest::StateIdEnumCase::kStateId: {
        state_id = static_cast<u32>(request->state_id());
        break;
      }
      case nixnet_grpc::ReadStateRequest::StateIdEnumCase::kStateIdRaw: {
        state_id = static_cast<u32>(request->state_id_raw());
        break;
      }
      case nixnet_grpc::ReadStateRequest::StateIdEnumCase::STATE_ID_ENUM_NOT_SET: {
        return ::grpc::Status(::grpc::INVALID_ARGUMENT, "The value for state_id was not specified or out of range");
        break;
      }
    }

    u32 state_size = GetStateSize(state_id);
    // Since GetStateSize returns only u32, in case of error, we are returning a meaningful message
    if (state_size == ::grpc::INVALID_ARGUMENT) {
      return ::grpc::Status(::grpc::INVALID_ARGUMENT, "The value for state_id was not specified or out of range");
    }
    response->mutable_state_value()->mutable_state_value_raw()->resize(state_size, 0);
    nxStatus_t fault{};

    auto status = library_->ReadState(session_ref, state_id, state_size, const_cast<char*>(response->mutable_state_value()->mutable_state_value_raw()->data()), &fault);

    response->set_status(status);
    if (status == 0) {
      void* state_value_raw = (void*)response->state_value().state_value_raw().data();
      switch (state_id) {
        case nixnet_grpc::ReadState::READ_STATE_STATE_TIME_CURRENT: {
          response->mutable_state_value()->set_time_current(*(nxTimestamp100ns_t*)state_value_raw);
          break;
        }
        case nixnet_grpc::ReadState::READ_STATE_STATE_TIME_COMMUNICATING: {
          response->mutable_state_value()->set_time_communicating(*(nxTimestamp100ns_t*)state_value_raw);
          break;
        }
        case nixnet_grpc::ReadState::READ_STATE_STATE_TIME_START: {
          response->mutable_state_value()->set_time_start(*(nxTimestamp100ns_t*)state_value_raw);
          break;
        }
        case nixnet_grpc::ReadState::READ_STATE_STATE_CAN_COMM: {
          SetCanComm(*(u32*)state_value_raw, response->mutable_state_value()->mutable_can_comm());
          break;
        }
        case nixnet_grpc::ReadState::READ_STATE_STATE_FLEX_RAY_COMM: {
          SetFlexRayComm(*(u32*)state_value_raw, response->mutable_state_value()->mutable_flex_ray_comm());
          break;
        }
        case nixnet_grpc::ReadState::READ_STATE_STATE_LIN_COMM: {
          SetLinComm((u32*)state_value_raw, response->mutable_state_value()->mutable_lin_comm());
          break;
        }
        case nixnet_grpc::ReadState::READ_STATE_STATE_SESSION_INFO: {
          response->mutable_state_value()->set_session_info(*(u32*)state_value_raw);
          break;
        }
        case nixnet_grpc::ReadState::READ_STATE_STATE_FLEX_RAY_STATS: {
          convert_to_grpc(*(_nxFlexRayStats_t*)state_value_raw, response->mutable_state_value()->mutable_flex_ray_stats());
          break;
        }
        case nixnet_grpc::ReadState::READ_STATE_STATE_J1939_COMM: {
          convert_to_grpc(*(_nxJ1939CommState_t*)state_value_raw, response->mutable_state_value()->mutable_j1939_comm_state());
          break;
        }
        case nixnet_grpc::ReadState::READ_STATE_STATE_TIME_CURRENT_2: {
          convert_to_grpc(*(_nxTimeLocalNetwork_t*)state_value_raw, response->mutable_state_value()->mutable_time_current2());
          break;
        }
        case nixnet_grpc::ReadState::READ_STATE_STATE_TIME_COMMUNICATING_2: {
          convert_to_grpc(*(_nxTimeLocalNetwork_t*)state_value_raw, response->mutable_state_value()->mutable_time_communicating2());
          break;
        }
        case nixnet_grpc::ReadState::READ_STATE_STATE_TIME_START_2: {
          convert_to_grpc(*(_nxTimeLocalNetwork_t*)state_value_raw, response->mutable_state_value()->mutable_time_start2());
          break;
        }
        default: {
          return ::grpc::Status(::grpc::INVALID_ARGUMENT, "The value for state_id was not specified or out of range");
        }
      }
      response->set_fault(fault);
    }
    return ::grpc::Status::OK;
  }
  catch (nidevice_grpc::LibraryLoadException& ex) {
    return ::grpc::Status(::grpc::NOT_FOUND, ex.what());
  }
}

//---------------------------------------------------------------------
//---------------------------------------------------------------------
::grpc::Status NiXnetService::WriteState(::grpc::ServerContext* context, const WriteStateRequest* request, WriteStateResponse* response)
{
  if (context->IsCancelled()) {
    return ::grpc::Status::CANCELLED;
  }
  try {
    auto session_ref_grpc_session = request->session_ref();
    nxSessionRef_t session_ref = session_repository_->access_session(session_ref_grpc_session.id(), session_ref_grpc_session.name());
    u32 state_id;
    switch (request->state_id_enum_case()) {
      case nixnet_grpc::WriteStateRequest::StateIdEnumCase::kStateId: {
        state_id = static_cast<u32>(request->state_id());
        break;
      }
      case nixnet_grpc::WriteStateRequest::StateIdEnumCase::kStateIdRaw: {
        state_id = static_cast<u32>(request->state_id_raw());
        break;
      }
      case nixnet_grpc::WriteStateRequest::StateIdEnumCase::STATE_ID_ENUM_NOT_SET: {
        return ::grpc::Status(::grpc::INVALID_ARGUMENT, "The value for state_id was not specified or out of range");
        break;
      }
    }

    u32 state_size = sizeof(u32);
    u32 state_value;
    switch (request->state_value().value_case()) {
      case nixnet_grpc::WriteStateValue::ValueCase::kLinScheduleChange: {
        if (state_id != nixnet_grpc::WriteState::WRITE_STATE_STATE_LIN_SCHEDULE_CHANGE) {
          return ::grpc::Status(::grpc::INVALID_ARGUMENT, "StateValue for specified StateID is not set");
        }
        state_value = request->state_value().lin_schedule_change();
        break;
      }
      case nixnet_grpc::WriteStateValue::ValueCase::kFlexRaySymbol: {
        if (state_id != nixnet_grpc::WriteState::WRITE_STATE_STATE_FLEX_RAY_SYMBOL) {
          return ::grpc::Status(::grpc::INVALID_ARGUMENT, "StateValue for specified StateID is not set");
        }
        state_value = request->state_value().flex_ray_symbol();
        break;
      }
      case nixnet_grpc::WriteStateValue::ValueCase::kLinDiagnosticScheduleChange: {
        if (state_id != nixnet_grpc::WriteState::WRITE_STATE_STATE_LIN_DIAGNOSTIC_SCHEDULE_CHANGE) {
          return ::grpc::Status(::grpc::INVALID_ARGUMENT, "StateValue for specified StateID is not set");
        }
        state_value = request->state_value().lin_diagnostic_schedule_change();
        break;
      }
      case nixnet_grpc::WriteStateValue::ValueCase::kEthernetSleep: {
        if (state_id != nixnet_grpc::WriteState::WRITE_STATE_STATE_ETHERNET_SLEEP) {
          return ::grpc::Status(::grpc::INVALID_ARGUMENT, "StateValue for specified StateID is not set");
        }
        state_value = request->state_value().ethernet_sleep();
        break;
      }
      case nixnet_grpc::WriteStateValue::ValueCase::kEthernetWake: {
        if (state_id != nixnet_grpc::WriteState::WRITE_STATE_STATE_ETHERNET_WAKE) {
          return ::grpc::Status(::grpc::INVALID_ARGUMENT, "StateValue for specified StateID is not set");
        }
        state_value = request->state_value().ethernet_wake();
        break;
      }
      default: {
        return ::grpc::Status(::grpc::INVALID_ARGUMENT, "The value for state_id was not specified or out of range");
      }
    }
    auto status = library_->WriteState(session_ref, state_id, state_size, &state_value);
    response->set_status(status);
    return ::grpc::Status::OK;
  }
  catch (nidevice_grpc::LibraryLoadException& ex) {
    return ::grpc::Status(::grpc::NOT_FOUND, ex.what());
  }
}

//---------------------------------------------------------------------
//---------------------------------------------------------------------
::grpc::Status NiXnetService::GetProperty(::grpc::ServerContext* context, const GetPropertyRequest* request, GetPropertyResponse* response)
{
  if (context->IsCancelled()) {
    return ::grpc::Status::CANCELLED;
  }
  try {
    auto session_ref_grpc_session = request->session_ref();
    nxSessionRef_t session_ref = session_repository_->access_session(session_ref_grpc_session.id(), session_ref_grpc_session.name());
    u32 property_id;
    switch (request->property_id_enum_case()) {
      case nixnet_grpc::GetPropertyRequest::PropertyIdEnumCase::kPropertyId: {
        property_id = static_cast<u32>(request->property_id());
        break;
      }
      case nixnet_grpc::GetPropertyRequest::PropertyIdEnumCase::kPropertyIdRaw: {
        property_id = static_cast<u32>(request->property_id_raw());
        break;
      }
      case nixnet_grpc::GetPropertyRequest::PropertyIdEnumCase::PROPERTY_ID_ENUM_NOT_SET: {
        return ::grpc::Status(::grpc::INVALID_ARGUMENT, "The value for property_id was not specified or out of range");
        break;
      }
    }

    u32 property_size{};
    auto status = library_->GetPropertySize(session_ref, property_id, &property_size);
    if (!status_ok(status)) {
      response->set_status(status);
      return ::grpc::Status::OK;
    }

    switch (property_type_map_[property_id]) {
      case u32_: {
        u32 property_value{};
        status = library_->GetProperty(session_ref, property_id, property_size, &property_value);
        if (!status_ok(status)) {
          response->set_status(status);
          return ::grpc::Status::OK;
        }
        response->set_u32_scalar(property_value);
        break;
      }
      case boolean_: {
        bool property_value{};
        status = library_->GetProperty(session_ref, property_id, property_size, &property_value);
        if (!status_ok(status)) {
          response->set_status(status);
          return ::grpc::Status::OK;
        }
        response->set_bool_scalar(property_value);
        break;
      }
      case u64_: {
        u64 property_value{};
        status = library_->GetProperty(session_ref, property_id, property_size, &property_value);
        if (!status_ok(status)) {
          response->set_status(status);
          return ::grpc::Status::OK;
        }
        response->set_u64_scalar(property_value);
        break;
      }
      case i32_: {
        i32 property_value{};
        status = library_->GetProperty(session_ref, property_id, property_size, &property_value);
        if (!status_ok(status)) {
          response->set_status(status);
          return ::grpc::Status::OK;
        }
        response->set_i32_scalar(property_value);
        break;
      }
      case f64_: {
        f64 property_value{};
        status = library_->GetProperty(session_ref, property_id, property_size, &property_value);
        if (!status_ok(status)) {
          response->set_status(status);
          return ::grpc::Status::OK;
        }
        response->set_f64_scalar(property_value);
        break;
      }
      case string_: {
        std::string property_value(property_size, '\0');
        status = library_->GetProperty(session_ref, property_id, property_size, const_cast<char*>(property_value.c_str()));
        if (!status_ok(status)) {
          response->set_status(status);
          return ::grpc::Status::OK;
        }
        response->set_str(property_value.c_str());
        break;
      }
      case u32_array_: {
        int32_t number_of_elements = property_size / sizeof(u32);
        response->mutable_u32_array()->mutable_u32_array()->Clear();
        response->mutable_u32_array()->mutable_u32_array()->Resize(number_of_elements, 0);
        u32* property_value = reinterpret_cast<u32*>(response->mutable_u32_array()->mutable_u32_array()->mutable_data());
        status = library_->GetProperty(session_ref, property_id, property_size, property_value);
        if (!status_ok(status)) {
          response->set_status(status);
          return ::grpc::Status::OK;
        }
        break;
      }
      case string_array_: {
        std::string property_value(property_size, '\0');
        status = library_->GetProperty(session_ref, property_id, property_size, const_cast<char*>(property_value.c_str()));
        if (!status_ok(status)) {
          response->set_status(status);
          return ::grpc::Status::OK;
        }
        response->set_string_array(property_value.c_str());
        break;
      }
      case db_ref_: {
        auto initiating_session_id = session_repository_->access_session_id(session_ref_grpc_session.id(), session_ref_grpc_session.name());
        auto init_lambda = [&]() {
          nxDatabaseRef_t property_value;
          status = library_->GetProperty(session_ref, property_id, property_size, &property_value);
          return std::make_tuple(status, property_value);
        };
        uint32_t session_id = 0;
        status = nx_database_ref_t_resource_repository_->add_dependent_session("", init_lambda, initiating_session_id, session_id);
        if (!status_ok(status)) {
          response->set_status(status);
          return ::grpc::Status::OK;
        }
        response->mutable_db_ref()->set_id(session_id);
        break;
      }
      case db_ref_array_: {
        int32_t number_of_elements = property_size / sizeof(nxDatabaseRef_t);
        auto initiating_session_id = session_repository_->access_session_id(session_ref_grpc_session.id(), session_ref_grpc_session.name());
        std::vector<nxDatabaseRef_t> property_value_vector(number_of_elements, 0U);
        nxDatabaseRef_t* property_value = static_cast<nxDatabaseRef_t*>(property_value_vector.data());
        status = library_->GetProperty(session_ref, property_id, property_size, property_value);
        response->mutable_db_ref_array()->mutable_db_ref()->Clear();
        response->mutable_db_ref_array()->mutable_db_ref()->Reserve(number_of_elements);
        std::transform(
            property_value_vector.begin(),
            property_value_vector.end(),
            google::protobuf::RepeatedFieldBackInserter(response->mutable_db_ref_array()->mutable_db_ref()),
            [&](auto x) {
              auto init_lambda = [&]() {
                return std::make_tuple(status, x);
              };
              uint32_t session_id{};
              status = nx_database_ref_t_resource_repository_->add_dependent_session("", init_lambda, initiating_session_id, session_id);
              nidevice_grpc::Session dependent_session{};
              dependent_session.set_id(session_id);
              return dependent_session;
            });
        if (!status_ok(status)) {
          response->set_status(status);
          return ::grpc::Status::OK;
        }
        break;
      }
    }
    response->set_status(status);
    return ::grpc::Status::OK;
  }
  catch (nidevice_grpc::LibraryLoadException& ex) {
    return ::grpc::Status(::grpc::NOT_FOUND, ex.what());
  }
}

//---------------------------------------------------------------------
//---------------------------------------------------------------------
::grpc::Status NiXnetService::GetSubProperty(::grpc::ServerContext* context, const GetSubPropertyRequest* request, GetSubPropertyResponse* response)
{
  if (context->IsCancelled()) {
    return ::grpc::Status::CANCELLED;
  }
  try {
    auto session_ref_grpc_session = request->session_ref();
    nxSessionRef_t session_ref = session_repository_->access_session(session_ref_grpc_session.id(), session_ref_grpc_session.name());
    u32 active_index = request->active_index();
    u32 property_id;
    switch (request->subproperty_id_enum_case()) {
      case nixnet_grpc::GetSubPropertyRequest::SubpropertyIdEnumCase::kPropertyId: {
        property_id = static_cast<u32>(request->property_id());
        break;
      }
      case nixnet_grpc::GetSubPropertyRequest::SubpropertyIdEnumCase::kPropertyIdRaw: {
        property_id = static_cast<u32>(request->property_id_raw());
        break;
      }
      case nixnet_grpc::GetSubPropertyRequest::SubpropertyIdEnumCase::SUBPROPERTY_ID_ENUM_NOT_SET: {
        return ::grpc::Status(::grpc::INVALID_ARGUMENT, "The value for property_id was not specified or out of range");
        break;
      }
    }

    u32 property_size{};
    auto status = library_->GetSubPropertySize(session_ref, active_index, property_id, &property_size);
    if (!status_ok(status)) {
      response->set_status(status);
      return ::grpc::Status::OK;
    }

    switch (subproperty_type_map_[property_id]) {
      case u32_: {
        u32 property_value{};
        status = library_->GetSubProperty(session_ref, active_index, property_id, property_size, &property_value);
        if (!status_ok(status)) {
          response->set_status(status);
          return ::grpc::Status::OK;
        }
        response->set_u32_scalar(property_value);
        break;
      }
      case f64_: {
        f64 property_value{};
        status = library_->GetSubProperty(session_ref, active_index, property_id, property_size, &property_value);
        if (!status_ok(status)) {
          response->set_status(status);
          return ::grpc::Status::OK;
        }
        response->set_f64_scalar(property_value);
        break;
      }
      case string_: {
        std::string property_value(property_size, '\0');
        status = library_->GetSubProperty(session_ref, active_index, property_id, property_size, const_cast<char*>(property_value.c_str()));
        if (!status_ok(status)) {
          response->set_status(status);
          return ::grpc::Status::OK;
        }
        response->set_str(property_value.c_str());
        break;
      }
    }
    response->set_status(status);
    return ::grpc::Status::OK;
  }
  catch (nidevice_grpc::LibraryLoadException& ex) {
    return ::grpc::Status(::grpc::NOT_FOUND, ex.what());
  }
}

//---------------------------------------------------------------------
//---------------------------------------------------------------------
::grpc::Status NiXnetService::DbGetProperty(::grpc::ServerContext* context, const DbGetPropertyRequest* request, DbGetPropertyResponse* response)
{
  if (context->IsCancelled()) {
    return ::grpc::Status::CANCELLED;
  }
  try {
    auto dbobject_ref_grpc_session = request->dbobject_ref();
    nxDatabaseRef_t dbobject_ref = nx_database_ref_t_resource_repository_->access_session(dbobject_ref_grpc_session.id(), dbobject_ref_grpc_session.name());
    u32 property_id;
    switch (request->dbproperty_id_enum_case()) {
      case nixnet_grpc::DbGetPropertyRequest::DbpropertyIdEnumCase::kPropertyId: {
        property_id = static_cast<u32>(request->property_id());
        break;
      }
      case nixnet_grpc::DbGetPropertyRequest::DbpropertyIdEnumCase::kPropertyIdRaw: {
        property_id = static_cast<u32>(request->property_id_raw());
        break;
      }
      case nixnet_grpc::DbGetPropertyRequest::DbpropertyIdEnumCase::DBPROPERTY_ID_ENUM_NOT_SET: {
        return ::grpc::Status(::grpc::INVALID_ARGUMENT, "The value for property_id was not specified or out of range");
        break;
      }
    }

    u32 property_size{};
    auto status = library_->DbGetPropertySize(dbobject_ref, property_id, &property_size);
    if (!status_ok(status)) {
      response->set_status(status);
      return ::grpc::Status::OK;
    }

    switch (dbproperty_type_map_[property_id]) {
      case u32_: {
        u32 property_value{};
        status = library_->DbGetProperty(dbobject_ref, property_id, property_size, &property_value);
        if (!status_ok(status)) {
          response->set_status(status);
          return ::grpc::Status::OK;
        }
        response->set_u32_scalar(property_value);
        break;
      }
      case boolean_: {
        bool property_value{};
        status = library_->DbGetProperty(dbobject_ref, property_id, property_size, &property_value);
        if (!status_ok(status)) {
          response->set_status(status);
          return ::grpc::Status::OK;
        }
        response->set_bool_scalar(property_value);
        break;
      }
      case u64_: {
        u64 property_value{};
        status = library_->DbGetProperty(dbobject_ref, property_id, property_size, &property_value);
        if (!status_ok(status)) {
          response->set_status(status);
          return ::grpc::Status::OK;
        }
        response->set_u64_scalar(property_value);
        break;
      }
      case f64_: {
        f64 property_value{};
        status = library_->DbGetProperty(dbobject_ref, property_id, property_size, &property_value);
        if (!status_ok(status)) {
          response->set_status(status);
          return ::grpc::Status::OK;
        }
        response->set_f64_scalar(property_value);
        break;
      }
      case string_: {
        std::string property_value(property_size, '\0');
        status = library_->DbGetProperty(dbobject_ref, property_id, property_size, const_cast<char*>(property_value.c_str()));
        if (!status_ok(status)) {
          response->set_status(status);
          return ::grpc::Status::OK;
        }
        response->set_str(property_value.c_str());
        break;
      }
      case u32_array_: {
        int32_t number_of_elements = property_size / sizeof(u32);
        response->mutable_u32_array()->mutable_u32_array()->Clear();
        response->mutable_u32_array()->mutable_u32_array()->Resize(number_of_elements, 0);
        u32* property_value = reinterpret_cast<u32*>(response->mutable_u32_array()->mutable_u32_array()->mutable_data());
        status = library_->DbGetProperty(dbobject_ref, property_id, property_size, property_value);
        if (!status_ok(status)) {
          response->set_status(status);
          return ::grpc::Status::OK;
        }
        break;
      }
      case u8_array_: {
        int32_t number_of_elements = property_size / sizeof(u8);
        std::string property_value(number_of_elements, '\0');
        status = library_->DbGetProperty(dbobject_ref, property_id, property_size, (u8*)property_value.data());
        if (!status_ok(status)) {
          response->set_status(status);
          return ::grpc::Status::OK;
        }
        response->set_u8_array(property_value);
      }
      case db_ref_: {
        auto initiating_session_id = nx_database_ref_t_resource_repository_->access_session_id(dbobject_ref_grpc_session.id(), dbobject_ref_grpc_session.name());
        auto init_lambda = [&]() {
          nxDatabaseRef_t property_value;
          status = library_->GetProperty(dbobject_ref, property_id, property_size, &property_value);
          return std::make_tuple(status, property_value);
        };
        uint32_t session_id = 0;
        status = nx_database_ref_t_resource_repository_->add_dependent_session("", init_lambda, initiating_session_id, session_id);
        if (!status_ok(status)) {
          response->set_status(status);
          return ::grpc::Status::OK;
        }
        response->mutable_db_ref()->set_id(session_id);
        break;
      }
      case db_ref_array_: {
        int32_t number_of_elements = property_size / sizeof(nxDatabaseRef_t);
        auto initiating_session_id = nx_database_ref_t_resource_repository_->access_session_id(dbobject_ref_grpc_session.id(), dbobject_ref_grpc_session.name());
        std::vector<nxDatabaseRef_t> property_value_vector(number_of_elements, 0U);
        nxDatabaseRef_t* property_value = static_cast<nxDatabaseRef_t*>(property_value_vector.data());
        status = library_->GetProperty(dbobject_ref, property_id, property_size, property_value);
        response->mutable_db_ref_array()->mutable_db_ref()->Clear();
        response->mutable_db_ref_array()->mutable_db_ref()->Reserve(number_of_elements);
        std::transform(
            property_value_vector.begin(),
            property_value_vector.end(),
            google::protobuf::RepeatedFieldBackInserter(response->mutable_db_ref_array()->mutable_db_ref()),
            [&](auto x) {
              auto init_lambda = [&]() {
                return std::make_tuple(status, x);
              };
              uint32_t session_id{};
              status = nx_database_ref_t_resource_repository_->add_dependent_session("", init_lambda, initiating_session_id, session_id);
              nidevice_grpc::Session dependent_session{};
              dependent_session.set_id(session_id);
              return dependent_session;
            });
        if (!status_ok(status)) {
          response->set_status(status);
          return ::grpc::Status::OK;
        }
        break;
      }
    }
    response->set_status(status);
    return ::grpc::Status::OK;
  }
  catch (nidevice_grpc::LibraryLoadException& ex) {
    return ::grpc::Status(::grpc::NOT_FOUND, ex.what());
  }
}

//---------------------------------------------------------------------
//---------------------------------------------------------------------
::grpc::Status NiXnetService::SetProperty(::grpc::ServerContext* context, const SetPropertyRequest* request, SetPropertyResponse* response)
{
  if (context->IsCancelled()) {
    return ::grpc::Status::CANCELLED;
  }
  try {
    auto session_ref_grpc_session = request->session_ref();
    nxSessionRef_t session_ref = session_repository_->access_session(session_ref_grpc_session.id(), session_ref_grpc_session.name());
    u32 property_id;
    switch (request->property_id_enum_case()) {
      case nixnet_grpc::SetPropertyRequest::PropertyIdEnumCase::kPropertyId: {
        property_id = static_cast<u32>(request->property_id());
        break;
      }
      case nixnet_grpc::SetPropertyRequest::PropertyIdEnumCase::kPropertyIdRaw: {
        property_id = static_cast<u32>(request->property_id_raw());
        break;
      }
      case nixnet_grpc::SetPropertyRequest::PropertyIdEnumCase::PROPERTY_ID_ENUM_NOT_SET: {
        return ::grpc::Status(::grpc::INVALID_ARGUMENT, "The value for property_id was not specified or out of range");
        break;
      }
    }

    u32 property_size{};
    auto status = library_->GetPropertySize(session_ref, property_id, &property_size);
    if (!status_ok(status)) {
      response->set_status(status);
      return ::grpc::Status::OK;
    }

    switch (property_type_map_[property_id]) {
      case u32_: {
        u32 property_value = request->u32_scalar();
        status = library_->SetProperty(session_ref, property_id, property_size, &property_value);
        if (!status_ok(status)) {
          response->set_status(status);
          return ::grpc::Status::OK;
        }
        break;
      }
      case boolean_: {
        bool property_value = request->bool_scalar();
        status = library_->SetProperty(session_ref, property_id, property_size, &property_value);
        if (!status_ok(status)) {
          response->set_status(status);
          return ::grpc::Status::OK;
        }
        break;
      }
      case u64_: {
        u64 property_value = request->u64_scalar();
        status = library_->SetProperty(session_ref, property_id, property_size, &property_value);
        if (!status_ok(status)) {
          response->set_status(status);
          return ::grpc::Status::OK;
        }
        break;
      }
      case i32_: {
        i32 property_value = request->i32_scalar();
        status = library_->SetProperty(session_ref, property_id, property_size, &property_value);
        if (!status_ok(status)) {
          response->set_status(status);
          return ::grpc::Status::OK;
        }
        break;
      }
      case f64_: {
        f64 property_value = request->f64_scalar();
        status = library_->SetProperty(session_ref, property_id, property_size, &property_value);
        if (!status_ok(status)) {
          response->set_status(status);
          return ::grpc::Status::OK;
        }
        break;
      }
      case string_: {
        std::string property_value = request->str();
        status = library_->SetProperty(session_ref, property_id, (u32)property_value.size(), const_cast<char*>(property_value.c_str()));
        if (!status_ok(status)) {
          response->set_status(status);
          return ::grpc::Status::OK;
        }
        break;
      }
      case u32_array_: {
        u32* property_value = const_cast<u32*>(request->u32_array().u32_array().data());
        u32 property_value_size = (u32)request->u32_array().u32_array().size();
        status = library_->SetProperty(session_ref, property_id, property_value_size * sizeof(u32), property_value);
        if (!status_ok(status)) {
          response->set_status(status);
          return ::grpc::Status::OK;
        }
        break;
      }
      case string_array_: {
        std::string property_value = request->string_array();
        status = library_->SetProperty(session_ref, property_id, (u32)property_value.size(), const_cast<char*>(property_value.c_str()));
        if (!status_ok(status)) {
          response->set_status(status);
          return ::grpc::Status::OK;
        }
        break;
      }
      case db_ref_: {
        auto property_value = request->db_ref();
        nxDatabaseRef_t property_value_ref = nx_database_ref_t_resource_repository_->access_session(property_value.id(), property_value.name());
        status = library_->SetProperty(session_ref, property_id, property_size, &property_value_ref);
        if (!status_ok(status)) {
          response->set_status(status);
          return ::grpc::Status::OK;
        }
        break;
      }
      case db_ref_array_: {
        int32_t number_of_elements = request->db_ref_array().db_ref().size();
        std::vector<nxDatabaseRef_t> property_value(number_of_elements, 0U);
        std::transform(
            request->db_ref_array().db_ref().begin(),
            request->db_ref_array().db_ref().begin() + number_of_elements,
            property_value.rbegin(),
            [&](auto x) {
              nxDatabaseRef_t db_ref = nx_database_ref_t_resource_repository_->access_session(x.id(), x.name());
              return db_ref;
            });
        status = library_->SetProperty(session_ref, property_id, number_of_elements * sizeof(nxDatabaseRef_t), static_cast<nxDatabaseRef_t*>(property_value.data()));
        if (!status_ok(status)) {
          response->set_status(status);
          return ::grpc::Status::OK;
        }
        break;
      }
    }
    response->set_status(status);
    return ::grpc::Status::OK;
  }
  catch (nidevice_grpc::LibraryLoadException& ex) {
    return ::grpc::Status(::grpc::NOT_FOUND, ex.what());
  }
}

//---------------------------------------------------------------------
//---------------------------------------------------------------------
::grpc::Status NiXnetService::SetSubProperty(::grpc::ServerContext* context, const SetSubPropertyRequest* request, SetSubPropertyResponse* response)
{
  if (context->IsCancelled()) {
    return ::grpc::Status::CANCELLED;
  }
  try {
    auto session_ref_grpc_session = request->session_ref();
    nxSessionRef_t session_ref = session_repository_->access_session(session_ref_grpc_session.id(), session_ref_grpc_session.name());
    u32 active_index = request->active_index();
    u32 property_id;
    switch (request->subproperty_id_enum_case()) {
      case nixnet_grpc::SetSubPropertyRequest::SubpropertyIdEnumCase::kPropertyId: {
        property_id = static_cast<u32>(request->property_id());
        break;
      }
      case nixnet_grpc::SetSubPropertyRequest::SubpropertyIdEnumCase::kPropertyIdRaw: {
        property_id = static_cast<u32>(request->property_id_raw());
        break;
      }
      case nixnet_grpc::SetSubPropertyRequest::SubpropertyIdEnumCase::SUBPROPERTY_ID_ENUM_NOT_SET: {
        return ::grpc::Status(::grpc::INVALID_ARGUMENT, "The value for property_id was not specified or out of range");
        break;
      }
    }

    u32 property_size{};
    auto status = library_->GetSubPropertySize(session_ref, active_index, property_id, &property_size);
    if (!status_ok(status)) {
      response->set_status(status);
      return ::grpc::Status::OK;
    }

    switch (subproperty_type_map_[property_id]) {
      case u32_: {
        u32 property_value = request->u32_scalar();
        status = library_->SetSubProperty(session_ref, active_index, property_id, property_size, &property_value);
        if (!status_ok(status)) {
          response->set_status(status);
          return ::grpc::Status::OK;
        }
        break;
      }
      case f64_: {
        f64 property_value = request->f64_scalar();
        status = library_->SetSubProperty(session_ref, active_index, property_id, property_size, &property_value);
        if (!status_ok(status)) {
          response->set_status(status);
          return ::grpc::Status::OK;
        }
        break;
      }
      case string_: {
        std::string property_value = request->str();
        status = library_->SetSubProperty(session_ref, active_index, property_id, (u32)property_value.size(), const_cast<char*>(property_value.c_str()));
        if (!status_ok(status)) {
          response->set_status(status);
          return ::grpc::Status::OK;
        }
        break;
      }
    }
    response->set_status(status);
    return ::grpc::Status::OK;
  }
  catch (nidevice_grpc::LibraryLoadException& ex) {
    return ::grpc::Status(::grpc::NOT_FOUND, ex.what());
  }
}

//---------------------------------------------------------------------
//---------------------------------------------------------------------
::grpc::Status NiXnetService::DbSetProperty(::grpc::ServerContext* context, const DbSetPropertyRequest* request, DbSetPropertyResponse* response)
{
  if (context->IsCancelled()) {
    return ::grpc::Status::CANCELLED;
  }
  try {
    auto dbobject_ref_grpc_session = request->dbobject_ref();
    nxDatabaseRef_t dbobject_ref = session_repository_->access_session(dbobject_ref_grpc_session.id(), dbobject_ref_grpc_session.name());
    u32 property_id;
    switch (request->dbproperty_id_enum_case()) {
      case nixnet_grpc::DbGetPropertyRequest::DbpropertyIdEnumCase::kPropertyId: {
        property_id = static_cast<u32>(request->property_id());
        break;
      }
      case nixnet_grpc::DbGetPropertyRequest::DbpropertyIdEnumCase::kPropertyIdRaw: {
        property_id = static_cast<u32>(request->property_id_raw());
        break;
      }
      case nixnet_grpc::DbGetPropertyRequest::DbpropertyIdEnumCase::DBPROPERTY_ID_ENUM_NOT_SET: {
        return ::grpc::Status(::grpc::INVALID_ARGUMENT, "The value for property_id was not specified or out of range");
        break;
      }
    }

    u32 property_size{};
    auto status = library_->DbGetPropertySize(dbobject_ref, property_id, &property_size);
    if (!status_ok(status)) {
      response->set_status(status);
      return ::grpc::Status::OK;
    }

    switch (dbproperty_type_map_[property_id]) {
      case u32_: {
        u32 property_value = request->u32_scalar();
        status = library_->DbSetProperty(dbobject_ref, property_id, property_size, &property_value);
        if (!status_ok(status)) {
          response->set_status(status);
          return ::grpc::Status::OK;
        }
        break;
      }
      case boolean_: {
        bool property_value = request->bool_scalar();
        status = library_->DbSetProperty(dbobject_ref, property_id, property_size, &property_value);
        if (!status_ok(status)) {
          response->set_status(status);
          return ::grpc::Status::OK;
        }
        break;
      }
      case u64_: {
        u64 property_value = request->u64_scalar();
        status = library_->DbSetProperty(dbobject_ref, property_id, property_size, &property_value);
        if (!status_ok(status)) {
          response->set_status(status);
          return ::grpc::Status::OK;
        }
        break;
      }
      case f64_: {
        f64 property_value = request->f64_scalar();
        status = library_->DbSetProperty(dbobject_ref, property_id, property_size, &property_value);
        if (!status_ok(status)) {
          response->set_status(status);
          return ::grpc::Status::OK;
        }
        break;
      }
      case string_: {
        std::string property_value = request->str();
        status = library_->DbSetProperty(dbobject_ref, property_id, (u32)property_value.size(), const_cast<char*>(property_value.c_str()));
        if (!status_ok(status)) {
          response->set_status(status);
          return ::grpc::Status::OK;
        }
        break;
      }
      case u32_array_: {
        u32* property_value = const_cast<u32*>(request->u32_array().u32_array().data());
        u32 property_value_buffer_size = (u32)(request->u32_array().u32_array().size()) * sizeof(u32);
        status = library_->DbSetProperty(dbobject_ref, property_id, property_value_buffer_size, property_value);
        if (!status_ok(status)) {
          response->set_status(status);
          return ::grpc::Status::OK;
        }
        break;
      }
      case u8_array_: {
        u8* property_value = (u8*)request->u8_array().c_str();
        u32 property_value_buffer_size = (u32)(request->u8_array().size());
        status = library_->DbSetProperty(dbobject_ref, property_id, property_value_buffer_size, property_value);
        if (!status_ok(status)) {
          response->set_status(status);
          return ::grpc::Status::OK;
        }
      }
      case db_ref_: {
        auto property_value = request->db_ref();
        nxDatabaseRef_t property_value_ref = nx_database_ref_t_resource_repository_->access_session(property_value.id(), property_value.name());
        status = library_->SetProperty(dbobject_ref, property_id, property_size, &property_value_ref);
        if (!status_ok(status)) {
          response->set_status(status);
          return ::grpc::Status::OK;
        }
        break;
      }
      case db_ref_array_: {
        int32_t number_of_elements = request->db_ref_array().db_ref().size();
        std::vector<nxDatabaseRef_t> property_value(number_of_elements, 0U);
        std::transform(
            request->db_ref_array().db_ref().begin(),
            request->db_ref_array().db_ref().begin() + number_of_elements,
            property_value.rbegin(),
            [&](auto x) {
              nxDatabaseRef_t db_ref = nx_database_ref_t_resource_repository_->access_session(x.id(), x.name());
              return db_ref;
            });
        status = library_->SetProperty(dbobject_ref, property_id, number_of_elements * sizeof(nxDatabaseRef_t), static_cast<nxDatabaseRef_t*>(property_value.data()));
        if (!status_ok(status)) {
          response->set_status(status);
          return ::grpc::Status::OK;
        }
        break;
      }
    }
    response->set_status(status);
    return ::grpc::Status::OK;
  }
  catch (nidevice_grpc::LibraryLoadException& ex) {
    return ::grpc::Status(::grpc::NOT_FOUND, ex.what());
  }
}

//---------------------------------------------------------------------
//---------------------------------------------------------------------
::grpc::Status NiXnetService::DbGetDatabaseList(::grpc::ServerContext* context, const DbGetDatabaseListRequest* request, DbGetDatabaseListResponse* response)
{
  if (context->IsCancelled()) {
    return ::grpc::Status::CANCELLED;
  }
  try {
    auto ip_address = request->ip_address().c_str();
    u32 size_of_alias_buffer{};
    u32 size_of_file_path_buffer{};
    auto status = library_->DbGetDatabaseListSizes(ip_address, &size_of_alias_buffer, &size_of_file_path_buffer);
    if (!status_ok(status)) {
      response->set_status(status);
      return ::grpc::Status::OK;
    }

    std::string alias_buffer(size_of_alias_buffer, '\0');
    std::string file_path_buffer(size_of_file_path_buffer, '\0');
    u32 number_of_databases{};

    status = library_->DbGetDatabaseList(ip_address, size_of_alias_buffer, const_cast<char*>(alias_buffer.c_str()), size_of_file_path_buffer, const_cast<char*>(file_path_buffer.c_str()), &number_of_databases);
    response->set_status(status);
    if (status_ok(status)) {
      response->set_alias_buffer(alias_buffer.c_str());
      response->set_file_path_buffer(file_path_buffer.c_str());
      response->set_number_of_databases(number_of_databases);
    }
    return ::grpc::Status::OK;
  }
  catch (nidevice_grpc::LibraryLoadException& ex) {
    return ::grpc::Status(::grpc::NOT_FOUND, ex.what());
  }
}

<<<<<<< HEAD
// template <>
void convert_to_grpc(std::vector<u8>& input, google::protobuf::RepeatedPtrField<nixnet_grpc::FrameBuffer>* output, u32 number_of_bytes, u32 frame_type)
{
  auto buffer_ptr = (void*)input.data();
  while (buffer_ptr < input.data() + number_of_bytes) {
    auto frame_buffer = new FrameBuffer();
    convert_to_grpc(buffer_ptr, frame_buffer, frame_type);
    output->AddAllocated(frame_buffer);
    if (frame_type == nixnet_grpc::FrameType::FRAME_TYPE_ENET) {
      auto enet_frame_ptr = (nxFrameEnet_t*)buffer_ptr;
      buffer_ptr = nxFrameIterateEthernetRead(enet_frame_ptr);
    }
    else {
      buffer_ptr = nxFrameIterate((nxFrameVar_t*)buffer_ptr);
    }
  }
}

// template <>
void convert_to_grpc(const void* input, nixnet_grpc::FrameBuffer* output, u32 frame_type)
{
  if (frame_type == nixnet_grpc::FrameType::FRAME_TYPE_ENET) {
    nixnet_grpc::EnetFrame* enet_frame = new nixnet_grpc::EnetFrame();
    nxFrameEnet_t* nxEnetFrame = (nxFrameEnet_t*)input;
    enet_frame->set_type(nxEnetFrame->Type);
    enet_frame->set_device_timestamp(nxEnetFrame->DeviceTimestamp);
    enet_frame->set_network_timestamp(nxEnetFrame->NetworkTimestamp);
    enet_frame->set_flags(nxEnetFrame->Flags);
    auto enet_header_length = sizeof(nxFrameEnet_t) - 1;  // last byte in nxFrameEnet_t is u8 FrameData[1]
    auto frame_data_length = nxEnetFrame->Length - enet_header_length;
    enet_frame->mutable_frame_data()->assign((const char*)nxEnetFrame->FrameData, frame_data_length);

    output->set_allocated_enet(enet_frame);
  }
  else {
    nxFrameVar_t* nxFrame = (nxFrameVar_t*)input;
    nixnet_grpc::Frame* frame = new nixnet_grpc::Frame();
    frame->set_timestamp(nxFrame->Timestamp);
    frame->set_identifier(nxFrame->Identifier);
    frame->set_type(nxFrame->Type);
    frame->set_flags(nxFrame->Flags);
    frame->set_info(nxFrame->Info);
    auto payload_length = nxFrameGetPayloadLength(nxFrame);
    frame->mutable_payload()->assign((const char*)nxFrame->Payload, payload_length);

    switch (frame_type) {
      case nixnet_grpc::FrameType::FRAME_TYPE_CAN:
        output->set_allocated_can(frame);
        break;
      case nixnet_grpc::FrameType::FRAME_TYPE_LIN:
        output->set_allocated_lin(frame);
        break;
      case nixnet_grpc::FrameType::FRAME_TYPE_FLEX_RAY:
        output->set_allocated_flex_ray(frame);
        break;
      case nixnet_grpc::FrameType::FRAME_TYPE_J1939:
        output->set_allocated_j1939(frame);
        break;
      default:
        throw std::invalid_argument("The value for frame_type was not specified or out of range");
        break;
    }
  }
}
}  // namespace nixnet_grpc
=======
}  // namespace nixnet_grpc

namespace nidevice_grpc {
namespace converters {
template <>
void convert_to_grpc(const _nxFlexRayStats_t& input, nixnet_grpc::FlexRayStats* output)
{
  output->set_num_syntax_error_ch_a(input.NumSyntaxErrorChA);
  output->set_num_syntax_error_ch_b(input.NumSyntaxErrorChB);
  output->set_num_content_error_ch_a(input.NumContentErrorChA);
  output->set_num_content_error_ch_b(input.NumContentErrorChB);
  output->set_num_slot_boundary_violation_ch_a(input.NumSlotBoundaryViolationChA);
  output->set_num_slot_boundary_violation_ch_b(input.NumSlotBoundaryViolationChB);
}

template <>
void convert_to_grpc(const _nxJ1939CommState_t& input, nixnet_grpc::J1939CommState* output)
{
  output->set_pgn(input.PGN);
  output->set_source_address(input.SourceAddress);
  output->set_destination_address(input.DestinationAddress);
  output->set_transmit_error(input.TransmitError);
  output->set_receive_error(input.ReceiveError);
}

}  // namespace converters
}  // namespace nidevice_grpc
>>>>>>> 7087b53f
<|MERGE_RESOLUTION|>--- conflicted
+++ resolved
@@ -1066,7 +1066,6 @@
   }
 }
 
-<<<<<<< HEAD
 // template <>
 void convert_to_grpc(std::vector<u8>& input, google::protobuf::RepeatedPtrField<nixnet_grpc::FrameBuffer>* output, u32 number_of_bytes, u32 frame_type)
 {
@@ -1132,8 +1131,6 @@
   }
 }
 }  // namespace nixnet_grpc
-=======
-}  // namespace nixnet_grpc
 
 namespace nidevice_grpc {
 namespace converters {
@@ -1159,5 +1156,4 @@
 }
 
 }  // namespace converters
-}  // namespace nidevice_grpc
->>>>>>> 7087b53f
+}  // namespace nidevice_grpc