--- conflicted
+++ resolved
@@ -1,12 +1,24 @@
-<<<<<<< HEAD
 #include <nixnet.pb.h>
 #include <nixnet/nixnet_service.h>
 #include <server/converters.h>
 
+#include <atomic>
+#include <fstream>
+#include <iostream>
+#include <sstream>
+#include <string>
+#include <vector>
+
 #include "custom/nixnet_converters.h"
 
 namespace nixnet_grpc {
 using nidevice_grpc::converters::convert_to_grpc;
+
+// Returns true if it's safe to use outputs of a method with the given status.
+inline bool status_ok(int32 status)
+{
+  return status >= 0;
+}
 
 // Helper to read fields of u32 returned by nxReadState of nxState_CANComm and set them on gRPC message
 void SetCanComm(const u32& input, nixnet_grpc::CanComm* output)
@@ -91,23 +103,181 @@
 // Based on the StateID, we are setting the size of StateValue and after calling the ReadState API, the
 // response is set appropriately.
 ::grpc::Status NiXnetService::ReadState(::grpc::ServerContext* context, const ReadStateRequest* request, ReadStateResponse* response)
-=======
-#include <nixnet/nixnet_service.h>
-#include <server/converters.h>
-
-#include <atomic>
-#include <fstream>
-#include <iostream>
-#include <sstream>
-#include <string>
-#include <vector>
-
-namespace nixnet_grpc {
-
-// Returns true if it's safe to use outputs of a method with the given status.
-inline bool status_ok(int32 status)
-{
-  return status >= 0;
+{
+  if (context->IsCancelled()) {
+    return ::grpc::Status::CANCELLED;
+  }
+  try {
+    auto session_ref_grpc_session = request->session_ref();
+    nxSessionRef_t session_ref = session_repository_->access_session(session_ref_grpc_session.id(), session_ref_grpc_session.name());
+    u32 state_id;
+    switch (request->state_id_enum_case()) {
+      case nixnet_grpc::ReadStateRequest::StateIdEnumCase::kStateId: {
+        state_id = static_cast<u32>(request->state_id());
+        break;
+      }
+      case nixnet_grpc::ReadStateRequest::StateIdEnumCase::kStateIdRaw: {
+        state_id = static_cast<u32>(request->state_id_raw());
+        break;
+      }
+      case nixnet_grpc::ReadStateRequest::StateIdEnumCase::STATE_ID_ENUM_NOT_SET: {
+        return ::grpc::Status(::grpc::INVALID_ARGUMENT, "The value for state_id was not specified or out of range");
+        break;
+      }
+    }
+
+    u32 state_size = GetStateSize(state_id);
+    // Since GetStateSize returns only u32, in case of error, we are returning a meaningful message
+    if (state_size == ::grpc::INVALID_ARGUMENT) {
+      return ::grpc::Status(::grpc::INVALID_ARGUMENT, "The value for state_id was not specified or out of range");
+    }
+    response->mutable_state_value()->mutable_state_value_raw()->resize(state_size, 0);
+    nxStatus_t fault{};
+
+    auto status = library_->ReadState(session_ref, state_id, state_size, const_cast<char*>(response->mutable_state_value()->mutable_state_value_raw()->data()), &fault);
+
+    response->set_status(status);
+    if (status == 0) {
+      void* state_value_raw = (void*)response->state_value().state_value_raw().data();
+      switch (state_id) {
+        case nixnet_grpc::ReadState::READ_STATE_STATE_TIME_CURRENT: {
+          response->mutable_state_value()->set_time_current(*(nxTimestamp100ns_t*)state_value_raw);
+          break;
+        }
+        case nixnet_grpc::ReadState::READ_STATE_STATE_TIME_COMMUNICATING: {
+          response->mutable_state_value()->set_time_communicating(*(nxTimestamp100ns_t*)state_value_raw);
+          break;
+        }
+        case nixnet_grpc::ReadState::READ_STATE_STATE_TIME_START: {
+          response->mutable_state_value()->set_time_start(*(nxTimestamp100ns_t*)state_value_raw);
+          break;
+        }
+        case nixnet_grpc::ReadState::READ_STATE_STATE_CAN_COMM: {
+          SetCanComm(*(u32*)state_value_raw, response->mutable_state_value()->mutable_can_comm());
+          break;
+        }
+        case nixnet_grpc::ReadState::READ_STATE_STATE_FLEX_RAY_COMM: {
+          SetFlexRayComm(*(u32*)state_value_raw, response->mutable_state_value()->mutable_flex_ray_comm());
+          break;
+        }
+        case nixnet_grpc::ReadState::READ_STATE_STATE_LIN_COMM: {
+          SetLinComm((u32*)state_value_raw, response->mutable_state_value()->mutable_lin_comm());
+          break;
+        }
+        case nixnet_grpc::ReadState::READ_STATE_STATE_SESSION_INFO: {
+          response->mutable_state_value()->set_session_info(*(u32*)state_value_raw);
+          break;
+        }
+        case nixnet_grpc::ReadState::READ_STATE_STATE_FLEX_RAY_STATS: {
+          convert_to_grpc(*(_nxFlexRayStats_t*)state_value_raw, response->mutable_state_value()->mutable_flex_ray_stats());
+          break;
+        }
+        case nixnet_grpc::ReadState::READ_STATE_STATE_J1939_COMM: {
+          convert_to_grpc(*(_nxJ1939CommState_t*)state_value_raw, response->mutable_state_value()->mutable_j1939_comm_state());
+          break;
+        }
+        case nixnet_grpc::ReadState::READ_STATE_STATE_TIME_CURRENT_2: {
+          convert_to_grpc(*(_nxTimeLocalNetwork_t*)state_value_raw, response->mutable_state_value()->mutable_time_current2());
+          break;
+        }
+        case nixnet_grpc::ReadState::READ_STATE_STATE_TIME_COMMUNICATING_2: {
+          convert_to_grpc(*(_nxTimeLocalNetwork_t*)state_value_raw, response->mutable_state_value()->mutable_time_communicating2());
+          break;
+        }
+        case nixnet_grpc::ReadState::READ_STATE_STATE_TIME_START_2: {
+          convert_to_grpc(*(_nxTimeLocalNetwork_t*)state_value_raw, response->mutable_state_value()->mutable_time_start2());
+          break;
+        }
+        default: {
+          return ::grpc::Status(::grpc::INVALID_ARGUMENT, "The value for state_id was not specified or out of range");
+          break;
+        }
+      }
+      response->set_fault(fault);
+    }
+    return ::grpc::Status::OK;
+  }
+  catch (nidevice_grpc::LibraryLoadException& ex) {
+    return ::grpc::Status(::grpc::NOT_FOUND, ex.what());
+  }
+}
+
+//---------------------------------------------------------------------
+//---------------------------------------------------------------------
+::grpc::Status NiXnetService::WriteState(::grpc::ServerContext* context, const WriteStateRequest* request, WriteStateResponse* response)
+{
+  if (context->IsCancelled()) {
+    return ::grpc::Status::CANCELLED;
+  }
+  try {
+    auto session_ref_grpc_session = request->session_ref();
+    nxSessionRef_t session_ref = session_repository_->access_session(session_ref_grpc_session.id(), session_ref_grpc_session.name());
+    u32 state_id;
+    switch (request->state_id_enum_case()) {
+      case nixnet_grpc::WriteStateRequest::StateIdEnumCase::kStateId: {
+        state_id = static_cast<u32>(request->state_id());
+        break;
+      }
+      case nixnet_grpc::WriteStateRequest::StateIdEnumCase::kStateIdRaw: {
+        state_id = static_cast<u32>(request->state_id_raw());
+        break;
+      }
+      case nixnet_grpc::WriteStateRequest::StateIdEnumCase::STATE_ID_ENUM_NOT_SET: {
+        return ::grpc::Status(::grpc::INVALID_ARGUMENT, "The value for state_id was not specified or out of range");
+        break;
+      }
+    }
+
+    u32 state_size = sizeof(u32);
+    u32 state_value;
+    switch (request->state_value().value_case()) {
+      case nixnet_grpc::WriteStateValue::ValueCase::kLinScheduleChange: {
+        if (state_id != nixnet_grpc::WriteState::WRITE_STATE_STATE_LIN_SCHEDULE_CHANGE) {
+          return ::grpc::Status(::grpc::INVALID_ARGUMENT, "StateValue for specified StateID is not set");
+        }
+        state_value = request->state_value().lin_schedule_change();
+        break;
+      }
+      case nixnet_grpc::WriteStateValue::ValueCase::kFlexRaySymbol: {
+        if (state_id != nixnet_grpc::WriteState::WRITE_STATE_STATE_FLEX_RAY_SYMBOL) {
+          return ::grpc::Status(::grpc::INVALID_ARGUMENT, "StateValue for specified StateID is not set");
+        }
+        state_value = request->state_value().flex_ray_symbol();
+        break;
+      }
+      case nixnet_grpc::WriteStateValue::ValueCase::kLinDiagnosticScheduleChange: {
+        if (state_id != nixnet_grpc::WriteState::WRITE_STATE_STATE_LIN_DIAGNOSTIC_SCHEDULE_CHANGE) {
+          return ::grpc::Status(::grpc::INVALID_ARGUMENT, "StateValue for specified StateID is not set");
+        }
+        state_value = request->state_value().lin_diagnostic_schedule_change();
+        break;
+      }
+      case nixnet_grpc::WriteStateValue::ValueCase::kEthernetSleep: {
+        if (state_id != nixnet_grpc::WriteState::WRITE_STATE_STATE_ETHERNET_SLEEP) {
+          return ::grpc::Status(::grpc::INVALID_ARGUMENT, "StateValue for specified StateID is not set");
+        }
+        state_value = request->state_value().ethernet_sleep();
+        break;
+      }
+      case nixnet_grpc::WriteStateValue::ValueCase::kEthernetWake: {
+        if (state_id != nixnet_grpc::WriteState::WRITE_STATE_STATE_ETHERNET_WAKE) {
+          return ::grpc::Status(::grpc::INVALID_ARGUMENT, "StateValue for specified StateID is not set");
+        }
+        state_value = request->state_value().ethernet_wake();
+        break;
+      }
+      default: {
+        return ::grpc::Status(::grpc::INVALID_ARGUMENT, "The value for state_id was not specified or out of range");
+        break;
+      }
+    }
+    auto status = library_->WriteState(session_ref, state_id, state_size, &state_value);
+    response->set_status(status);
+    return ::grpc::Status::OK;
+  }
+  catch (nidevice_grpc::LibraryLoadException& ex) {
+    return ::grpc::Status(::grpc::NOT_FOUND, ex.what());
+  }
 }
 
 //---------------------------------------------------------------------
@@ -251,19 +421,19 @@
         response->mutable_db_ref_array()->mutable_db_ref()->Clear();
         response->mutable_db_ref_array()->mutable_db_ref()->Reserve(number_of_elements);
         std::transform(
-          property_value_vector.begin(),
-          property_value_vector.end(),
-          google::protobuf::RepeatedFieldBackInserter(response->mutable_db_ref_array()->mutable_db_ref()),
-          [&](auto x) {
-            auto init_lambda = [&]() {
-              return std::make_tuple(status, x);
-            };
-            uint32_t session_id{};
-            status = nx_database_ref_t_resource_repository_->add_dependent_session("", init_lambda, initiating_session_id, session_id);
-            nidevice_grpc::Session dependent_session{};
-            dependent_session.set_id(session_id);
-            return dependent_session;
-          });
+            property_value_vector.begin(),
+            property_value_vector.end(),
+            google::protobuf::RepeatedFieldBackInserter(response->mutable_db_ref_array()->mutable_db_ref()),
+            [&](auto x) {
+              auto init_lambda = [&]() {
+                return std::make_tuple(status, x);
+              };
+              uint32_t session_id{};
+              status = nx_database_ref_t_resource_repository_->add_dependent_session("", init_lambda, initiating_session_id, session_id);
+              nidevice_grpc::Session dependent_session{};
+              dependent_session.set_id(session_id);
+              return dependent_session;
+            });
         if (!status_ok(status)) {
           response->set_status(status);
           return ::grpc::Status::OK;
@@ -484,19 +654,19 @@
         response->mutable_db_ref_array()->mutable_db_ref()->Clear();
         response->mutable_db_ref_array()->mutable_db_ref()->Reserve(number_of_elements);
         std::transform(
-          property_value_vector.begin(),
-          property_value_vector.end(),
-          google::protobuf::RepeatedFieldBackInserter(response->mutable_db_ref_array()->mutable_db_ref()),
-          [&](auto x) {
-            auto init_lambda = [&]() {
-              return std::make_tuple(status, x);
-            };
-            uint32_t session_id{};
-            status = nx_database_ref_t_resource_repository_->add_dependent_session("", init_lambda, initiating_session_id, session_id);
-            nidevice_grpc::Session dependent_session{};
-            dependent_session.set_id(session_id);
-            return dependent_session;
-          });
+            property_value_vector.begin(),
+            property_value_vector.end(),
+            google::protobuf::RepeatedFieldBackInserter(response->mutable_db_ref_array()->mutable_db_ref()),
+            [&](auto x) {
+              auto init_lambda = [&]() {
+                return std::make_tuple(status, x);
+              };
+              uint32_t session_id{};
+              status = nx_database_ref_t_resource_repository_->add_dependent_session("", init_lambda, initiating_session_id, session_id);
+              nidevice_grpc::Session dependent_session{};
+              dependent_session.set_id(session_id);
+              return dependent_session;
+            });
         if (!status_ok(status)) {
           response->set_status(status);
           return ::grpc::Status::OK;
@@ -515,7 +685,6 @@
 //---------------------------------------------------------------------
 //---------------------------------------------------------------------
 ::grpc::Status NiXnetService::SetProperty(::grpc::ServerContext* context, const SetPropertyRequest* request, SetPropertyResponse* response)
->>>>>>> 9de9314e
 {
   if (context->IsCancelled()) {
     return ::grpc::Status::CANCELLED;
@@ -523,20 +692,6 @@
   try {
     auto session_ref_grpc_session = request->session_ref();
     nxSessionRef_t session_ref = session_repository_->access_session(session_ref_grpc_session.id(), session_ref_grpc_session.name());
-<<<<<<< HEAD
-    u32 state_id;
-    switch (request->state_id_enum_case()) {
-      case nixnet_grpc::ReadStateRequest::StateIdEnumCase::kStateId: {
-        state_id = static_cast<u32>(request->state_id());
-        break;
-      }
-      case nixnet_grpc::ReadStateRequest::StateIdEnumCase::kStateIdRaw: {
-        state_id = static_cast<u32>(request->state_id_raw());
-        break;
-      }
-      case nixnet_grpc::ReadStateRequest::StateIdEnumCase::STATE_ID_ENUM_NOT_SET: {
-        return ::grpc::Status(::grpc::INVALID_ARGUMENT, "The value for state_id was not specified or out of range");
-=======
     u32 property_id;
     switch (request->property_id_enum_case()) {
       case nixnet_grpc::SetPropertyRequest::PropertyIdEnumCase::kPropertyId: {
@@ -549,82 +704,10 @@
       }
       case nixnet_grpc::SetPropertyRequest::PropertyIdEnumCase::PROPERTY_ID_ENUM_NOT_SET: {
         return ::grpc::Status(::grpc::INVALID_ARGUMENT, "The value for property_id was not specified or out of range");
->>>>>>> 9de9314e
-        break;
-      }
-    }
-
-<<<<<<< HEAD
-    u32 state_size = GetStateSize(state_id);
-    // Since GetStateSize returns only u32, in case of error, we are returning a meaningful message
-    if (state_size == ::grpc::INVALID_ARGUMENT) {
-      return ::grpc::Status(::grpc::INVALID_ARGUMENT, "The value for state_id was not specified or out of range");
-    }
-    response->mutable_state_value()->mutable_state_value_raw()->resize(state_size, 0);
-    nxStatus_t fault{};
-
-    auto status = library_->ReadState(session_ref, state_id, state_size, const_cast<char*>(response->mutable_state_value()->mutable_state_value_raw()->data()), &fault);
-
-    response->set_status(status);
-    if (status == 0) {
-      void* state_value_raw = (void*)response->state_value().state_value_raw().data();
-      switch (state_id) {
-        case nixnet_grpc::ReadState::READ_STATE_STATE_TIME_CURRENT: {
-          response->mutable_state_value()->set_time_current(*(nxTimestamp100ns_t*)state_value_raw);
-          break;
-        }
-        case nixnet_grpc::ReadState::READ_STATE_STATE_TIME_COMMUNICATING: {
-          response->mutable_state_value()->set_time_communicating(*(nxTimestamp100ns_t*)state_value_raw);
-          break;
-        }
-        case nixnet_grpc::ReadState::READ_STATE_STATE_TIME_START: {
-          response->mutable_state_value()->set_time_start(*(nxTimestamp100ns_t*)state_value_raw);
-          break;
-        }
-        case nixnet_grpc::ReadState::READ_STATE_STATE_CAN_COMM: {
-          SetCanComm(*(u32*)state_value_raw, response->mutable_state_value()->mutable_can_comm());
-          break;
-        }
-        case nixnet_grpc::ReadState::READ_STATE_STATE_FLEX_RAY_COMM: {
-          SetFlexRayComm(*(u32*)state_value_raw, response->mutable_state_value()->mutable_flex_ray_comm());
-          break;
-        }
-        case nixnet_grpc::ReadState::READ_STATE_STATE_LIN_COMM: {
-          SetLinComm((u32*)state_value_raw, response->mutable_state_value()->mutable_lin_comm());
-          break;
-        }
-        case nixnet_grpc::ReadState::READ_STATE_STATE_SESSION_INFO: {
-          response->mutable_state_value()->set_session_info(*(u32*)state_value_raw);
-          break;
-        }
-        case nixnet_grpc::ReadState::READ_STATE_STATE_FLEX_RAY_STATS: {
-          convert_to_grpc(*(_nxFlexRayStats_t*)state_value_raw, response->mutable_state_value()->mutable_flex_ray_stats());
-          break;
-        }
-        case nixnet_grpc::ReadState::READ_STATE_STATE_J1939_COMM: {
-          convert_to_grpc(*(_nxJ1939CommState_t*)state_value_raw, response->mutable_state_value()->mutable_j1939_comm_state());
-          break;
-        }
-        case nixnet_grpc::ReadState::READ_STATE_STATE_TIME_CURRENT_2: {
-          convert_to_grpc(*(_nxTimeLocalNetwork_t*)state_value_raw, response->mutable_state_value()->mutable_time_current2());
-          break;
-        }
-        case nixnet_grpc::ReadState::READ_STATE_STATE_TIME_COMMUNICATING_2: {
-          convert_to_grpc(*(_nxTimeLocalNetwork_t*)state_value_raw, response->mutable_state_value()->mutable_time_communicating2());
-          break;
-        }
-        case nixnet_grpc::ReadState::READ_STATE_STATE_TIME_START_2: {
-          convert_to_grpc(*(_nxTimeLocalNetwork_t*)state_value_raw, response->mutable_state_value()->mutable_time_start2());
-          break;
-        }
-        default: {
-          return ::grpc::Status(::grpc::INVALID_ARGUMENT, "The value for state_id was not specified or out of range");
-          break;
-        }
-      }
-      response->set_fault(fault);
-    }
-=======
+        break;
+      }
+    }
+
     u32 property_size{};
     auto status = library_->GetPropertySize(session_ref, property_id, &property_size);
     if (!status_ok(status)) {
@@ -690,7 +773,7 @@
       case u32_array_: {
         u32* property_value = const_cast<u32*>(request->u32_array().u32_array().data());
         u32 property_value_size = (u32)request->u32_array().u32_array().size();
-        status = library_->SetProperty(session_ref, property_id, property_value_size*sizeof(u32), property_value);
+        status = library_->SetProperty(session_ref, property_id, property_value_size * sizeof(u32), property_value);
         if (!status_ok(status)) {
           response->set_status(status);
           return ::grpc::Status::OK;
@@ -720,14 +803,14 @@
         int32_t number_of_elements = request->db_ref_array().db_ref().size();
         std::vector<nxDatabaseRef_t> property_value(number_of_elements, 0U);
         std::transform(
-          request->db_ref_array().db_ref().begin(),
-          request->db_ref_array().db_ref().begin() + number_of_elements,
-          property_value.rbegin(),
-          [&](auto x) {
-            nxDatabaseRef_t db_ref = nx_database_ref_t_resource_repository_->access_session(x.id(), x.name());
-            return db_ref;
-          });
-        status = library_->SetProperty(session_ref, property_id, number_of_elements*sizeof(nxDatabaseRef_t), static_cast<nxDatabaseRef_t*>(property_value.data()));
+            request->db_ref_array().db_ref().begin(),
+            request->db_ref_array().db_ref().begin() + number_of_elements,
+            property_value.rbegin(),
+            [&](auto x) {
+              nxDatabaseRef_t db_ref = nx_database_ref_t_resource_repository_->access_session(x.id(), x.name());
+              return db_ref;
+            });
+        status = library_->SetProperty(session_ref, property_id, number_of_elements * sizeof(nxDatabaseRef_t), static_cast<nxDatabaseRef_t*>(property_value.data()));
         if (!status_ok(status)) {
           response->set_status(status);
           return ::grpc::Status::OK;
@@ -736,7 +819,7 @@
       }
     }
     response->set_status(status);
-    return ::grpc::Status::OK; 
+    return ::grpc::Status::OK;
   }
   catch (nidevice_grpc::LibraryLoadException& ex) {
     return ::grpc::Status(::grpc::NOT_FOUND, ex.what());
@@ -807,7 +890,6 @@
       }
     }
     response->set_status(status);
->>>>>>> 9de9314e
     return ::grpc::Status::OK;
   }
   catch (nidevice_grpc::LibraryLoadException& ex) {
@@ -817,32 +899,12 @@
 
 //---------------------------------------------------------------------
 //---------------------------------------------------------------------
-<<<<<<< HEAD
-::grpc::Status NiXnetService::WriteState(::grpc::ServerContext* context, const WriteStateRequest* request, WriteStateResponse* response)
-=======
 ::grpc::Status NiXnetService::DbSetProperty(::grpc::ServerContext* context, const DbSetPropertyRequest* request, DbSetPropertyResponse* response)
->>>>>>> 9de9314e
 {
   if (context->IsCancelled()) {
     return ::grpc::Status::CANCELLED;
   }
   try {
-<<<<<<< HEAD
-    auto session_ref_grpc_session = request->session_ref();
-    nxSessionRef_t session_ref = session_repository_->access_session(session_ref_grpc_session.id(), session_ref_grpc_session.name());
-    u32 state_id;
-    switch (request->state_id_enum_case()) {
-      case nixnet_grpc::WriteStateRequest::StateIdEnumCase::kStateId: {
-        state_id = static_cast<u32>(request->state_id());
-        break;
-      }
-      case nixnet_grpc::WriteStateRequest::StateIdEnumCase::kStateIdRaw: {
-        state_id = static_cast<u32>(request->state_id_raw());
-        break;
-      }
-      case nixnet_grpc::WriteStateRequest::StateIdEnumCase::STATE_ID_ENUM_NOT_SET: {
-        return ::grpc::Status(::grpc::INVALID_ARGUMENT, "The value for state_id was not specified or out of range");
-=======
     auto dbobject_ref_grpc_session = request->dbobject_ref();
     nxDatabaseRef_t dbobject_ref = session_repository_->access_session(dbobject_ref_grpc_session.id(), dbobject_ref_grpc_session.name());
     u32 property_id;
@@ -857,57 +919,10 @@
       }
       case nixnet_grpc::DbGetPropertyRequest::DbpropertyIdEnumCase::DBPROPERTY_ID_ENUM_NOT_SET: {
         return ::grpc::Status(::grpc::INVALID_ARGUMENT, "The value for property_id was not specified or out of range");
->>>>>>> 9de9314e
-        break;
-      }
-    }
-
-<<<<<<< HEAD
-    u32 state_size = sizeof(u32);
-    u32 state_value;
-    switch (request->state_value().value_case()) {
-      case nixnet_grpc::WriteStateValue::ValueCase::kLinScheduleChange: {
-        if (state_id != nixnet_grpc::WriteState::WRITE_STATE_STATE_LIN_SCHEDULE_CHANGE) {
-          return ::grpc::Status(::grpc::INVALID_ARGUMENT, "StateValue for specified StateID is not set");
-        }
-        state_value = request->state_value().lin_schedule_change();
-        break;
-      }
-      case nixnet_grpc::WriteStateValue::ValueCase::kFlexRaySymbol: {
-        if (state_id != nixnet_grpc::WriteState::WRITE_STATE_STATE_FLEX_RAY_SYMBOL) {
-          return ::grpc::Status(::grpc::INVALID_ARGUMENT, "StateValue for specified StateID is not set");
-        }
-        state_value = request->state_value().flex_ray_symbol();
-        break;
-      }
-      case nixnet_grpc::WriteStateValue::ValueCase::kLinDiagnosticScheduleChange: {
-        if (state_id != nixnet_grpc::WriteState::WRITE_STATE_STATE_LIN_DIAGNOSTIC_SCHEDULE_CHANGE) {
-          return ::grpc::Status(::grpc::INVALID_ARGUMENT, "StateValue for specified StateID is not set");
-        }
-        state_value = request->state_value().lin_diagnostic_schedule_change();
-        break;
-      }
-      case nixnet_grpc::WriteStateValue::ValueCase::kEthernetSleep: {
-        if (state_id != nixnet_grpc::WriteState::WRITE_STATE_STATE_ETHERNET_SLEEP) {
-          return ::grpc::Status(::grpc::INVALID_ARGUMENT, "StateValue for specified StateID is not set");
-        }
-        state_value = request->state_value().ethernet_sleep();
-        break;
-      }
-      case nixnet_grpc::WriteStateValue::ValueCase::kEthernetWake: {
-        if (state_id != nixnet_grpc::WriteState::WRITE_STATE_STATE_ETHERNET_WAKE) {
-          return ::grpc::Status(::grpc::INVALID_ARGUMENT, "StateValue for specified StateID is not set");
-        }
-        state_value = request->state_value().ethernet_wake();
-        break;
-      }
-      default: {
-        return ::grpc::Status(::grpc::INVALID_ARGUMENT, "The value for state_id was not specified or out of range");
-        break;
-      }
-    }
-    auto status = library_->WriteState(session_ref, state_id, state_size, &state_value);
-=======
+        break;
+      }
+    }
+
     u32 property_size{};
     auto status = library_->DbGetPropertySize(dbobject_ref, property_id, &property_size);
     if (!status_ok(status)) {
@@ -963,7 +978,7 @@
       }
       case u32_array_: {
         u32* property_value = const_cast<u32*>(request->u32_array().u32_array().data());
-        u32 property_value_buffer_size = (u32)(request->u32_array().u32_array().size())*sizeof(u32);
+        u32 property_value_buffer_size = (u32)(request->u32_array().u32_array().size()) * sizeof(u32);
         status = library_->DbSetProperty(dbobject_ref, property_id, property_value_buffer_size, property_value);
         if (!status_ok(status)) {
           response->set_status(status);
@@ -994,22 +1009,21 @@
         int32_t number_of_elements = request->db_ref_array().db_ref().size();
         std::vector<nxDatabaseRef_t> property_value(number_of_elements, 0U);
         std::transform(
-          request->db_ref_array().db_ref().begin(),
-          request->db_ref_array().db_ref().begin() + number_of_elements,
-          property_value.rbegin(),
-          [&](auto x) {
-            nxDatabaseRef_t db_ref = nx_database_ref_t_resource_repository_->access_session(x.id(), x.name());
-            return db_ref;
-          });
-        status = library_->SetProperty(dbobject_ref, property_id, number_of_elements*sizeof(nxDatabaseRef_t), static_cast<nxDatabaseRef_t*>(property_value.data()));
-        if (!status_ok(status)) {
-          response->set_status(status);
-          return ::grpc::Status::OK;
-        }
-        break;
-      }
-    }
->>>>>>> 9de9314e
+            request->db_ref_array().db_ref().begin(),
+            request->db_ref_array().db_ref().begin() + number_of_elements,
+            property_value.rbegin(),
+            [&](auto x) {
+              nxDatabaseRef_t db_ref = nx_database_ref_t_resource_repository_->access_session(x.id(), x.name());
+              return db_ref;
+            });
+        status = library_->SetProperty(dbobject_ref, property_id, number_of_elements * sizeof(nxDatabaseRef_t), static_cast<nxDatabaseRef_t*>(property_value.data()));
+        if (!status_ok(status)) {
+          response->set_status(status);
+          return ::grpc::Status::OK;
+        }
+        break;
+      }
+    }
     response->set_status(status);
     return ::grpc::Status::OK;
   }
@@ -1018,35 +1032,6 @@
   }
 }
 
-<<<<<<< HEAD
-}  // namespace nixnet_grpc
-
-namespace nidevice_grpc {
-namespace converters {
-template <>
-void convert_to_grpc(const _nxFlexRayStats_t& input, nixnet_grpc::FlexRayStats* output)
-{
-  output->set_num_syntax_error_ch_a(input.NumSyntaxErrorChA);
-  output->set_num_syntax_error_ch_b(input.NumSyntaxErrorChB);
-  output->set_num_content_error_ch_a(input.NumContentErrorChA);
-  output->set_num_content_error_ch_b(input.NumContentErrorChB);
-  output->set_num_slot_boundary_violation_ch_a(input.NumSlotBoundaryViolationChA);
-  output->set_num_slot_boundary_violation_ch_b(input.NumSlotBoundaryViolationChB);
-}
-
-template <>
-void convert_to_grpc(const _nxJ1939CommState_t& input, nixnet_grpc::J1939CommState* output)
-{
-  output->set_pgn(input.PGN);
-  output->set_source_address(input.SourceAddress);
-  output->set_destination_address(input.DestinationAddress);
-  output->set_transmit_error(input.TransmitError);
-  output->set_receive_error(input.ReceiveError);
-}
-
-}  // namespace converters
-}  // namespace nidevice_grpc
-=======
 //---------------------------------------------------------------------
 //---------------------------------------------------------------------
 ::grpc::Status NiXnetService::DbGetDatabaseList(::grpc::ServerContext* context, const DbGetDatabaseListRequest* request, DbGetDatabaseListResponse* response)
@@ -1083,4 +1068,29 @@
 }
 
 }  // namespace nixnet_grpc
->>>>>>> 9de9314e
+
+namespace nidevice_grpc {
+namespace converters {
+template <>
+void convert_to_grpc(const _nxFlexRayStats_t& input, nixnet_grpc::FlexRayStats* output)
+{
+  output->set_num_syntax_error_ch_a(input.NumSyntaxErrorChA);
+  output->set_num_syntax_error_ch_b(input.NumSyntaxErrorChB);
+  output->set_num_content_error_ch_a(input.NumContentErrorChA);
+  output->set_num_content_error_ch_b(input.NumContentErrorChB);
+  output->set_num_slot_boundary_violation_ch_a(input.NumSlotBoundaryViolationChA);
+  output->set_num_slot_boundary_violation_ch_b(input.NumSlotBoundaryViolationChB);
+}
+
+template <>
+void convert_to_grpc(const _nxJ1939CommState_t& input, nixnet_grpc::J1939CommState* output)
+{
+  output->set_pgn(input.PGN);
+  output->set_source_address(input.SourceAddress);
+  output->set_destination_address(input.DestinationAddress);
+  output->set_transmit_error(input.TransmitError);
+  output->set_receive_error(input.ReceiveError);
+}
+
+}  // namespace converters
+}  // namespace nidevice_grpc