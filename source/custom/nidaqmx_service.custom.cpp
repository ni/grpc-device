#include <nidaqmx/nidaqmx_service.h>
#include <vector>
#include <memory>
#include <cstdint>
#include <server/converters.h>
#include "NIDAQmxInternalWaveform.h"
#include "ni/protobuf/types/waveform.pb.h"

namespace nidaqmx_grpc {

using nidevice_grpc::converters::convert_to_grpc;
using nidevice_grpc::converters::convert_dot_net_ticks_to_precision_timestamp;
using nidevice_grpc::converters::DotNetTicksPerSecond;
using google::protobuf::RepeatedPtrField;
using ::ni::protobuf::types::DoubleAnalogWaveform;

// Returns true if it's safe to use outputs of a method with the given status.
inline bool status_ok(int32 status)
{
  return status >= 0;
}

// Universal callback function for setting waveform attributes (both analog and digital)
template<typename WaveformCollectionType>
int32 CVICALLBACK SetWfmAttrCallbackTemplated(
    const uInt32 channel_index,
    const char attribute_name[],
    const int32 attribute_type,
    const void* value,
    const uInt32 value_size_in_bytes,
    void* callback_data)
{
  try {
    auto* waveforms = static_cast<WaveformCollectionType*>(callback_data);
    if (!waveforms || channel_index >= static_cast<uInt32>(waveforms->size())) {
      return -1;
    }

    auto* waveform = waveforms->Mutable(channel_index);
    if (!waveform) {
      return -1;
    }

    ::ni::protobuf::types::WaveformAttributeValue attr_value;
    
    switch (attribute_type) {
      case DAQmx_Val_WfmAttrType_Bool32:
        if (value_size_in_bytes == sizeof(int32)) {
          const bool bool_val = (*static_cast<const int32*>(value)) != 0;
          attr_value.set_bool_value(bool_val);
        } else {
          return -1;
        }
        break;
        
      case DAQmx_Val_WfmAttrType_Float64:
        if (value_size_in_bytes == sizeof(double)) {
          const double double_val = *static_cast<const double*>(value);
          attr_value.set_double_value(double_val);
        } else {
          return -1;
        }
        break;
        
      case DAQmx_Val_WfmAttrType_Int32:
        if (value_size_in_bytes == sizeof(int32)) {
          const int32 int_val = *static_cast<const int32*>(value);
          attr_value.set_integer_value(int_val);
        } else {
          return -1;
        }
        break;
        
      case DAQmx_Val_WfmAttrType_String:
        if (value_size_in_bytes > 0) {
          const char* str_val = static_cast<const char*>(value);
          std::string string_val;
          convert_to_grpc(std::string(str_val), &string_val);
          attr_value.set_string_value(string_val);
        } else {
          return -1;
        }
        break;
        
      default:
        return -1;
    }
    
    // Insert the attribute into the waveform's attributes map
    auto* attributes_map = waveform->mutable_attributes();
    (*attributes_map)[attribute_name] = std::move(attr_value);
    
    return 0;
  }
  catch (const std::exception&) {
    return -1;
  }
}

// Wrapper functions for each waveform type
int32 CVICALLBACK SetAnalogWfmAttrCallback(
    const uInt32 channel_index,
    const char attribute_name[],
    const int32 attribute_type,
    const void* value,
    const uInt32 value_size_in_bytes,
    void* callback_data)
{
  return SetWfmAttrCallbackTemplated<RepeatedPtrField<DoubleAnalogWaveform>>(
    channel_index, attribute_name, attribute_type, value, value_size_in_bytes, callback_data);
}

int32 CVICALLBACK SetDigitalWfmAttrCallback(
    const uInt32 channel_index,
    const char attribute_name[],
    const int32 attribute_type,
    const void* value,
    const uInt32 value_size_in_bytes,
    void* callback_data)
{
  return SetWfmAttrCallbackTemplated<RepeatedPtrField<::ni::protobuf::types::DigitalWaveform>>(
    channel_index, attribute_name, attribute_type, value, value_size_in_bytes, callback_data);
}

template<typename RequestType>
::grpc::Status ParseWaveformAttributeMode(const RequestType* request, int32& waveform_attribute_mode)
{
  switch (request->waveform_attribute_mode_enum_case()) {
    case RequestType::WaveformAttributeModeEnumCase::kWaveformAttributeMode: {
      waveform_attribute_mode = static_cast<int32>(request->waveform_attribute_mode());
      break;
    }
    case RequestType::WaveformAttributeModeEnumCase::kWaveformAttributeModeRaw: {
      waveform_attribute_mode = static_cast<int32>(request->waveform_attribute_mode_raw());
      break;
    }
    case RequestType::WaveformAttributeModeEnumCase::WAVEFORM_ATTRIBUTE_MODE_ENUM_NOT_SET: {
      return ::grpc::Status(::grpc::INVALID_ARGUMENT, "The value for waveform_attribute_mode was not specified or out of range");
    }
  }
  return ::grpc::Status::OK;
}

void SetupTimingArrays(int32 waveform_attribute_mode, uInt32 num_channels,
                      std::vector<int64>& t0_array, std::vector<int64>& dt_array,
                      int64*& t0_ptr, int64*& dt_ptr, uInt32& timing_array_size)
{
  if (waveform_attribute_mode & WaveformAttributeMode::WAVEFORM_ATTRIBUTE_MODE_TIMING) {
    t0_array.resize(num_channels, 0);
    dt_array.resize(num_channels, 0);
    t0_ptr = t0_array.data();
    dt_ptr = dt_array.data();
    timing_array_size = num_channels;
  }
}

template<typename WaveformType>
void ProcessWaveformTiming(int32 waveform_attribute_mode, uInt32 channel_index,
                                    const std::vector<int64>& t0_array, const std::vector<int64>& dt_array,
                                    WaveformType* waveform)
{
  if (waveform_attribute_mode & WaveformAttributeMode::WAVEFORM_ATTRIBUTE_MODE_TIMING) {
    auto* waveform_t0 = waveform->mutable_t0();
    convert_dot_net_daqmx_ticks_to_btf_precision_timestamp(t0_array[channel_index], waveform_t0);
    waveform->set_dt(static_cast<double>(dt_array[channel_index]) / DotNetTicksPerSecond);
  }
}

::grpc::Status NiDAQmxService::ConvertApiErrorStatusForTaskHandle(::grpc::ServerContextBase* context, int32_t status, TaskHandle task)
{
  // This implementation assumes this method is always called on the same thread where the error occurred.
  std::string description(nidevice_grpc::kMaxGrpcErrorDescriptionSize, '\0');
  library_->GetExtendedErrorInfo(&description[0], nidevice_grpc::kMaxGrpcErrorDescriptionSize);
  return nidevice_grpc::ApiErrorAndDescriptionToStatus(context, status, description);
}

::grpc::Status NiDAQmxService::ReadAnalogWaveforms(::grpc::ServerContext* context, const ReadAnalogWaveformsRequest* request, ReadAnalogWaveformsResponse* response)
{
  if (context->IsCancelled()) {
    return ::grpc::Status::CANCELLED;
  }
  try {
    auto task_grpc_session = request->task();
    TaskHandle task = session_repository_->access_session(task_grpc_session.name());

    const auto number_of_samples_per_channel = request->num_samps_per_chan();
    const auto timeout = request->timeout();
    
    int32 waveform_attribute_mode;
    auto parse_status = ParseWaveformAttributeMode(request, waveform_attribute_mode);
    if (!parse_status.ok()) {
      return parse_status;
    }

    uInt32 num_channels = 0;
    auto status = library_->GetReadAttributeUInt32(task, ReadUInt32Attribute::READ_ATTRIBUTE_NUM_CHANS, &num_channels);
    if (!status_ok(status)) {
      return ConvertApiErrorStatusForTaskHandle(context, status, task);
    }

    if (num_channels == 0) {
      return ::grpc::Status(::grpc::INVALID_ARGUMENT, "No channels to read");
    }

    std::vector<std::vector<float64>> read_arrays(num_channels);
    std::vector<float64*> read_array_ptrs(num_channels);
    
    for (uInt32 i = 0; i < num_channels; ++i) {
      read_arrays[i].resize(number_of_samples_per_channel);
      read_array_ptrs[i] = read_arrays[i].data();
    }

    std::vector<int64> t0_array, dt_array;
    int64* t0_ptr = nullptr;
    int64* dt_ptr = nullptr;
    uInt32 timing_array_size = 0;
    
    SetupTimingArrays(waveform_attribute_mode, num_channels, t0_array, dt_array, t0_ptr, dt_ptr, timing_array_size);

    DAQmxSetWfmAttrCallbackPtr callback_ptr = nullptr;

    response->mutable_waveforms()->Reserve(num_channels);
    for (uInt32 i = 0; i < num_channels; ++i) {
      response->add_waveforms();
    }
    
    if (waveform_attribute_mode & WaveformAttributeMode::WAVEFORM_ATTRIBUTE_MODE_EXTENDED_PROPERTIES) {
      callback_ptr = SetAnalogWfmAttrCallback;
    }

    int32 samples_per_chan_read = 0;
    status = library_->InternalReadAnalogWaveformPerChan(
        task,
        number_of_samples_per_channel,
        timeout,
        t0_ptr,
        dt_ptr,
        timing_array_size,
        callback_ptr,
        response->mutable_waveforms(),
        read_array_ptrs.data(),
        num_channels,
        number_of_samples_per_channel,
        &samples_per_chan_read,
        nullptr
    );

    if (!status_ok(status)) {
      return ConvertApiErrorStatusForTaskHandle(context, status, task);
    }

    for (uInt32 i = 0; i < num_channels; ++i) {
      auto* waveform = response->mutable_waveforms(i);
      
      auto* y_data = waveform->mutable_y_data();
      y_data->Add(read_arrays[i].data(), read_arrays[i].data() + samples_per_chan_read);

<<<<<<< HEAD
      ProcessWaveformTiming(waveform_attribute_mode, i, t0_array, dt_array, waveform);
    }

    response->set_samps_per_chan_read(samples_per_chan_read);
    response->set_status(status);
    return ::grpc::Status::OK;
  }
  catch (nidevice_grpc::NonDriverException& ex) {
    return ex.GetStatus();
  }
}

::grpc::Status NiDAQmxService::ReadDigitalWaveforms(::grpc::ServerContext* context, const ReadDigitalWaveformsRequest* request, ReadDigitalWaveformsResponse* response)
{
  if (context->IsCancelled()) {
    return ::grpc::Status::CANCELLED;
  }
  try {
    auto task_grpc_session = request->task();
    TaskHandle task = session_repository_->access_session(task_grpc_session.name());

    const auto number_of_samples_per_channel = request->num_samps_per_chan();
    const auto timeout = request->timeout();
    
    int32 waveform_attribute_mode;
    auto parse_status = ParseWaveformAttributeMode(request, waveform_attribute_mode);
    if (!parse_status.ok()) {
      return parse_status;
    }

    uInt32 num_channels = 0;
    auto status = library_->GetReadAttributeUInt32(task, ReadUInt32Attribute::READ_ATTRIBUTE_NUM_CHANS, &num_channels);
    if (!status_ok(status)) {
      return ConvertApiErrorStatusForTaskHandle(context, status, task);
    }

    if (num_channels == 0) {
      return ::grpc::Status(::grpc::INVALID_ARGUMENT, "No channels to read");
    }

    // Get the maximum number of lines per channel to calculate array size
    uInt32 max_bytes_per_chan = 0;
    status = library_->GetReadAttributeUInt32(task, ReadUInt32Attribute::READ_ATTRIBUTE_DIGITAL_LINES_BYTES_PER_CHAN, &max_bytes_per_chan);
    if (!status_ok(status)) {
      return ConvertApiErrorStatusForTaskHandle(context, status, task);
    }

    if (max_bytes_per_chan == 0) {
      return ::grpc::Status(::grpc::INVALID_ARGUMENT, "Digital lines bytes per channel is 0");
    }

    // Calculate total array size needed (samples * channels * max_bytes_per_chan)
    const uInt32 array_size = number_of_samples_per_channel * num_channels * max_bytes_per_chan;
    std::vector<uInt8> read_array(array_size);

    std::vector<int64> t0_array, dt_array;
    int64* t0_ptr = nullptr;
    int64* dt_ptr = nullptr;
    uInt32 timing_array_size = 0;
    
    SetupTimingArrays(waveform_attribute_mode, num_channels, t0_array, dt_array, t0_ptr, dt_ptr, timing_array_size);

    DAQmxSetWfmAttrCallbackPtr callback_ptr = nullptr;
    
    response->mutable_waveforms()->Reserve(num_channels);
    for (uInt32 i = 0; i < num_channels; ++i) {
      response->add_waveforms();
    }
    
    if (waveform_attribute_mode & WaveformAttributeMode::WAVEFORM_ATTRIBUTE_MODE_EXTENDED_PROPERTIES) {
      callback_ptr = SetDigitalWfmAttrCallback;
    }

    std::vector<uInt32> bytes_per_chan_array(num_channels);
    
    int32 samples_per_chan_read = 0;
    int32 num_bytes_per_samp = 0;
    status = library_->InternalReadDigitalWaveform(
        task,
        number_of_samples_per_channel,
        timeout,
        false, // fillMode: false = GROUP_BY_SCAN_NUMBER (interleaved)
        t0_ptr,
        dt_ptr,
        timing_array_size,
        callback_ptr,
        response->mutable_waveforms(),
        read_array.data(),
        array_size,
        &samples_per_chan_read,
        &num_bytes_per_samp,
        bytes_per_chan_array.data(),
        num_channels,
        nullptr
    );

    if (!status_ok(status)) {
      return ConvertApiErrorStatusForTaskHandle(context, status, task);
    }

    for (uInt32 i = 0; i < num_channels; ++i) {
      auto* waveform = response->mutable_waveforms(i);
      
      const uInt32 bytes_per_chan = bytes_per_chan_array[i];
      waveform->set_signal_count(static_cast<int32>(bytes_per_chan));

      // Data layout: all samples for each channel are grouped together
      // Channel 0: all its samples, Channel 1: all its samples, etc.
      // Within each channel, samples are sequential: Sample0, Sample1, Sample2, ...
      // Within each sample, signals are sequential: Signal0, Signal1, Signal2, ...
      std::string y_data;
      y_data.reserve(samples_per_chan_read * bytes_per_chan);
      
      // Calculate offset to start of this channel's data
      const uInt32 channel_start = i * samples_per_chan_read * max_bytes_per_chan;
      
      for (int32 sample = 0; sample < samples_per_chan_read; ++sample) {
        // Within this channel, find the start of this sample
        const uInt32 sample_start = channel_start + sample * max_bytes_per_chan;
        
        // Copy all signals for this sample (up to bytes_per_chan)
        for (uInt32 signal = 0; signal < bytes_per_chan; ++signal) {
          const uInt32 offset = sample_start + signal;
          y_data.append(reinterpret_cast<const char*>(&read_array[offset]), 1);
        }
=======
      if (waveform_attribute_mode & WaveformAttributeMode::WAVEFORM_ATTRIBUTE_MODE_TIMING) {
        auto* waveform_t0 = waveform->mutable_t0();
        convert_dot_net_ticks_to_precision_timestamp(t0_array[i], waveform_t0);
        waveform->set_dt(static_cast<double>(dt_array[i]) / DotNetTicksPerSecond);
>>>>>>> cf85e373
      }
      
      waveform->set_y_data(std::move(y_data));

      ProcessWaveformTiming(waveform_attribute_mode, i, t0_array, dt_array, waveform);
    }

    response->set_samps_per_chan_read(samples_per_chan_read);
    response->set_status(status);
    return ::grpc::Status::OK;
  }
  catch (nidevice_grpc::NonDriverException& ex) {
    return ex.GetStatus();
  }
}

}  // namespace nidaqmx_grpc<|MERGE_RESOLUTION|>--- conflicted
+++ resolved
@@ -161,7 +161,7 @@
 {
   if (waveform_attribute_mode & WaveformAttributeMode::WAVEFORM_ATTRIBUTE_MODE_TIMING) {
     auto* waveform_t0 = waveform->mutable_t0();
-    convert_dot_net_daqmx_ticks_to_btf_precision_timestamp(t0_array[channel_index], waveform_t0);
+    convert_dot_net_ticks_to_precision_timestamp(t0_array[channel_index], waveform_t0);
     waveform->set_dt(static_cast<double>(dt_array[channel_index]) / DotNetTicksPerSecond);
   }
 }
@@ -255,7 +255,6 @@
       auto* y_data = waveform->mutable_y_data();
       y_data->Add(read_arrays[i].data(), read_arrays[i].data() + samples_per_chan_read);
 
-<<<<<<< HEAD
       ProcessWaveformTiming(waveform_attribute_mode, i, t0_array, dt_array, waveform);
     }
 
@@ -381,12 +380,6 @@
           const uInt32 offset = sample_start + signal;
           y_data.append(reinterpret_cast<const char*>(&read_array[offset]), 1);
         }
-=======
-      if (waveform_attribute_mode & WaveformAttributeMode::WAVEFORM_ATTRIBUTE_MODE_TIMING) {
-        auto* waveform_t0 = waveform->mutable_t0();
-        convert_dot_net_ticks_to_precision_timestamp(t0_array[i], waveform_t0);
-        waveform->set_dt(static_cast<double>(dt_array[i]) / DotNetTicksPerSecond);
->>>>>>> cf85e373
       }
       
       waveform->set_y_data(std::move(y_data));
